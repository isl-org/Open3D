--- conflicted
+++ resolved
@@ -31,12 +31,8 @@
 #include <iostream>
 #include <vector>
 
-<<<<<<< HEAD
-#include <Eigen/Core>
 #include "Open3D/Types/Blob.h"
 
-=======
->>>>>>> 31fc967b
 namespace unit_test {
 // tab size used for formatting ref data.
 static const int TAB_SIZE = 4;
