// ----------------------------------------------------------------------------
// -                        Open3D: www.open3d.org                            -
// ----------------------------------------------------------------------------
// The MIT License (MIT)
//
// Copyright (c) 2018 www.open3d.org
//
// Permission is hereby granted, free of charge, to any person obtaining a copy
// of this software and associated documentation files (the "Software"), to deal
// in the Software without restriction, including without limitation the rights
// to use, copy, modify, merge, publish, distribute, sublicense, and/or sell
// copies of the Software, and to permit persons to whom the Software is
// furnished to do so, subject to the following conditions:
//
// The above copyright notice and this permission notice shall be included in
// all copies or substantial portions of the Software.
//
// THE SOFTWARE IS PROVIDED "AS IS", WITHOUT WARRANTY OF ANY KIND, EXPRESS OR
// IMPLIED, INCLUDING BUT NOT LIMITED TO THE WARRANTIES OF MERCHANTABILITY,
// FITNESS FOR A PARTICULAR PURPOSE AND NONINFRINGEMENT. IN NO EVENT SHALL THE
// AUTHORS OR COPYRIGHT HOLDERS BE LIABLE FOR ANY CLAIM, DAMAGES OR OTHER
// LIABILITY, WHETHER IN AN ACTION OF CONTRACT, TORT OR OTHERWISE, ARISING
// FROM, OUT OF OR IN CONNECTION WITH THE SOFTWARE OR THE USE OR OTHER DEALINGS
// IN THE SOFTWARE.
// ----------------------------------------------------------------------------

#include "Eigen.h"

#include <Eigen/Geometry>
#include <Core/Utility/Console.h>

namespace open3d{

/// Function to solve Ax=b
std::tuple<bool, Eigen::VectorXd> SolveLinearSystem(
        const Eigen::MatrixXd &A, const Eigen::VectorXd &b,
        bool check_det/* = true */)
{
    if (check_det) {
        bool solution_exist = true;
        double det = A.determinant();
        if (fabs(det) < 1e-6 || std::isnan(det) || std::isinf(det))
            solution_exist = false;
        if (solution_exist) {
            // Robust Cholesky decomposition of a matrix with pivoting.
            Eigen::MatrixXd x = A.ldlt().solve(b);
            return std::make_tuple(solution_exist, std::move(x));
        } else {
            return std::make_tuple(false,
                    std::move(Eigen::VectorXd::Zero(b.rows())));
        }
    } else {
        Eigen::MatrixXd x = A.ldlt().solve(b);
        return std::make_tuple(true, std::move(x));
    }
}

Eigen::Matrix4d TransformVector6dToMatrix4d(const Eigen::Vector6d &input)
{
    Eigen::Matrix4d output;
    output.setIdentity();
    output.block<3, 3>(0, 0) =
        (Eigen::AngleAxisd(input(2), Eigen::Vector3d::UnitZ()) *
            Eigen::AngleAxisd(input(1), Eigen::Vector3d::UnitY()) *
            Eigen::AngleAxisd(input(0), Eigen::Vector3d::UnitX())).matrix();
    output.block<3, 1>(0, 3) = input.block<3, 1>(3, 0);
    return output;
}

Eigen::Vector6d TransformMatrix4dToVector6d(const Eigen::Matrix4d &input)
{
    Eigen::Vector6d output;
    Eigen::Matrix3d R = input.block<3, 3>(0, 0);
    double sy = sqrt(R(0, 0) * R(0, 0) + R(1, 0) * R(1, 0));
    if (!(sy < 1e-6)) {
        output(0) = atan2(R(2, 1), R(2, 2));
        output(1) = atan2(-R(2, 0), sy);
        output(2) = atan2(R(1, 0), R(0, 0));
    } else {
        output(0) = atan2(-R(1, 2), R(1, 1));
        output(1) = atan2(-R(2, 0), sy);
        output(2) = 0;
    }
    output.block<3, 1>(3, 0) = input.block<3, 1>(0, 3);
    return output;
}

std::tuple<bool, Eigen::Matrix4d>
        SolveJacobianSystemAndObtainExtrinsicMatrix(
        const Eigen::Matrix6d &JTJ, const Eigen::Vector6d &JTr)
{
    std::vector<Eigen::Matrix4d, Matrix4d_allocator> output_matrix_array;
    output_matrix_array.clear();

    bool solution_exist;
    Eigen::Vector6d x;
    std::tie(solution_exist, x) = SolveLinearSystem(JTJ, -JTr);

    if (solution_exist) {
        Eigen::Matrix4d extrinsic = TransformVector6dToMatrix4d(x);
        return std::make_tuple(solution_exist, std::move(extrinsic));
    }
    else {
        return std::make_tuple(false, std::move(Eigen::Matrix4d::Identity()));
    }
}

std::tuple<bool, std::vector<Eigen::Matrix4d, Matrix4d_allocator>>
        SolveJacobianSystemAndObtainExtrinsicMatrixArray(
        const Eigen::MatrixXd &JTJ, const Eigen::VectorXd &JTr)
{
    std::vector<Eigen::Matrix4d, Matrix4d_allocator> output_matrix_array;
    output_matrix_array.clear();
    if (JTJ.rows() != JTr.rows() || JTJ.cols() % 6 != 0) {
        PrintWarning("[SolveJacobianSystemAndObtainExtrinsicMatrixArray] Unsupported matrix format.\n");
        return std::make_tuple(false, std::move(output_matrix_array));
    }

    bool solution_exist;
    Eigen::VectorXd x;
    std::tie(solution_exist, x) = SolveLinearSystem(JTJ, JTr);

    if (solution_exist) {
        int nposes = (int)x.rows() / 6;
        for (int i = 0; i < nposes; i++) {
            Eigen::Matrix4d extrinsic = TransformVector6dToMatrix4d(
                    x.block<6, 1>(i * 6, 0));
            output_matrix_array.push_back(extrinsic);
        }
        return std::make_tuple(solution_exist, std::move(output_matrix_array));
    }
    else {
        return std::make_tuple(false, std::move(output_matrix_array));
    }
}

template<typename MatType, typename VecType>
std::tuple<MatType, VecType, double> ComputeJTJandJTr(
        std::function<void(int, VecType &, double &)> f,
        int iteration_num, bool verbose/*=true*/)
{
    MatType JTJ;
    VecType JTr;
    double r2_sum = 0.0;
    JTJ.setZero();
    JTr.setZero();
#ifdef _OPENMP
#pragma omp parallel
    {
#endif
        MatType JTJ_private;
        VecType JTr_private;
        double r2_sum_private = 0.0;
        JTJ_private.setZero();
        JTr_private.setZero();
        VecType J_r;
        double r;
#ifdef _OPENMP
#pragma omp for nowait
#endif
        for (int i = 0; i < iteration_num; i++) {
            f(i, J_r, r);
            JTJ_private.noalias() += J_r * J_r.transpose();
            JTr_private.noalias() += J_r * r;
            r2_sum_private += r * r;
        }
#ifdef _OPENMP
#pragma omp critical
        {
#endif
            JTJ += JTJ_private;
            JTr += JTr_private;
            r2_sum += r2_sum_private;
#ifdef _OPENMP
        }
    }
#endif
    if (verbose) {
        PrintDebug("Residual : %.2e (# of elements : %d)\n",
                r2_sum/(double)iteration_num, iteration_num);
    }
    return std::make_tuple(std::move(JTJ), std::move(JTr), r2_sum);
}

template<typename MatType, typename VecType>
<<<<<<< HEAD
std::tuple<MatType, VecType> ComputeJTJandJTr(
        std::function<void(int,
            std::vector<VecType, Eigen::aligned_allocator<VecType>> &,
        std::vector<double> &)> f,
        int iteration_num)
=======
std::tuple<MatType, VecType, double> ComputeJTJandJTr(
        std::function<void(int, std::vector<VecType> &, std::vector<double> &)> f,
        int iteration_num, bool verbose/*=true*/)
>>>>>>> 33e46f7d
{
    MatType JTJ;
    VecType JTr;
    double r2_sum = 0.0;
    JTJ.setZero();
    JTr.setZero();
#ifdef _OPENMP
#pragma omp parallel
    {
#endif
        MatType JTJ_private;
        VecType JTr_private;
        double r2_sum_private = 0.0;
        JTJ_private.setZero();
        JTr_private.setZero();
        std::vector<double> r;
        std::vector<VecType, Eigen::aligned_allocator<VecType>> J_r;
#ifdef _OPENMP
#pragma omp for nowait
#endif
        for (int i = 0; i < iteration_num; i++) {
            f(i, J_r, r);
            for (int j = 0; j < (int)r.size(); j++) {
                JTJ_private.noalias() += J_r[j] * J_r[j].transpose();
                JTr_private.noalias() += J_r[j] * r[j];
                r2_sum_private += r[j] * r[j];
            }
        }
#ifdef _OPENMP
#pragma omp critical
        {
#endif
            JTJ += JTJ_private;
            JTr += JTr_private;
            r2_sum += r2_sum_private;
#ifdef _OPENMP
        }
    }
#endif
    if (verbose) {
        PrintDebug("Residual : %.2e (# of elements : %d)\n",
                r2_sum/(double)iteration_num, iteration_num);
    }
    return std::make_tuple(std::move(JTJ), std::move(JTr), r2_sum);
}

template std::tuple<Eigen::Matrix6d, Eigen::Vector6d, double> ComputeJTJandJTr(
        std::function<void(int, Eigen::Vector6d &, double &)> f,
        int iteration_num, bool verbose);

<<<<<<< HEAD
template std::tuple<Eigen::Matrix6d, Eigen::Vector6d> ComputeJTJandJTr(
        std::function<void(int,
                           std::vector<Eigen::Vector6d, Vector6d_allocator> &,
                           std::vector<double> &)> f,
                           int iteration_num);
=======
template std::tuple<Eigen::Matrix6d, Eigen::Vector6d, double> ComputeJTJandJTr(
        std::function<void(int, std::vector<Eigen::Vector6d> &,
        std::vector<double> &)> f, int iteration_num, bool verbose);
>>>>>>> 33e46f7d

}    // namespace open3d<|MERGE_RESOLUTION|>--- conflicted
+++ resolved
@@ -183,17 +183,9 @@
 }
 
 template<typename MatType, typename VecType>
-<<<<<<< HEAD
-std::tuple<MatType, VecType> ComputeJTJandJTr(
-        std::function<void(int,
-            std::vector<VecType, Eigen::aligned_allocator<VecType>> &,
-        std::vector<double> &)> f,
-        int iteration_num)
-=======
 std::tuple<MatType, VecType, double> ComputeJTJandJTr(
-        std::function<void(int, std::vector<VecType> &, std::vector<double> &)> f,
+        std::function<void(int, std::vector<VecType, Eigen::aligned_allocator<VecType>> &, std::vector<double> &)> f,
         int iteration_num, bool verbose/*=true*/)
->>>>>>> 33e46f7d
 {
     MatType JTJ;
     VecType JTr;
@@ -244,16 +236,10 @@
         std::function<void(int, Eigen::Vector6d &, double &)> f,
         int iteration_num, bool verbose);
 
-<<<<<<< HEAD
-template std::tuple<Eigen::Matrix6d, Eigen::Vector6d> ComputeJTJandJTr(
+template std::tuple<Eigen::Matrix6d, Eigen::Vector6d, double> ComputeJTJandJTr(
         std::function<void(int,
-                           std::vector<Eigen::Vector6d, Vector6d_allocator> &,
-                           std::vector<double> &)> f,
-                           int iteration_num);
-=======
-template std::tuple<Eigen::Matrix6d, Eigen::Vector6d, double> ComputeJTJandJTr(
-        std::function<void(int, std::vector<Eigen::Vector6d> &,
-        std::vector<double> &)> f, int iteration_num, bool verbose);
->>>>>>> 33e46f7d
-
+			   std::vector<Eigen::Vector6d, Vector6d_allocator> &,
+			   std::vector<double> &)> f,
+        int iteration_num,
+        bool verbose);
 }    // namespace open3d