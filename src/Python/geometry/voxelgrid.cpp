--- conflicted
+++ resolved
@@ -25,12 +25,9 @@
 // ----------------------------------------------------------------------------
 
 #include "Open3D/Geometry/VoxelGrid.h"
-<<<<<<< HEAD
 #include "Open3D/Camera/PinholeCameraParameters.h"
 #include "Open3D/Geometry/Image.h"
-=======
 #include "Open3D/Geometry/Octree.h"
->>>>>>> 5a7d3614
 #include "Open3D/Geometry/PointCloud.h"
 #include "Python/docstring.h"
 #include "Python/geometry/geometry.h"
@@ -122,10 +119,7 @@
             m, "VoxelGrid", "create_from_point_cloud",
             {{"input", "The input PointCloud"},
              {"voxel_size", "Voxel size of of the VoxelGrid construction."}});
-}
-
-<<<<<<< HEAD
-void pybind_voxelgrid_methods(py::module &m) {
+    
     m.def("create_surface_voxel_grid_from_point_cloud",
           &geometry::CreateSurfaceVoxelGridFromPointCloud,
           "Function to make voxels from scanned point cloud", "point_cloud"_a,
@@ -166,6 +160,5 @@
               "camera intrinsic + extrinsic parameters that correspond to the "
               "silhouette map"}});
 }
-=======
-void pybind_voxelgrid_methods(py::module &m) {}
->>>>>>> 5a7d3614
+
+void pybind_voxelgrid_methods(py::module &m) {}