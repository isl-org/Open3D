// ----------------------------------------------------------------------------
// -                        Open3D: www.open3d.org                            -
// ----------------------------------------------------------------------------
// The MIT License (MIT)
//
// Copyright (c) 2018 www.open3d.org
//
// Permission is hereby granted, free of charge, to any person obtaining a copy
// of this software and associated documentation files (the "Software"), to deal
// in the Software without restriction, including without limitation the rights
// to use, copy, modify, merge, publish, distribute, sublicense, and/or sell
// copies of the Software, and to permit persons to whom the Software is
// furnished to do so, subject to the following conditions:
//
// The above copyright notice and this permission notice shall be included in
// all copies or substantial portions of the Software.
//
// THE SOFTWARE IS PROVIDED "AS IS", WITHOUT WARRANTY OF ANY KIND, EXPRESS OR
// IMPLIED, INCLUDING BUT NOT LIMITED TO THE WARRANTIES OF MERCHANTABILITY,
// FITNESS FOR A PARTICULAR PURPOSE AND NONINFRINGEMENT. IN NO EVENT SHALL THE
// AUTHORS OR COPYRIGHT HOLDERS BE LIABLE FOR ANY CLAIM, DAMAGES OR OTHER
// LIABILITY, WHETHER IN AN ACTION OF CONTRACT, TORT OR OTHERWISE, ARISING
// FROM, OUT OF OR IN CONNECTION WITH THE SOFTWARE OR THE USE OR OTHER DEALINGS
// IN THE SOFTWARE.
// ----------------------------------------------------------------------------

#include "Open3D/Geometry/TriangleMesh.h"
#include "Open3D/Geometry/PointCloud.h"
#include "Python/docstring.h"
#include "Python/geometry/geometry.h"
#include "Python/geometry/geometry_trampoline.h"

using namespace open3d;

void pybind_trianglemesh(py::module &m) {
    py::class_<geometry::TriangleMesh, PyGeometry3D<geometry::TriangleMesh>,
               std::shared_ptr<geometry::TriangleMesh>, geometry::Geometry3D>
            trianglemesh(m, "TriangleMesh",
                         "TriangleMesh class. Triangle mesh contains vertices "
                         "and triangles represented by the indices to the "
                         "vertices. Optionally, the mesh may also contain "
                         "triangle normals, vertex normals and vertex colors.");
    py::detail::bind_default_constructor<geometry::TriangleMesh>(trianglemesh);
    py::detail::bind_copy_functions<geometry::TriangleMesh>(trianglemesh);
    py::enum_<geometry::TriangleMesh::SimplificationContraction>(
            m, "SimplificationContraction")
            .value("Average",
                   geometry::TriangleMesh::SimplificationContraction::Average)
            .value("Quadric",
                   geometry::TriangleMesh::SimplificationContraction::Quadric)
            .export_values();
    trianglemesh
            .def("__repr__",
                 [](const geometry::TriangleMesh &mesh) {
                     return std::string("geometry::TriangleMesh with ") +
                            std::to_string(mesh.vertices_.size()) +
                            " points and " +
                            std::to_string(mesh.triangles_.size()) +
                            " triangles.";
                 })
            .def(py::self + py::self)
            .def(py::self += py::self)
            .def("compute_triangle_normals",
                 &geometry::TriangleMesh::ComputeTriangleNormals,
                 "Function to compute triangle normals, usually called before "
                 "rendering",
                 "normalized"_a = true)
            .def("compute_vertex_normals",
                 &geometry::TriangleMesh::ComputeVertexNormals,
                 "Function to compute vertex normals, usually called before "
                 "rendering",
                 "normalized"_a = true)
            .def("compute_adjacency_list",
                 &geometry::TriangleMesh::ComputeAdjacencyList,
                 "Function to compute adjacency list, call before adjacency "
                 "list is needed")
            .def("purge", &geometry::TriangleMesh::Purge,
                 "Function to remove duplicated and non-manifold "
                 "vertices/triangles")
            .def("has_vertices", &geometry::TriangleMesh::HasVertices,
                 "Returns ``True`` if the mesh contains vertices.")
            .def("has_triangles", &geometry::TriangleMesh::HasTriangles,
                 "Returns ``True`` if the mesh contains triangles.")
            .def("has_vertex_normals",
                 &geometry::TriangleMesh::HasVertexNormals,
                 "Returns ``True`` if the mesh contains vertex normals.")
            .def("has_vertex_colors", &geometry::TriangleMesh::HasVertexColors,
                 "Returns ``True`` if the mesh contains vertex colors.")
            .def("has_triangle_normals",
                 &geometry::TriangleMesh::HasTriangleNormals,
                 "Returns ``True`` if the mesh contains triangle normals.")
            .def("has_adjacency_list",
                 &geometry::TriangleMesh::HasAdjacencyList,
                 "Returns ``True`` if the mesh contains adjacency normals.")
            .def("normalize_normals", &geometry::TriangleMesh::NormalizeNormals,
                 "Normalize both triangle normals and vertex normals to legnth "
                 "1.")
            .def("paint_uniform_color",
                 &geometry::TriangleMesh::PaintUniformColor,
                 "Assign uniform color to all vertices.")
<<<<<<< HEAD
            .def("is_watertight", &geometry::TriangleMesh::IsWatertight,
                 "Checks if the mesh is a 2-manifold (iff Euler-Poincare "
                 "characteristic V + F - E = 2 is satisfied)")
=======
            .def("euler_poincare_characteristic",
                 &geometry::TriangleMesh::EulerPoincareCharacteristic,
                 "Computes Euler-Poincare charasterisitc V + F - E")
            .def("is_edge_manifold", &geometry::TriangleMesh::IsEdgeManifold,
                 "Tests if the triangle mesh is edge manifold",
                 "allow_boundary_edges"_a = true)
            .def("is_vertex_manifold",
                 &geometry::TriangleMesh::IsVertexManifold,
                 "Tests if all vertices of the triangle mesh are manifold")
            .def("is_self_intersecting",
                 &geometry::TriangleMesh::IsSelfIntersecting,
                 "Tests the triangle mesh is self-intersecting")
>>>>>>> 1189dd85
            .def_readwrite("vertices", &geometry::TriangleMesh::vertices_,
                           "``float64`` array of shape ``(num_vertices, 3)``, "
                           "use ``numpy.asarray()`` to access data: Vertex "
                           "coordinates.")
            .def_readwrite("vertex_normals",
                           &geometry::TriangleMesh::vertex_normals_,
                           "``float64`` array of shape ``(num_vertices, 3)``, "
                           "use ``numpy.asarray()`` to access data: Vertex "
                           "normals.")
            .def_readwrite(
                    "vertex_colors", &geometry::TriangleMesh::vertex_colors_,
                    "``float64`` array of shape ``(num_vertices, 3)``, "
                    "range ``[0, 1]`` , use ``numpy.asarray()`` to access "
                    "data: RGB colors of vertices.")
            .def_readwrite("triangles", &geometry::TriangleMesh::triangles_,
                           "``int`` array of shape ``(num_triangles, 3)``, use "
                           "``numpy.asarray()`` to access data: List of "
                           "triangles denoted by the index of points forming "
                           "the triangle.")
            .def_readwrite("triangle_normals",
                           &geometry::TriangleMesh::triangle_normals_,
                           "``float64`` array of shape ``(num_triangles, 3)``, "
                           "use ``numpy.asarray()`` to access data: Triangle "
                           "normals.")
            .def_readwrite(
                    "adjacency_list", &geometry::TriangleMesh::adjacency_list_,
                    "List of Sets: The set ``adjacency_list[i]`` contains the "
                    "indices of adjacent vertices of vertex i.");
    docstring::ClassMethodDocInject(m, "TriangleMesh",
                                    "compute_adjacency_list");
    docstring::ClassMethodDocInject(m, "TriangleMesh",
                                    "compute_triangle_normals");
    docstring::ClassMethodDocInject(m, "TriangleMesh",
                                    "compute_vertex_normals");
    docstring::ClassMethodDocInject(m, "TriangleMesh", "has_adjacency_list");
    docstring::ClassMethodDocInject(
            m, "TriangleMesh", "has_triangle_normals",
            {{"normalized",
              "Set to ``True`` to normalize the normal to length 1."}});
    docstring::ClassMethodDocInject(m, "TriangleMesh", "has_triangles");
    docstring::ClassMethodDocInject(m, "TriangleMesh", "has_vertex_colors");
    docstring::ClassMethodDocInject(
            m, "TriangleMesh", "has_vertex_normals",
            {{"normalized",
              "Set to ``True`` to normalize the normal to length 1."}});
    docstring::ClassMethodDocInject(m, "TriangleMesh", "has_vertices");
    docstring::ClassMethodDocInject(m, "TriangleMesh", "normalize_normals");
    docstring::ClassMethodDocInject(m, "TriangleMesh", "paint_uniform_color");
<<<<<<< HEAD
    docstring::ClassMethodDocInject(m, "TriangleMesh", "is_watertight");
=======
    docstring::ClassMethodDocInject(m, "TriangleMesh",
                                    "euler_poincare_characteristic");
    docstring::ClassMethodDocInject(m, "TriangleMesh", "is_edge_manifold");
    docstring::ClassMethodDocInject(m, "TriangleMesh", "is_vertex_manifold");
    docstring::ClassMethodDocInject(m, "TriangleMesh", "is_self_intersecting");
>>>>>>> 1189dd85
    docstring::ClassMethodDocInject(m, "TriangleMesh", "purge");
}

void pybind_trianglemesh_methods(py::module &m) {
    // Overloaded function, do not inject docs. Keep commented out for future.
    m.def("select_down_sample",
          (std::shared_ptr<geometry::TriangleMesh>(*)(
                  const geometry::TriangleMesh &,
                  const std::vector<size_t> &)) &
                  geometry::SelectDownSample,
          "Function to select mesh from input triangle mesh into output "
          "triangle mesh. ``input``: The input triangle mesh. ``indices``: "
          "Indices of vertices to be selected.",
          "input"_a, "indices"_a);
    // docstring::FunctionDocInject(
    //         m, "select_down_sample",
    //         {{"input", "The input triangle mesh."},
    //          {"indices", "Indices of vertices to be selected."}});

    m.def("crop_triangle_mesh", &geometry::CropTriangleMesh,
          "Function to crop input triangle mesh into output triangle mesh",
          "input"_a, "min_bound"_a, "max_bound"_a);
    docstring::FunctionDocInject(
            m, "crop_triangle_mesh",
            {{"input", "The input triangle mesh."},
             {"min_bound", "Minimum bound for vertex coordinate."},
             {"max_bound", "Maximum bound for vertex coordinate."}});

    m.def("sample_points_uniformly", &geometry::SamplePointsUniformly,
          "Function to uniformly points from the mesh", "input"_a,
          "number_of_points"_a = 100);
    docstring::FunctionDocInject(
            m, "sample_points_uniformly",
            {{"input", "The input triangle mesh."},
             {"number_of_points",
              "Number of points that should be uniformly sampled."}});

    m.def("subdivide_midpoint", &geometry::SubdivideMidpoint,
          "Function subdivide mesh using midpoint algorithm.", "input"_a,
          "number_of_iterations"_a = 1);
    docstring::FunctionDocInject(
            m, "subdivide_midpoint",
            {{"input", "The input triangle mesh."},
             {"number_of_iterations",
              "Number of iterations. A single iteration splits each triangle "
              "into four triangles that cover the same surface."}});

    m.def("simplify_vertex_clustering", &geometry::SimplifyVertexClustering,
          "Function to simplify mesh vertex clustering", "input"_a,
          "voxel_size"_a,
          "contraction"_a =
                  geometry::TriangleMesh::SimplificationContraction::Average);
    docstring::FunctionDocInject(
            m, "simplify_vertex_clustering",
            {{"input", "The input triangle mesh."},
             {"voxel_size",
              "The size of the voxel within vertices are pooled."},
             {"contraction",
              "Method to aggregate vertex information. Average computes a "
              "simple average, Quadric minimizes the distance to the adjacent "
              "planes."}});
    m.def("simplify_quadric_decimation", &geometry::SimplifyQuadricDecimation,
          "Function to simplify mesh using quadric error decimation", "input"_a,
          "target_number_of_triangles"_a);
    docstring::FunctionDocInject(
            m, "simplify_quadric_decimation",
            {{"input", "The input triangle mesh."},
             {"target_number_of_triangles",
              "The number of triangles that the simplified mesh should have. "
              "It is not guranteed that this number will be reached."}});

    m.def("create_mesh_box", &geometry::CreateMeshBox,
          "Factory function to create a box. The left bottom corner on the "
          "front will be placed at (0, 0, 0).",
          "width"_a = 1.0, "height"_a = 1.0, "depth"_a = 1.0);
    docstring::FunctionDocInject(m, "create_mesh_box",
                                 {{"width", "x-directional length."},
                                  {"height", "y-directional length."},
                                  {"depth", "z-directional length."}});

    m.def("create_mesh_sphere", &geometry::CreateMeshSphere,
          "Factory function to create a sphere mesh centered at (0, 0, 0).",
          "radius"_a = 1.0, "resolution"_a = 20);
    docstring::FunctionDocInject(
            m, "create_mesh_sphere",
            {{"radius", "The radius of the sphere."},
             {"resolution",
              "The resolution of the sphere. The longitues will be split into "
              "``resolution`` segments (i.e. there are ``resolution + 1`` "
              "latitude lines including the north and south pole). The "
              "latitudes will be split into ```2 * resolution`` segments (i.e. "
              "there are ``2 * resolution`` longitude lines.)"}});

    m.def("create_mesh_cylinder", &geometry::CreateMeshCylinder,
          "Factory function to create a cylinder mesh", "radius"_a = 1.0,
          "height"_a = 2.0, "resolution"_a = 20, "split"_a = 4);
    docstring::FunctionDocInject(
            m, "create_mesh_cylinder",
            {{"radius", "The radius of the cylinder."},
             {"height",
              "The height of the cylinder. The axis of the cylinder will be "
              "from (0, 0, -height/2) to (0, 0, height/2)."},
             {"resolution",
              " The circle will be split into ``resolution`` segments"},
             {"split",
              "The ``height`` will be split into ``split`` segments."}});

    m.def("create_mesh_cone", &geometry::CreateMeshCone,
          "Factory function to create a cone mesh", "radius"_a = 1.0,
          "height"_a = 2.0, "resolution"_a = 20, "split"_a = 1);
    docstring::FunctionDocInject(
            m, "create_mesh_cone",
            {{"radius", "The radius of the cone."},
             {"height",
              "The height of the cone. The axis of the cone will be from (0, "
              "0, 0) to (0, 0, height)."},
             {"resolution",
              "The circle will be split into ``resolution`` segments"},
             {"split",
              "The ``height`` will be split into ``split`` segments."}});

    m.def("create_mesh_torus", &geometry::CreateMeshTorus,
          "Factory function to create a torus mesh", "torus_radius"_a = 1.0,
          "tube_radius"_a = 0.5, "radial_resolution"_a = 30,
          "tubular_resolution"_a = 20);
    docstring::FunctionDocInject(
            m, "create_mesh_torus",
            {{"torus_radius",
              "The radius from the center of the torus to the center of the "
              "tube."},
             {"tube_radius", "The radius of the torus tube."},
             {"radial_resolution",
              "The number of segments along the radial direction."},
             {"tubular_resolution",
              "The number of segments along the tubular direction."}});

    m.def("create_mesh_arrow", &geometry::CreateMeshArrow,
          "Factory function to create an arrow mesh", "cylinder_radius"_a = 1.0,
          "cone_radius"_a = 1.5, "cylinder_height"_a = 5.0,
          "cone_height"_a = 4.0, "resolution"_a = 20, "cylinder_split"_a = 4,
          "cone_split"_a = 1);
    docstring::FunctionDocInject(
            m, "create_mesh_arrow",
            {{"cylinder_radius", "The radius of the cylinder."},
             {"cone_radius", "The radius of the cone."},
             {"cylinder_height",
              "The height of the cylinder. The cylinder is from (0, 0, 0) to "
              "(0, 0, cylinder_height)"},
             {"cone_height",
              "The height of the cone. The axis of the cone will be from (0, "
              "0, cylinder_height) to (0, 0, cylinder_height + cone_height)"},
             {"resolution",
              "The cone will be split into ``resolution`` segments."},
             {"cylinder_split",
              "The ``cylinder_height`` will be split into ``cylinder_split`` "
              "segments."},
             {"cone_split",
              "The ``cone_height`` will be split into ``cone_split`` "
              "segments."}});

    m.def("create_mesh_coordinate_frame", &geometry::CreateMeshCoordinateFrame,
          "Factory function to create a coordinate frame mesh. The coordinate "
          "frame will be centered at ``origin``. The x, y, z axis will be "
          "rendered as red, green, and blue arrows respectively.",
          "size"_a = 1.0, "origin"_a = Eigen::Vector3d(0.0, 0.0, 0.0));
    docstring::FunctionDocInject(
            m, "create_mesh_coordinate_frame",
            {{"size", "The size of the coordinate frame."},
             {"origin", "The origin of the cooridnate frame."}});
}<|MERGE_RESOLUTION|>--- conflicted
+++ resolved
@@ -98,11 +98,6 @@
             .def("paint_uniform_color",
                  &geometry::TriangleMesh::PaintUniformColor,
                  "Assign uniform color to all vertices.")
-<<<<<<< HEAD
-            .def("is_watertight", &geometry::TriangleMesh::IsWatertight,
-                 "Checks if the mesh is a 2-manifold (iff Euler-Poincare "
-                 "characteristic V + F - E = 2 is satisfied)")
-=======
             .def("euler_poincare_characteristic",
                  &geometry::TriangleMesh::EulerPoincareCharacteristic,
                  "Computes Euler-Poincare charasterisitc V + F - E")
@@ -115,7 +110,6 @@
             .def("is_self_intersecting",
                  &geometry::TriangleMesh::IsSelfIntersecting,
                  "Tests the triangle mesh is self-intersecting")
->>>>>>> 1189dd85
             .def_readwrite("vertices", &geometry::TriangleMesh::vertices_,
                            "``float64`` array of shape ``(num_vertices, 3)``, "
                            "use ``numpy.asarray()`` to access data: Vertex "
@@ -164,15 +158,11 @@
     docstring::ClassMethodDocInject(m, "TriangleMesh", "has_vertices");
     docstring::ClassMethodDocInject(m, "TriangleMesh", "normalize_normals");
     docstring::ClassMethodDocInject(m, "TriangleMesh", "paint_uniform_color");
-<<<<<<< HEAD
-    docstring::ClassMethodDocInject(m, "TriangleMesh", "is_watertight");
-=======
     docstring::ClassMethodDocInject(m, "TriangleMesh",
                                     "euler_poincare_characteristic");
     docstring::ClassMethodDocInject(m, "TriangleMesh", "is_edge_manifold");
     docstring::ClassMethodDocInject(m, "TriangleMesh", "is_vertex_manifold");
     docstring::ClassMethodDocInject(m, "TriangleMesh", "is_self_intersecting");
->>>>>>> 1189dd85
     docstring::ClassMethodDocInject(m, "TriangleMesh", "purge");
 }
 
