--- conflicted
+++ resolved
@@ -217,7 +217,6 @@
         return t;
     });
 
-<<<<<<< HEAD
     // After `_getitem_index`, the number of dimensions will be reduced by 1.
     tensor.def("_getitem_index", &Tensor::IndexExtract);
 
@@ -233,10 +232,9 @@
                    }
                    return tensor.Slice(dim, start, stop, step);
                });
-=======
+
     // Casting
     tensor.def("to", &Tensor::To);
->>>>>>> a759ef7f
 
     // Binary element-wise ops
     tensor.def("add", &Tensor::Add);
