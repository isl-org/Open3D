// ----------------------------------------------------------------------------
// -                        Open3D: www.open3d.org                            -
// ----------------------------------------------------------------------------
// The MIT License (MIT)
//
// Copyright (c) 2018 www.open3d.org
//
// Permission is hereby granted, free of charge, to any person obtaining a copy
// of this software and associated documentation files (the "Software"), to deal
// in the Software without restriction, including without limitation the rights
// to use, copy, modify, merge, publish, distribute, sublicense, and/or sell
// copies of the Software, and to permit persons to whom the Software is
// furnished to do so, subject to the following conditions:
//
// The above copyright notice and this permission notice shall be included in
// all copies or substantial portions of the Software.
//
// THE SOFTWARE IS PROVIDED "AS IS", WITHOUT WARRANTY OF ANY KIND, EXPRESS OR
// IMPLIED, INCLUDING BUT NOT LIMITED TO THE WARRANTIES OF MERCHANTABILITY,
// FITNESS FOR A PARTICULAR PURPOSE AND NONINFRINGEMENT. IN NO EVENT SHALL THE
// AUTHORS OR COPYRIGHT HOLDERS BE LIABLE FOR ANY CLAIM, DAMAGES OR OTHER
// LIABILITY, WHETHER IN AN ACTION OF CONTRACT, TORT OR OTHERWISE, ARISING
// FROM, OUT OF OR IN CONNECTION WITH THE SOFTWARE OR THE USE OR OTHER DEALINGS
// IN THE SOFTWARE.
// ----------------------------------------------------------------------------

#include <vector>

#include "open3d_pybind/core/container.h"
#include "open3d_pybind/docstring.h"
#include "open3d_pybind/open3d_pybind.h"
#include "open3d_pybind/pybind_utils.h"

#include "Open3D/Core/Blob.h"
#include "Open3D/Core/CUDAUtils.h"
#include "Open3D/Core/Device.h"
#include "Open3D/Core/Dispatch.h"
#include "Open3D/Core/Dtype.h"
#include "Open3D/Core/SizeVector.h"
#include "Open3D/Core/Tensor.h"

using namespace open3d;

template <typename T>
void bind_templated_constructor(py::class_<Tensor>& tensor) {
    tensor.def(py::init([](const std::vector<T>& init_vals,
                           const SizeVector& shape, const Dtype& dtype,
                           const Device& device = Device("CPU:0")) {
                   return new Tensor(init_vals, shape, dtype, device);
               }),
               "init_vals"_a, "shape"_a, "dtype"_a, "device"_a);
}

/// Automatically casts type to T.
template <typename T>
static std::vector<T> ToFlatVector(
        py::array_t<T, py::array::c_style | py::array::forcecast> np_array) {
    py::buffer_info info = np_array.request();
    T* start = static_cast<T*>(info.ptr);
    return std::vector<T>(start, start + info.size);
}

void pybind_core_tensor(py::module& m) {
    py::class_<Tensor> tensor(
            m, "Tensor",
            "A Tensor is a view of a data Blob with shape, stride, data_ptr.");

    tensor.def(py::init([](py::array np_array, const Dtype& dtype,
                           const Device& device) {
        py::buffer_info info = np_array.request();
        SizeVector shape(info.shape.begin(), info.shape.end());
        Tensor t;
        DISPATCH_DTYPE_TO_TEMPLATE(dtype, [&]() {
            t = Tensor(ToFlatVector<scalar_t>(np_array), shape, dtype, device);
        });
        return t;
    }));

    // Device transfer
    tensor.def("cuda",
               [](const Tensor& tensor, int64_t device_id = 0) {
                   if (!cuda::IsAvailable()) {
                       utility::LogError(
                               "CUDA is not available, cannot copy Tensor.");
                   }
                   if (device_id < 0 || device_id >= cuda::DeviceCount()) {
                       utility::LogError(
                               "Invalid device_id {}, must satisfy 0 <= "
                               "device_id < {}",
                               device_id, cuda::DeviceCount());
                   }
                   return tensor.Copy(
                           Device(Device::DeviceType::CUDA, device_id));
               })
            .def("cpu", [](const Tensor& tensor) {
                return tensor.Copy(Device(Device::DeviceType::CPU, 0));
            });

    // Buffer I/O for Numpy and DLPack(PyTorch)
    tensor.def("numpy", [](const Tensor& tensor) {
        if (tensor.GetDevice().GetType() != Device::DeviceType::CPU) {
            utility::LogError(
                    "Can only convert CPU Tensor to numpy. Copy "
                    "Tensor to CPU before converting to numpy.");
        }
        py::dtype py_dtype =
                py::dtype(pybind_utils::DtypeToArrayFormat(tensor.GetDtype()));
        py::array::ShapeContainer py_shape(tensor.GetShape());
        SizeVector strides = tensor.GetStrides();
        int64_t element_byte_size = DtypeUtil::ByteSize(tensor.GetDtype());
        for (auto& s : strides) {
            s *= element_byte_size;
        }
        py::array::StridesContainer py_strides(strides);

        // `base_tensor` is a shallow copy of `tensor`. `base_tensor`
        // is on the heap and is owned by py::capsule
        // `base_tensor_capsule`. The capsule is referenced as the
        // "base" of the numpy tensor returned by o3d.Tensor.numpy().
        // When the "base" goes out-of-scope (e.g. when all numpy
        // tensors referencing the base have gone out-of-scope), the
        // deleter is called to free the `base_tensor`.
        //
        // This behavior is important when the origianl `tensor` goes
        // out-of-scope while we still want to keep the data alive.
        // e.g.
        //
        // ```python
        // def get_np_tensor():
        //     o3d_t = o3d.Tensor(...)
        //     return o3d_t.numpy()
        //
        // # Now, `o3d_t` is out-of-scope, but `np_t` still
        // # references the base tensor which references the
        // # underlying data of `o3d_t`. Thus np_t is still valid.
        // # When np_t goes out-of-scope, the underlying data will be
        // # finally freed.
        // np_t = get_np_tensor()
        // ```
        //
        // See:
        // https://stackoverflow.com/questions/44659924/returning-numpy-arrays-via-pybind11
        Tensor* base_tensor = new Tensor(tensor);

        // See PyTorch's torch/csrc/Module.cpp
        auto capsule_destructor = [](PyObject* data) {
            Tensor* base_tensor = reinterpret_cast<Tensor*>(
                    PyCapsule_GetPointer(data, "open3d::Tensor"));
            if (base_tensor) {
                delete base_tensor;
            } else {
                PyErr_Clear();
            }
        };

        py::capsule base_tensor_capsule(base_tensor, "open3d::Tensor",
                                        capsule_destructor);

        return py::array(py_dtype, py_shape, py_strides, tensor.GetDataPtr(),
                         base_tensor_capsule);
    });

    tensor.def_static("from_numpy", [](py::array np_array) {
        py::buffer_info info = np_array.request();

        SizeVector shape(info.shape.begin(), info.shape.end());
        SizeVector strides(info.strides.begin(), info.strides.end());
        for (size_t i = 0; i < strides.size(); ++i) {
            strides[i] /= info.itemsize;
        }
        Dtype dtype = pybind_utils::ArrayFormatToDtype(info.format);
        Device device("CPU:0");

        // Blob expects an std::function<void(void*)> deleter, a
        // dummy deleter is used here, since the memory is
        // managed by numpy.
        std::function<void(void*)> deleter = [](void*) -> void {};
        auto blob = std::make_shared<Blob>(device, info.ptr, deleter);

        return Tensor(shape, strides, info.ptr, dtype, blob);
    });

    tensor.def("to_dlpack", [](const Tensor& tensor) {
        DLManagedTensor* dl_managed_tensor = tensor.ToDLPack();
        // See PyTorch's torch/csrc/Module.cpp
        auto capsule_destructor = [](PyObject* data) {
            DLManagedTensor* dl_managed_tensor =
                    (DLManagedTensor*)PyCapsule_GetPointer(data, "dltensor");
            if (dl_managed_tensor) {
                // the dl_managed_tensor has not been consumed,
                // call deleter ourselves
                dl_managed_tensor->deleter(
                        const_cast<DLManagedTensor*>(dl_managed_tensor));
            } else {
                // The dl_managed_tensor has been consumed
                // PyCapsule_GetPointer has set an error indicator
                PyErr_Clear();
            }
        };
        return py::capsule(dl_managed_tensor, "dltensor", capsule_destructor);
    });

    tensor.def_static("from_dlpack", [](py::capsule data) {
        DLManagedTensor* dl_managed_tensor =
                static_cast<DLManagedTensor*>(data);
        if (!dl_managed_tensor) {
            utility::LogError(
                    "from_dlpack must receive "
                    "DLManagedTensor PyCapsule.");
        }
        // Make sure that the PyCapsule is not used again.
        // See:
        // torch/csrc/Module.cpp, and
        // https://github.com/cupy/cupy/pull/1445/files#diff-ddf01ff512087ef616db57ecab88c6ae
        Tensor t = Tensor::FromDLPack(dl_managed_tensor);
        PyCapsule_SetName(data.ptr(), "used_dltensor");
        return t;
    });

    // Casting
    tensor.def("to", &Tensor::To);

    // Binary element-wise ops
    tensor.def("add", &Tensor::Add);
    tensor.def("add_", &Tensor::Add_);
    tensor.def("sub", &Tensor::Sub);
    tensor.def("sub_", &Tensor::Sub_);
    tensor.def("mul", &Tensor::Mul);
    tensor.def("mul_", &Tensor::Mul_);
    tensor.def("div", &Tensor::Div);
    tensor.def("div_", &Tensor::Div_);

<<<<<<< HEAD
    // Getters
    tensor.def("get_shape",
               [](const Tensor& tensor) { return tensor.GetShape(); });
    tensor.def("get_strides",
               [](const Tensor& tensor) { return tensor.GetStrides(); });
    tensor.def("get_dtype", &Tensor::GetDtype);
    tensor.def("get_device", &Tensor::GetDevice);
=======
    // Unary element-wise ops
    tensor.def("sqrt", &Tensor::Sqrt);
    tensor.def("sqrt_", &Tensor::Sqrt_);
    tensor.def("sin", &Tensor::Sin);
    tensor.def("sin_", &Tensor::Sin_);
    tensor.def("cos", &Tensor::Cos);
    tensor.def("cos_", &Tensor::Cos_);
    tensor.def("neg", &Tensor::Neg);
    tensor.def("neg_", &Tensor::Neg_);
    tensor.def("exp", &Tensor::Exp);
    tensor.def("exp_", &Tensor::Exp_);
>>>>>>> 4b194705

    tensor.def("__repr__",
               [](const Tensor& tensor) { return tensor.ToString(); });
}<|MERGE_RESOLUTION|>--- conflicted
+++ resolved
@@ -230,7 +230,6 @@
     tensor.def("div", &Tensor::Div);
     tensor.def("div_", &Tensor::Div_);
 
-<<<<<<< HEAD
     // Getters
     tensor.def("get_shape",
                [](const Tensor& tensor) { return tensor.GetShape(); });
@@ -238,7 +237,7 @@
                [](const Tensor& tensor) { return tensor.GetStrides(); });
     tensor.def("get_dtype", &Tensor::GetDtype);
     tensor.def("get_device", &Tensor::GetDevice);
-=======
+
     // Unary element-wise ops
     tensor.def("sqrt", &Tensor::Sqrt);
     tensor.def("sqrt_", &Tensor::Sqrt_);
@@ -250,7 +249,6 @@
     tensor.def("neg_", &Tensor::Neg_);
     tensor.def("exp", &Tensor::Exp);
     tensor.def("exp_", &Tensor::Exp_);
->>>>>>> 4b194705
 
     tensor.def("__repr__",
                [](const Tensor& tensor) { return tensor.ToString(); });
