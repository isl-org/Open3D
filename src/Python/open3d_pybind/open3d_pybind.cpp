--- conflicted
+++ resolved
@@ -38,11 +38,7 @@
 
 #include "Open3D/Utility/Console.h"
 
-<<<<<<< HEAD
-PYBIND11_MODULE(open3d, m) {
-=======
 PYBIND11_MODULE(open3d_pybind, m) {
->>>>>>> 2af072ac
     open3d::utility::Logger::i().print_fcn_ = [](const std::string& msg) {
         py::print(msg);
     };
