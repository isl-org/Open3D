// ----------------------------------------------------------------------------
// -                        Open3D: www.open3d.org                            -
// ----------------------------------------------------------------------------
// The MIT License (MIT)
//
// Copyright (c) 2019 www.open3d.org
//
// Permission is hereby granted, free of charge, to any person obtaining a copy
// of this software and associated documentation files (the "Software"), to deal
// in the Software without restriction, including without limitation the rights
// to use, copy, modify, merge, publish, distribute, sublicense, and/or sell
// copies of the Software, and to permit persons to whom the Software is
// furnished to do so, subject to the following conditions:
//
// The above copyright notice and this permission notice shall be included in
// all copies or substantial portions of the Software.
//
// THE SOFTWARE IS PROVIDED "AS IS", WITHOUT WARRANTY OF ANY KIND, EXPRESS OR
// IMPLIED, INCLUDING BUT NOT LIMITED TO THE WARRANTIES OF MERCHANTABILITY,
// FITNESS FOR A PARTICULAR PURPOSE AND NONINFRINGEMENT. IN NO EVENT SHALL THE
// AUTHORS OR COPYRIGHT HOLDERS BE LIABLE FOR ANY CLAIM, DAMAGES OR OTHER
// LIABILITY, WHETHER IN AN ACTION OF CONTRACT, TORT OR OTHERWISE, ARISING
// FROM, OUT OF OR IN CONNECTION WITH THE SOFTWARE OR THE USE OR OTHER DEALINGS
// IN THE SOFTWARE.
// ----------------------------------------------------------------------------

#include "FilamentEntitiesMods.h"

#include "FilamentEngine.h"
#include "FilamentResourceManager.h"

#include "Open3D/Utility/Console.h"

#include <filament/MaterialInstance.h>

namespace open3d {
namespace visualization {

namespace {

using namespace filament;

TextureSampler::WrapMode ConvertWrapMode(TextureSamplerParameters::WrapMode mode) {
    switch (mode) {
        case TextureSamplerParameters::WrapMode::ClampToEdge:
            return TextureSampler::WrapMode::CLAMP_TO_EDGE;
        case TextureSamplerParameters::WrapMode::Repeat:
            return TextureSampler::WrapMode::REPEAT;
        case TextureSamplerParameters::WrapMode::MirroredRepeat:
            return TextureSampler::WrapMode::MIRRORED_REPEAT;
    }

    return TextureSampler::WrapMode::CLAMP_TO_EDGE;
}

TextureSampler SamplerFromSamplerParameters(
        const TextureSamplerParameters& samplerConfig) {
    TextureSampler sampler;

    switch (samplerConfig.filterMag) {
        case TextureSamplerParameters::MagFilter::Nearest:
            sampler.setMagFilter(TextureSampler::MagFilter::NEAREST);
            break;
        case TextureSamplerParameters::MagFilter::Linear:
            sampler.setMagFilter(TextureSampler::MagFilter::LINEAR);
            break;
    }

    switch (samplerConfig.filterMin) {
        case TextureSamplerParameters::MinFilter::Nearest:
            sampler.setMinFilter(TextureSampler::MinFilter::NEAREST);
            break;
        case TextureSamplerParameters::MinFilter::Linear:
            sampler.setMinFilter(TextureSampler::MinFilter::LINEAR);
            break;
        case TextureSamplerParameters::MinFilter::NearestMipmapNearest:
            sampler.setMinFilter(
                    TextureSampler::MinFilter::NEAREST_MIPMAP_NEAREST);
            break;
        case TextureSamplerParameters::MinFilter::LinearMipmapNearest:
            sampler.setMinFilter(
                    TextureSampler::MinFilter::LINEAR_MIPMAP_NEAREST);
            break;
        case TextureSamplerParameters::MinFilter::NearestMipmapLinear:
            sampler.setMinFilter(
                    TextureSampler::MinFilter::NEAREST_MIPMAP_LINEAR);
            break;
        case TextureSamplerParameters::MinFilter::LinearMipmapLinear:
            sampler.setMinFilter(
                    TextureSampler::MinFilter::LINEAR_MIPMAP_LINEAR);
            break;
    }

    sampler.setWrapModeS(ConvertWrapMode(samplerConfig.wrapU));
    sampler.setWrapModeT(ConvertWrapMode(samplerConfig.wrapV));
    sampler.setWrapModeR(ConvertWrapMode(samplerConfig.wrapW));

    sampler.setAnisotropy(sampler.getAnisotropy());

    return sampler;
}
}

void FilamentMaterialModifier::Reset() {
<<<<<<< HEAD
    if (materialInstance_ != nullptr) {
        utility::LogWarning("Previous material instance modifications are not finished!");
    }
=======
    // TODO: Print log or assert
    // assert(materialInstance == nullptr, "Previous material instance
    // modifications are not finished!");
>>>>>>> 545d1929

    materialInstance_ = nullptr;
    currentHandle_ = MaterialInstanceHandle::kBad;
}

void FilamentMaterialModifier::InitWithMaterialInstance(
        const std::shared_ptr<filament::MaterialInstance>& aMaterialInstance,
        const MaterialInstanceHandle& id) {
<<<<<<< HEAD
    if (materialInstance_ != nullptr) {
        utility::LogWarning("Previous material instance modifications are not finished!");
    }
=======
    // TODO: Print log or assert
    // assert(materialInstance == nullptr, "Previous material instance
    // modifications are not finished!");
>>>>>>> 545d1929

    materialInstance_ = aMaterialInstance;
    currentHandle_ = id;
}

MaterialModifier& FilamentMaterialModifier::SetParameter(const char* parameter,
                                                         const float value) {
    if (materialInstance_) {
        materialInstance_->setParameter(parameter, value);
    }

    return *this;
}

MaterialModifier& FilamentMaterialModifier::SetColor(
        const char* parameter, const Eigen::Vector3f& value) {
    if (materialInstance_) {
        const auto color =
                filament::math::float3{value.x(), value.y(), value.z()};
        materialInstance_->setParameter(parameter, filament::RgbType::sRGB,
                                        color);
    }

    return *this;
}

MaterialModifier& FilamentMaterialModifier::SetTexture(
        const char* parameter,
        const TextureHandle& textureHandle,
        const TextureSamplerParameters& samplerConfig) {
    if (materialInstance_) {
        auto wTexture =
                EngineInstance::GetResourceManager().GetTexture(textureHandle);

        if (auto texturePtr = wTexture.lock()) {
            filament::TextureSampler sampler(TextureSampler::MinFilter::LINEAR,
                                             TextureSampler::MagFilter::LINEAR);

            materialInstance_->setParameter(
                    parameter, texturePtr.get(),
                    SamplerFromSamplerParameters(samplerConfig));
        } else {
            utility::LogWarning(
                    "Failed to set texture for material.\n\tMaterial handle: {}\n\tTexture handle: {}\n\tParameter name: {}",
                    currentHandle_, textureHandle, parameter);
        }
    }

    return *this;
}

MaterialInstanceHandle FilamentMaterialModifier::Finish() {
    auto res = currentHandle_;

    materialInstance_ = nullptr;
    currentHandle_ = MaterialInstanceHandle::kBad;

    return res;
}

}  // namespace visualization
}  // namespace open3d<|MERGE_RESOLUTION|>--- conflicted
+++ resolved
@@ -102,15 +102,9 @@
 }
 
 void FilamentMaterialModifier::Reset() {
-<<<<<<< HEAD
     if (materialInstance_ != nullptr) {
         utility::LogWarning("Previous material instance modifications are not finished!");
     }
-=======
-    // TODO: Print log or assert
-    // assert(materialInstance == nullptr, "Previous material instance
-    // modifications are not finished!");
->>>>>>> 545d1929
 
     materialInstance_ = nullptr;
     currentHandle_ = MaterialInstanceHandle::kBad;
@@ -119,15 +113,9 @@
 void FilamentMaterialModifier::InitWithMaterialInstance(
         const std::shared_ptr<filament::MaterialInstance>& aMaterialInstance,
         const MaterialInstanceHandle& id) {
-<<<<<<< HEAD
     if (materialInstance_ != nullptr) {
         utility::LogWarning("Previous material instance modifications are not finished!");
     }
-=======
-    // TODO: Print log or assert
-    // assert(materialInstance == nullptr, "Previous material instance
-    // modifications are not finished!");
->>>>>>> 545d1929
 
     materialInstance_ = aMaterialInstance;
     currentHandle_ = id;
