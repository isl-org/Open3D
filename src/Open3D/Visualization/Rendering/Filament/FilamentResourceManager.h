--- conflicted
+++ resolved
@@ -117,18 +117,16 @@
     ResourcesContainer<filament::VertexBuffer> vertexBuffers_;
     ResourcesContainer<filament::IndexBuffer> indexBuffers_;
 
-<<<<<<< HEAD
     // Lists dependent resources, which should be deallocated when
     // resource referred by map key is deallocated.
     // WARNING: Don't put in dependent list resources which available publicly
     std::unordered_map<REHandle_abstract, std::unordered_set<REHandle_abstract>>
             dependencies_;
-=======
+
     filament::Texture* LoadTextureFromImage(
             const std::shared_ptr<geometry::Image>& image);
 
     void LoadDefaults();
->>>>>>> 94e1d3e7
 };
 
 }  // namespace visualization
