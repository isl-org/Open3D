// ----------------------------------------------------------------------------
// -                        Open3D: www.open3d.org                            -
// ----------------------------------------------------------------------------
// The MIT License (MIT)
//
// Copyright (c) 2019 www.open3d.org
//
// Permission is hereby granted, free of charge, to any person obtaining a copy
// of this software and associated documentation files (the "Software"), to deal
// in the Software without restriction, including without limitation the rights
// to use, copy, modify, merge, publish, distribute, sublicense, and/or sell
// copies of the Software, and to permit persons to whom the Software is
// furnished to do so, subject to the following conditions:
//
// The above copyright notice and this permission notice shall be included in
// all copies or substantial portions of the Software.
//
// THE SOFTWARE IS PROVIDED "AS IS", WITHOUT WARRANTY OF ANY KIND, EXPRESS OR
// IMPLIED, INCLUDING BUT NOT LIMITED TO THE WARRANTIES OF MERCHANTABILITY,
// FITNESS FOR A PARTICULAR PURPOSE AND NONINFRINGEMENT. IN NO EVENT SHALL THE
// AUTHORS OR COPYRIGHT HOLDERS BE LIABLE FOR ANY CLAIM, DAMAGES OR OTHER
// LIABILITY, WHETHER IN AN ACTION OF CONTRACT, TORT OR OTHERWISE, ARISING
// FROM, OUT OF OR IN CONNECTION WITH THE SOFTWARE OR THE USE OR OTHER DEALINGS
// IN THE SOFTWARE.
// ----------------------------------------------------------------------------

#pragma once

#include <memory>

<<<<<<< HEAD
#include "Open3D/Visualization/Rendering/MaterialModifier.h"

namespace filament
{
    class MaterialInstance;
=======
namespace filament {
class MaterialInstance;
>>>>>>> 545d1929
}

namespace open3d {
namespace visualization {

class FilamentMaterialModifier : public MaterialModifier {
public:
    FilamentMaterialModifier() = default;

    void Reset();
    void InitWithMaterialInstance(
            const std::shared_ptr<filament::MaterialInstance>& materialInstance,
            const MaterialInstanceHandle& id);

    MaterialModifier& SetParameter(const char* parameter, float value) override;
    MaterialModifier& SetColor(const char* parameter,
                               const Eigen::Vector3f& value) override;

    MaterialModifier& SetTexture(
            const char* parameter,
            const TextureHandle& texture,
            const TextureSamplerParameters& sampler) override;

    MaterialInstanceHandle Finish() override;

private:
    MaterialInstanceHandle currentHandle_;
    std::shared_ptr<filament::MaterialInstance> materialInstance_;
};

}  // namespace visualization
}  // namespace open3d<|MERGE_RESOLUTION|>--- conflicted
+++ resolved
@@ -28,16 +28,10 @@
 
 #include <memory>
 
-<<<<<<< HEAD
 #include "Open3D/Visualization/Rendering/MaterialModifier.h"
 
-namespace filament
-{
-    class MaterialInstance;
-=======
 namespace filament {
 class MaterialInstance;
->>>>>>> 545d1929
 }
 
 namespace open3d {
