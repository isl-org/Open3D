// ----------------------------------------------------------------------------
// -                        Open3D: www.open3d.org                            -
// ----------------------------------------------------------------------------
// The MIT License (MIT)
//
// Copyright (c) 2019 www.open3d.org
//
// Permission is hereby granted, free of charge, to any person obtaining a copy
// of this software and associated documentation files (the "Software"), to deal
// in the Software without restriction, including without limitation the rights
// to use, copy, modify, merge, publish, distribute, sublicense, and/or sell
// copies of the Software, and to permit persons to whom the Software is
// furnished to do so, subject to the following conditions:
//
// The above copyright notice and this permission notice shall be included in
// all copies or substantial portions of the Software.
//
// THE SOFTWARE IS PROVIDED "AS IS", WITHOUT WARRANTY OF ANY KIND, EXPRESS OR
// IMPLIED, INCLUDING BUT NOT LIMITED TO THE WARRANTIES OF MERCHANTABILITY,
// FITNESS FOR A PARTICULAR PURPOSE AND NONINFRINGEMENT. IN NO EVENT SHALL THE
// AUTHORS OR COPYRIGHT HOLDERS BE LIABLE FOR ANY CLAIM, DAMAGES OR OTHER
// LIABILITY, WHETHER IN AN ACTION OF CONTRACT, TORT OR OTHERWISE, ARISING
// FROM, OUT OF OR IN CONNECTION WITH THE SOFTWARE OR THE USE OR OTHER DEALINGS
// IN THE SOFTWARE.
// ----------------------------------------------------------------------------

#include "FilamentScene.h"

#include <filament/Engine.h>
#include <filament/IndirectLight.h>
#include <filament/LightManager.h>
#include <filament/MaterialInstance.h>
#include <filament/RenderableManager.h>
#include <filament/Renderer.h>
#include <filament/Scene.h>
#include <filament/Skybox.h>
#include <filament/TextureSampler.h>
#include <filament/TransformManager.h>
#include <filament/View.h>
#include <filament/utils/EntityManager.h>

#include "FilamentEntitiesMods.h"
#include "FilamentGeometryBuffersBuilder.h"
#include "FilamentResourceManager.h"
#include "FilamentView.h"
#include "Open3D/Geometry/BoundingVolume.h"
#include "Open3D/Geometry/LineSet.h"
#include "Open3D/Geometry/PointCloud.h"
#include "Open3D/Geometry/TriangleMesh.h"
#include "Open3D/Utility/Console.h"

namespace defaults_mapping {

using GeometryType = open3d::geometry::Geometry::GeometryType;
using MaterialHandle = open3d::visualization::MaterialHandle;
using ResourceManager = open3d::visualization::FilamentResourceManager;

MaterialHandle ColorOnlyMesh = ResourceManager::kDefaultUnlit;
MaterialHandle PlainMesh = ResourceManager::kDefaultLit;
MaterialHandle Mesh = ResourceManager::kDefaultLit;

MaterialHandle ColoredPointcloud = ResourceManager::kDefaultUnlit;
MaterialHandle Pointcloud = ResourceManager::kDefaultLit;

MaterialHandle Lineset = ResourceManager::kDefaultUnlit;

}  // namespace defaults_mapping

namespace converters {
using EigenMatrix = open3d::visualization::FilamentScene::Transform::MatrixType;
using FilamentMatrix = filament::math::mat4f;
EigenMatrix EigenMatrixFromFilamentMatrix(const filament::math::mat4f& fm) {
    EigenMatrix em;

    em << fm(0, 0), fm(0, 1), fm(0, 2), fm(0, 3), fm(1, 0), fm(1, 1), fm(1, 2),
            fm(1, 3), fm(2, 0), fm(2, 1), fm(2, 2), fm(2, 3), fm(3, 0),
            fm(3, 1), fm(3, 2), fm(3, 3);

    return em;
}

FilamentMatrix FilamentMatrixFromEigenMatrix(const EigenMatrix& em) {
    // Filament matrices is column major and Eigen's - row major
    return FilamentMatrix(FilamentMatrix::row_major_init{
            em(0, 0), em(0, 1), em(0, 2), em(0, 3), em(1, 0), em(1, 1),
            em(1, 2), em(1, 3), em(2, 0), em(2, 1), em(2, 2), em(2, 3),
            em(3, 0), em(3, 1), em(3, 2), em(3, 3)});
}
}  // namespace converters

namespace open3d {
namespace visualization {

FilamentScene::FilamentScene(filament::Engine& aEngine,
                             FilamentResourceManager& aResourceManager)
    : engine_(aEngine), resourceManager_(aResourceManager) {
    scene_ = engine_.createScene();
}

FilamentScene::~FilamentScene() {
    for (const auto& pair : entities_) {
        const auto& allocatedEntity = pair.second;

        if (allocatedEntity.info.ib) {
            resourceManager_.Destroy(allocatedEntity.info.ib);
        }
        if (allocatedEntity.info.vb) {
            resourceManager_.Destroy(allocatedEntity.info.vb);
        }

        engine_.destroy(allocatedEntity.info.self);
    }

    views_.clear();

    engine_.destroy(scene_);
}

ViewHandle FilamentScene::AddView(std::int32_t x,
                                  std::int32_t y,
                                  std::uint32_t w,
                                  std::uint32_t h) {
    auto handle = ViewHandle::Next();
    auto view =
            std::make_unique<FilamentView>(engine_, *this, resourceManager_);

    view->SetViewport(x, y, w, h);
    if (!views_.empty()) {
        view->SetDiscardBuffers(View::TargetBuffers::DepthAndStencil);
    }

    ViewContainer c;
    c.view = std::move(view);
    views_.emplace(handle, std::move(c));

    return handle;
}

View* FilamentScene::GetView(const ViewHandle& viewId) const {
    auto found = views_.find(viewId);
    if (found != views_.end()) {
        return found->second.view.get();
    }

    return nullptr;
}

void FilamentScene::SetViewActive(const ViewHandle& viewId, bool isActive) {
    auto found = views_.find(viewId);
    if (found != views_.end()) {
        found->second.isActive = isActive;
    }
}

void FilamentScene::RemoveView(const ViewHandle& viewId) {
    views_.erase(viewId);
}

GeometryHandle FilamentScene::AddGeometry(
        const geometry::Geometry3D& geometry) {
    GeometryHandle handle;

    const auto geometryType = geometry.GetGeometryType();

    MaterialInstanceHandle materialInstance;
    handle = AddGeometry(geometry, materialInstance);

    if (geometryType == geometry::Geometry::GeometryType::TriangleMesh) {
        const auto& mesh = static_cast<const geometry::TriangleMesh&>(geometry);

        if (mesh.HasMaterials()) {  // Mesh with materials
            materialInstance = resourceManager_.CreateFromDescriptor(
                    mesh.materials_.begin()->second);
        } else if (mesh.HasVertexColors()) {  // Mesh with vertex color
                                              // attribute set
            materialInstance = resourceManager_.CreateMaterialInstance(
                    defaults_mapping::ColorOnlyMesh);
<<<<<<< HEAD
        } else {  // Mesh without any attributes set, only tangents are needed
=======
            // Mesh with textures
        } else if (mesh.HasTextures()) {
            materialInstance = resourceManager_.CreateMaterialInstance(
                    defaults_mapping::Mesh);

            auto wMaterial =
                    resourceManager_.GetMaterialInstance(materialInstance);
            auto mat = wMaterial.lock();

            auto hTexture = resourceManager_.CreateTexture(
                    mesh.textures_[0].FlipVertical());

            if (hTexture) {
                auto& entity = entities_[handle];
                entity.texture = hTexture;

                auto wTexture = resourceManager_.GetTexture(hTexture);
                auto tex = wTexture.lock();
                if (tex) {
                    static const auto kDefaultSampler =
                            FilamentMaterialModifier::
                                    SamplerFromSamplerParameters(
                                            TextureSamplerParameters::Pretty());
                    mat->setParameter("texture", tex.get(), kDefaultSampler);
                }
            }
            // Mesh without any attributes set, only tangents are needed
        } else {
>>>>>>> 7643c6fe
            materialInstance = resourceManager_.CreateMaterialInstance(
                    defaults_mapping::PlainMesh);

            auto wMaterial =
                    resourceManager_.GetMaterialInstance(materialInstance);
            auto mat = wMaterial.lock();

            if (mat) {
                mat->setParameter("baseColor", filament::RgbType::LINEAR,
                                  {0.75f, 0.75f, 0.75f});
            }
        }
    } else if (geometryType == geometry::Geometry::GeometryType::PointCloud) {
        const auto& pcd = static_cast<const geometry::PointCloud&>(geometry);
        if (pcd.HasColors()) {
            materialInstance = resourceManager_.CreateMaterialInstance(
                    defaults_mapping::ColoredPointcloud);
        } else {
            materialInstance = resourceManager_.CreateMaterialInstance(
                    defaults_mapping::Pointcloud);
        }
    } else if (geometryType == geometry::Geometry::GeometryType::LineSet) {
        materialInstance = resourceManager_.CreateMaterialInstance(
                defaults_mapping::Lineset);
    } else {
        utility::LogWarning(
                "Geometry type {} is not yet supported for easy-init!",
                static_cast<size_t>(geometry.GetGeometryType()));
    }

    AssignMaterial(handle, materialInstance);

    return handle;
}

GeometryHandle FilamentScene::AddGeometry(
        const geometry::Geometry3D& geometry,
        const MaterialInstanceHandle& materialId) {
    return AddGeometry(geometry, materialId, geometry.GetName());
}

GeometryHandle FilamentScene::AddGeometry(
        const geometry::Geometry3D& geometry,
        const MaterialInstanceHandle& materialId,
        const std::string& name) {
    using namespace geometry;
    using namespace filament;

    SceneEntity entityEntry;
    entityEntry.info.type = EntityType::Geometry;
    entityEntry.name = name;

    auto geometryBuffersBuilder = GeometryBuffersBuilder::GetBuilder(geometry);
    if (!geometryBuffersBuilder) {
        utility::LogWarning("Geometry type {} is not supported yet!",
                            static_cast<size_t>(geometry.GetGeometryType()));
        return {};
    }

    auto buffers = geometryBuffersBuilder->ConstructBuffers();
    entityEntry.info.vb = std::get<0>(buffers);
    entityEntry.info.ib = std::get<1>(buffers);

    Box aabb = geometryBuffersBuilder->ComputeAABB();

    auto vbuf = resourceManager_.GetVertexBuffer(entityEntry.info.vb).lock();
    auto ibuf = resourceManager_.GetIndexBuffer(entityEntry.info.ib).lock();

    entityEntry.info.self = utils::EntityManager::get().create();
    RenderableManager::Builder builder(1);
    builder.boundingBox(aabb)
            .layerMask(FilamentView::kAllLayersMask, FilamentView::kMainLayer)
            .castShadows(true)
            .receiveShadows(true)
            .geometry(0, geometryBuffersBuilder->GetPrimitiveType(), vbuf.get(),
                      ibuf.get());

    auto wMatInstance = resourceManager_.GetMaterialInstance(materialId);
    if (!wMatInstance.expired()) {
        builder.material(0, wMatInstance.lock().get());
        entityEntry.material = materialId;
    }

    auto result = builder.build(engine_, entityEntry.info.self);

    GeometryHandle handle;
    if (result == RenderableManager::Builder::Success) {
        scene_->addEntity(entityEntry.info.self);

        handle = GeometryHandle::Next();
        entities_[handle] = entityEntry;

        SetEntityTransform(handle, Transform::Identity());
    }

    return handle;
}

std::vector<GeometryHandle> FilamentScene::FindGeometryByName(
        const std::string& name) {
    std::vector<GeometryHandle> found;
    for (const auto& e : entities_) {
        if (e.first.type == EntityType::Geometry && e.second.name == name) {
            found.push_back(GeometryHandle::Concretize(e.first));
        }
    }

    return found;
}

void FilamentScene::AssignMaterial(const GeometryHandle& geometryId,
                                   const MaterialInstanceHandle& materialId) {
    auto wMaterialInstance = resourceManager_.GetMaterialInstance(materialId);
    auto found = entities_.find(geometryId);
    if (found != entities_.end() && false == wMaterialInstance.expired()) {
        found->second.material = materialId;

        auto& renderableManger = engine_.getRenderableManager();
        filament::RenderableManager::Instance inst =
                renderableManger.getInstance(found->second.info.self);
        renderableManger.setMaterialInstanceAt(inst, 0,
                                               wMaterialInstance.lock().get());
    } else {
        utility::LogWarning(
                "Failed to assign material ({}) to geometry ({}): material or "
                "entity not found",
                materialId, geometryId);
    }
}

MaterialInstanceHandle FilamentScene::GetMaterial(
        const GeometryHandle& geometryId) const {
    const auto found = entities_.find(geometryId);
    if (found != entities_.end()) {
        return found->second.material;
    }

    utility::LogWarning("Geometry {} is not registered in scene", geometryId);
    return {};
}

void FilamentScene::SetGeometryShadows(const GeometryHandle& geometryId,
                                       bool castsShadows,
                                       bool receivesShadows) {
    const auto found = entities_.find(geometryId);
    if (found != entities_.end()) {
        auto& renderableManger = engine_.getRenderableManager();
        filament::RenderableManager::Instance inst =
                renderableManger.getInstance(found->second.info.self);
        renderableManger.setCastShadows(inst, castsShadows);
        renderableManger.setReceiveShadows(inst, castsShadows);
    }
}

void FilamentScene::RemoveGeometry(const GeometryHandle& geometryId) {
    RemoveEntity(geometryId);
}

LightHandle FilamentScene::AddLight(const LightDescription& descr) {
    filament::LightManager::Type lightType =
            filament::LightManager::Type::POINT;
    if (descr.customAttributes["custom_type"].isString()) {
        auto customType = descr.customAttributes["custom_type"];
        if (customType == "SUN") {
            lightType = filament::LightManager::Type::SUN;
        }
    } else {
        switch (descr.type) {
            case LightDescription::POINT:
                lightType = filament::LightManager::Type::POINT;
                break;
            case LightDescription::SPOT:
                lightType = filament::LightManager::Type::SPOT;
                break;
            case LightDescription::DIRECTIONAL:
                lightType = filament::LightManager::Type::DIRECTIONAL;
                break;
        }
    }

    auto light = utils::EntityManager::get().create();
    auto result =
            filament::LightManager::Builder(lightType)
                    .direction({descr.direction.x(), descr.direction.y(),
                                descr.direction.z()})
                    .position({descr.position.x(), descr.position.y(),
                               descr.position.z()})
                    .intensity(descr.intensity)
                    .falloff(descr.falloff)
                    .castShadows(descr.castShadows)
                    .color({descr.color.x(), descr.color.y(), descr.color.z()})
                    .spotLightCone(descr.lightConeInner, descr.lightConeOuter)
                    .build(engine_, light);

    LightHandle handle;
    if (result == filament::LightManager::Builder::Success) {
        handle = LightHandle::Next();

        SceneEntity entity;
        entity.info.self = light;
        entity.info.type = EntityType::Light;
        entities_[handle] = entity;

        scene_->addEntity(light);
    }

    return handle;
}

void FilamentScene::SetLightIntensity(const LightHandle& id,
                                      const float intensity) {
    const auto found = entities_.find(id);
    if (found != entities_.end()) {
        auto& lightManager = engine_.getLightManager();
        filament::LightManager::Instance inst =
                lightManager.getInstance(found->second.info.self);
        lightManager.setIntensity(inst, intensity);
    }
}

void FilamentScene::SetLightColor(const LightHandle& id,
                                  const Eigen::Vector3f& color) {
    const auto found = entities_.find(id);
    if (found != entities_.end()) {
        auto& lightManager = engine_.getLightManager();
        filament::LightManager::Instance inst =
                lightManager.getInstance(found->second.info.self);
        lightManager.setColor(inst, {color(0), color(1), color(2)});
    }
}

Eigen::Vector3f FilamentScene::GetLightDirection(const LightHandle& id) const {
    const auto found = entities_.find(id);
    if (found != entities_.end()) {
        auto& lightManager = engine_.getLightManager();
        filament::LightManager::Instance inst =
                lightManager.getInstance(found->second.info.self);
        auto dir = lightManager.getDirection(inst);
        return {dir[0], dir[1], dir[2]};
    }
    return {0.0f, 0.0f, 0.0f};
}

void FilamentScene::SetLightDirection(const LightHandle& id,
                                      const Eigen::Vector3f& dir) {
    const auto found = entities_.find(id);
    if (found != entities_.end()) {
        auto& lightManager = engine_.getLightManager();
        filament::LightManager::Instance inst =
                lightManager.getInstance(found->second.info.self);
        lightManager.setDirection(inst, {dir.x(), dir.y(), dir.z()});
    }
}

void FilamentScene::SetLightPosition(const LightHandle& id,
                                     const Eigen::Vector3f& pos) {
    const auto found = entities_.find(id);
    if (found != entities_.end()) {
        auto& lightManager = engine_.getLightManager();
        filament::LightManager::Instance inst =
                lightManager.getInstance(found->second.info.self);
        if (!lightManager.isDirectional(inst)) {
            lightManager.setPosition(inst, {pos.x(), pos.y(), pos.z()});
        }
    }
}

void FilamentScene::SetLightFalloff(const LightHandle& id,
                                    const float falloff) {
    const auto found = entities_.find(id);
    if (found != entities_.end()) {
        auto& lightManager = engine_.getLightManager();
        filament::LightManager::Instance inst =
                lightManager.getInstance(found->second.info.self);
        lightManager.setFalloff(inst, falloff);
    }
}

void FilamentScene::RemoveLight(const LightHandle& id) { RemoveEntity(id); }

void FilamentScene::SetIndirectLight(const IndirectLightHandle& id) {
    if (!id) {
        wIndirectLight_.reset();
        scene_->setIndirectLight(nullptr);
        return;
    }

    auto wLight = resourceManager_.GetIndirectLight(id);
    if (auto light = wLight.lock()) {
        wIndirectLight_ = wLight;
        scene_->setIndirectLight(light.get());
    }
}

void FilamentScene::SetIndirectLightIntensity(float intensity) {
    if (auto light = wIndirectLight_.lock()) {
        light->setIntensity(intensity);
    }
}

float FilamentScene::GetIndirectLightIntensity() const {
    if (auto light = wIndirectLight_.lock()) {
        return light->getIntensity();
    }

    return 0.f;
}

void FilamentScene::SetIndirectLightRotation(const Transform& rotation) {
    if (auto light = wIndirectLight_.lock()) {
        auto ft = converters::FilamentMatrixFromEigenMatrix(rotation.matrix());
        light->setRotation(ft.upperLeft());
    }
}

FilamentScene::Transform FilamentScene::GetIndirectLightRotation() const {
    if (auto light = wIndirectLight_.lock()) {
        converters::FilamentMatrix ft(light->getRotation());
        auto et = converters::EigenMatrixFromFilamentMatrix(ft);

        return Transform(et);
    }

    return {};
}

void FilamentScene::SetSkybox(const SkyboxHandle& id) {
    if (!id) {
        wSkybox_.reset();
        scene_->setSkybox(nullptr);
        return;
    }

    auto wSkybox = resourceManager_.GetSkybox(id);
    if (auto skybox = wSkybox.lock()) {
        wSkybox_ = wSkybox;
        scene_->setSkybox(skybox.get());
    }
}

void FilamentScene::SetEntityEnabled(const REHandle_abstract& entityId,
                                     const bool enabled) {
    auto found = entities_.find(entityId);
    if (found != entities_.end()) {
        auto& entity = found->second;
        if (entity.enabled != enabled) {
            entity.enabled = enabled;

            if (enabled) {
                scene_->addEntity(entity.info.self);
            } else {
                scene_->remove(entity.info.self);
            }
        }
    }
}

bool FilamentScene::GetEntityEnabled(const REHandle_abstract& entityId) {
    auto found = entities_.find(entityId);
    if (found != entities_.end()) {
        return found->second.enabled;
    } else {
        return false;
    }
}

void FilamentScene::SetEntityTransform(const REHandle_abstract& entityId,
                                       const Transform& transform) {
    auto iTransform = GetEntityTransformInstance(entityId);
    if (iTransform.isValid()) {
        const auto& eMatrix = transform.matrix();
        auto& transformMgr = engine_.getTransformManager();
        transformMgr.setTransform(
                iTransform, converters::FilamentMatrixFromEigenMatrix(eMatrix));
    }
}

FilamentScene::Transform FilamentScene::GetEntityTransform(
        const REHandle_abstract& entityId) {
    auto iTransform = GetEntityTransformInstance(entityId);

    Transform eTransform;
    if (iTransform.isValid()) {
        auto& transformMgr = engine_.getTransformManager();
        auto fTransform = transformMgr.getTransform(iTransform);
        eTransform = converters::EigenMatrixFromFilamentMatrix(fTransform);
    }

    return eTransform;
}

geometry::AxisAlignedBoundingBox FilamentScene::GetEntityBoundingBox(
        const REHandle_abstract& entityId) {
    geometry::AxisAlignedBoundingBox result;

    auto found = entities_.find(entityId);
    if (found != entities_.end()) {
        auto& renderableManager = engine_.getRenderableManager();
        auto inst = renderableManager.getInstance(found->second.info.self);
        auto box = renderableManager.getAxisAlignedBoundingBox(inst);

        auto& transformMgr = engine_.getTransformManager();
        auto iTransform = transformMgr.getInstance(found->second.info.self);
        auto transform = transformMgr.getWorldTransform(iTransform);

        box = rigidTransform(box, transform);

        auto min = box.center - box.halfExtent;
        auto max = box.center + box.halfExtent;
        result = {{min.x, min.y, min.z}, {max.x, max.y, max.z}};
    }

    return result;
}

void FilamentScene::Draw(filament::Renderer& renderer) {
    for (const auto& pair : views_) {
        auto& container = pair.second;
        if (container.isActive) {
            container.view->PreRender();
            renderer.render(container.view->GetNativeView());
            container.view->PostRender();
        }
    }
}

utils::EntityInstance<filament::TransformManager>
FilamentScene::GetEntityTransformInstance(const REHandle_abstract& id) {
    auto found = entities_.find(id);

    filament::TransformManager::Instance iTransform;
    if (found != entities_.end()) {
        auto& transformMgr = engine_.getTransformManager();
        iTransform = transformMgr.getInstance(found->second.parent);
        if (!iTransform.isValid()) {
            using namespace filament::math;

            auto parent = utils::EntityManager::get().create();
            found->second.parent = parent;

            transformMgr.create(found->second.parent);
            transformMgr.create(found->second.info.self);

            iTransform = transformMgr.getInstance(found->second.info.self);
            iTransform = transformMgr.getInstance(found->second.parent);

            transformMgr.create(found->second.info.self, iTransform,
                                mat4f::translation(float3{0.0f, 0.0f, 0.0f}));
        }
    }

    return iTransform;
}

void FilamentScene::RemoveEntity(REHandle_abstract id) {
    auto found = entities_.find(id);
    if (found != entities_.end()) {
        auto& data = found->second;
        scene_->remove(data.info.self);

        data.ReleaseResources(engine_, resourceManager_);

        entities_.erase(found);
    }
}

void FilamentScene::SceneEntity::Details::ReleaseResources(
        filament::Engine& engine, FilamentResourceManager& manager) {
    if (vb) {
        manager.Destroy(vb);
    }
    if (ib) {
        manager.Destroy(ib);
    }

    engine.destroy(self);
    self.clear();
}

void FilamentScene::SceneEntity::ReleaseResources(
        filament::Engine& engine, FilamentResourceManager& manager) {
    info.ReleaseResources(engine, manager);

    if (texture) {
        manager.Destroy(texture);
    }

    engine.destroy(parent);
    parent.clear();
}

}  // namespace visualization
}  // namespace open3d<|MERGE_RESOLUTION|>--- conflicted
+++ resolved
@@ -175,11 +175,8 @@
                                               // attribute set
             materialInstance = resourceManager_.CreateMaterialInstance(
                     defaults_mapping::ColorOnlyMesh);
-<<<<<<< HEAD
-        } else {  // Mesh without any attributes set, only tangents are needed
-=======
-            // Mesh with textures
-        } else if (mesh.HasTextures()) {
+
+        } else if (mesh.HasTextures()) {  // Mesh with textures
             materialInstance = resourceManager_.CreateMaterialInstance(
                     defaults_mapping::Mesh);
 
@@ -204,9 +201,7 @@
                     mat->setParameter("texture", tex.get(), kDefaultSampler);
                 }
             }
-            // Mesh without any attributes set, only tangents are needed
-        } else {
->>>>>>> 7643c6fe
+        } else {             // Mesh without any attributes set, only tangents are needed
             materialInstance = resourceManager_.CreateMaterialInstance(
                     defaults_mapping::PlainMesh);
 
