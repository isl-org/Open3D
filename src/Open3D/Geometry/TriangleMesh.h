--- conflicted
+++ resolved
@@ -104,17 +104,14 @@
         return !textures_.empty() && is_all_texture_valid;
     }
 
-<<<<<<< HEAD
     bool HasMaterials() const { return !materials_.empty(); }
 
-=======
     bool HasTriangleMaterialIds() const {
         return HasTriangles() &&
                triangle_material_ids_.size() == triangles_.size();
     }
 
     /// Normalize both triangle normals and vertex normals to length 1.
->>>>>>> 7643c6fe
     TriangleMesh &NormalizeNormals() {
         MeshBase::NormalizeNormals();
         for (size_t i = 0; i < triangle_normals_.size(); i++) {
@@ -743,7 +740,6 @@
     std::vector<std::unordered_set<int>> adjacency_list_;
     /// List of uv coordinates per triangle.
     std::vector<Eigen::Vector2d> triangle_uvs_;
-<<<<<<< HEAD
 
     struct Material {
         struct MaterialParameter {
@@ -817,14 +813,10 @@
 
     std::unordered_map<std::string, Material> materials_;
 
-    // Deprecated, use with old visualizer
-    Image texture_;
-=======
     /// List of material ids.
     std::vector<int> triangle_material_ids_;
     /// Textures of the image.
     std::vector<Image> textures_;
->>>>>>> 7643c6fe
 };
 
 }  // namespace geometry
