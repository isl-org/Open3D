--- conflicted
+++ resolved
@@ -128,12 +128,6 @@
         }
     }
 
-<<<<<<< HEAD
-    /// Function to check if the given mesh is watertight
-    /// A watertight mesh is a closed 2-manifold and satisfies the
-    /// Euler-Poincaré characteristic V + F - E = 2
-    bool IsWatertight() const;
-=======
     /// Function that computes the Euler-Poincaré characteristic V + F - E
     int EulerPoincareCharacteristic() const;
 
@@ -151,7 +145,6 @@
     /// Function that tests if the triangle mesh is self-intersecting.
     /// Tests each triangle pair for intersection.
     bool IsSelfIntersecting() const;
->>>>>>> 1189dd85
 
     /// Function that counts the number of faces an edge belongs.
     /// Returns a map of Edge (vertex0, vertex1) to number of faces.
