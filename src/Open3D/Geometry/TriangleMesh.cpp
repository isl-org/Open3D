// ----------------------------------------------------------------------------
// -                        Open3D: www.open3d.org                            -
// ----------------------------------------------------------------------------
// The MIT License (MIT)
//
// Copyright (c) 2018 www.open3d.org
//
// Permission is hereby granted, free of charge, to any person obtaining a copy
// of this software and associated documentation files (the "Software"), to deal
// in the Software without restriction, including without limitation the rights
// to use, copy, modify, merge, publish, distribute, sublicense, and/or sell
// copies of the Software, and to permit persons to whom the Software is
// furnished to do so, subject to the following conditions:
//
// The above copyright notice and this permission notice shall be included in
// all copies or substantial portions of the Software.
//
// THE SOFTWARE IS PROVIDED "AS IS", WITHOUT WARRANTY OF ANY KIND, EXPRESS OR
// IMPLIED, INCLUDING BUT NOT LIMITED TO THE WARRANTIES OF MERCHANTABILITY,
// FITNESS FOR A PARTICULAR PURPOSE AND NONINFRINGEMENT. IN NO EVENT SHALL THE
// AUTHORS OR COPYRIGHT HOLDERS BE LIABLE FOR ANY CLAIM, DAMAGES OR OTHER
// LIABILITY, WHETHER IN AN ACTION OF CONTRACT, TORT OR OTHERWISE, ARISING
// FROM, OUT OF OR IN CONNECTION WITH THE SOFTWARE OR THE USE OR OTHER DEALINGS
// IN THE SOFTWARE.
// ----------------------------------------------------------------------------

#include "Open3D/Geometry/TriangleMesh.h"
#include "Open3D/Geometry/PointCloud.h"

#include <Eigen/Dense>
#include <random>
#include <tuple>

#include "Open3D/Utility/Console.h"

namespace open3d {
namespace geometry {

void TriangleMesh::Clear() {
    vertices_.clear();
    vertex_normals_.clear();
    vertex_colors_.clear();
    triangles_.clear();
    triangle_normals_.clear();
    adjacency_list_.clear();
}

bool TriangleMesh::IsEmpty() const { return !HasVertices(); }

Eigen::Vector3d TriangleMesh::GetMinBound() const {
    if (!HasVertices()) {
        return Eigen::Vector3d(0.0, 0.0, 0.0);
    }
    auto itr_x = std::min_element(
            vertices_.begin(), vertices_.end(),
            [](const Eigen::Vector3d &a, const Eigen::Vector3d &b) {
                return a(0) < b(0);
            });
    auto itr_y = std::min_element(
            vertices_.begin(), vertices_.end(),
            [](const Eigen::Vector3d &a, const Eigen::Vector3d &b) {
                return a(1) < b(1);
            });
    auto itr_z = std::min_element(
            vertices_.begin(), vertices_.end(),
            [](const Eigen::Vector3d &a, const Eigen::Vector3d &b) {
                return a(2) < b(2);
            });
    return Eigen::Vector3d((*itr_x)(0), (*itr_y)(1), (*itr_z)(2));
}

Eigen::Vector3d TriangleMesh::GetMaxBound() const {
    if (!HasVertices()) {
        return Eigen::Vector3d(0.0, 0.0, 0.0);
    }
    auto itr_x = std::max_element(
            vertices_.begin(), vertices_.end(),
            [](const Eigen::Vector3d &a, const Eigen::Vector3d &b) {
                return a(0) < b(0);
            });
    auto itr_y = std::max_element(
            vertices_.begin(), vertices_.end(),
            [](const Eigen::Vector3d &a, const Eigen::Vector3d &b) {
                return a(1) < b(1);
            });
    auto itr_z = std::max_element(
            vertices_.begin(), vertices_.end(),
            [](const Eigen::Vector3d &a, const Eigen::Vector3d &b) {
                return a(2) < b(2);
            });
    return Eigen::Vector3d((*itr_x)(0), (*itr_y)(1), (*itr_z)(2));
}

void TriangleMesh::Transform(const Eigen::Matrix4d &transformation) {
    for (auto &vertex : vertices_) {
        Eigen::Vector4d new_point =
                transformation *
                Eigen::Vector4d(vertex(0), vertex(1), vertex(2), 1.0);
        vertex = new_point.block<3, 1>(0, 0);
    }
    for (auto &vertex_normal : vertex_normals_) {
        Eigen::Vector4d new_normal =
                transformation * Eigen::Vector4d(vertex_normal(0),
                                                 vertex_normal(1),
                                                 vertex_normal(2), 0.0);
        vertex_normal = new_normal.block<3, 1>(0, 0);
    }
    for (auto &triangle_normal : triangle_normals_) {
        Eigen::Vector4d new_normal =
                transformation * Eigen::Vector4d(triangle_normal(0),
                                                 triangle_normal(1),
                                                 triangle_normal(2), 0.0);
        triangle_normal = new_normal.block<3, 1>(0, 0);
    }
}

TriangleMesh &TriangleMesh::operator+=(const TriangleMesh &mesh) {
    if (mesh.IsEmpty()) return (*this);
    size_t old_vert_num = vertices_.size();
    size_t add_vert_num = mesh.vertices_.size();
    size_t new_vert_num = old_vert_num + add_vert_num;
    size_t old_tri_num = triangles_.size();
    size_t add_tri_num = mesh.triangles_.size();
    size_t new_tri_num = old_tri_num + add_tri_num;
    if ((!HasVertices() || HasVertexNormals()) && mesh.HasVertexNormals()) {
        vertex_normals_.resize(new_vert_num);
        for (size_t i = 0; i < add_vert_num; i++)
            vertex_normals_[old_vert_num + i] = mesh.vertex_normals_[i];
    } else {
        vertex_normals_.clear();
    }
    if ((!HasVertices() || HasVertexColors()) && mesh.HasVertexColors()) {
        vertex_colors_.resize(new_vert_num);
        for (size_t i = 0; i < add_vert_num; i++)
            vertex_colors_[old_vert_num + i] = mesh.vertex_colors_[i];
    } else {
        vertex_colors_.clear();
    }
    vertices_.resize(new_vert_num);
    for (size_t i = 0; i < add_vert_num; i++)
        vertices_[old_vert_num + i] = mesh.vertices_[i];

    if ((!HasTriangles() || HasTriangleNormals()) &&
        mesh.HasTriangleNormals()) {
        triangle_normals_.resize(new_tri_num);
        for (size_t i = 0; i < add_tri_num; i++)
            triangle_normals_[old_tri_num + i] = mesh.triangle_normals_[i];
    } else {
        triangle_normals_.clear();
    }
    triangles_.resize(triangles_.size() + mesh.triangles_.size());
    Eigen::Vector3i index_shift((int)old_vert_num, (int)old_vert_num,
                                (int)old_vert_num);
    for (size_t i = 0; i < add_tri_num; i++) {
        triangles_[old_tri_num + i] = mesh.triangles_[i] + index_shift;
    }
    if (HasAdjacencyList()) {
        ComputeAdjacencyList();
    }
    return (*this);
}

TriangleMesh TriangleMesh::operator+(const TriangleMesh &mesh) const {
    return (TriangleMesh(*this) += mesh);
}

void TriangleMesh::ComputeTriangleNormals(bool normalized /* = true*/) {
    triangle_normals_.resize(triangles_.size());
    for (size_t i = 0; i < triangles_.size(); i++) {
        auto &triangle = triangles_[i];
        Eigen::Vector3d v01 = vertices_[triangle(1)] - vertices_[triangle(0)];
        Eigen::Vector3d v02 = vertices_[triangle(2)] - vertices_[triangle(0)];
        triangle_normals_[i] = v01.cross(v02);
    }
    if (normalized) {
        NormalizeNormals();
    }
}

void TriangleMesh::ComputeVertexNormals(bool normalized /* = true*/) {
    if (HasTriangleNormals() == false) {
        ComputeTriangleNormals(false);
    }
    vertex_normals_.resize(vertices_.size(), Eigen::Vector3d::Zero());
    for (size_t i = 0; i < triangles_.size(); i++) {
        auto &triangle = triangles_[i];
        vertex_normals_[triangle(0)] += triangle_normals_[i];
        vertex_normals_[triangle(1)] += triangle_normals_[i];
        vertex_normals_[triangle(2)] += triangle_normals_[i];
    }
    if (normalized) {
        NormalizeNormals();
    }
}

void TriangleMesh::ComputeAdjacencyList() {
    adjacency_list_.clear();
    adjacency_list_.resize(vertices_.size());
    for (const auto &triangle : triangles_) {
        adjacency_list_[triangle(0)].insert(triangle(1));
        adjacency_list_[triangle(0)].insert(triangle(2));
        adjacency_list_[triangle(1)].insert(triangle(0));
        adjacency_list_[triangle(1)].insert(triangle(2));
        adjacency_list_[triangle(2)].insert(triangle(0));
        adjacency_list_[triangle(2)].insert(triangle(1));
    }
}

void TriangleMesh::Purge() {
    RemoveDuplicatedVertices();
    RemoveDuplicatedTriangles();
    RemoveNonManifoldTriangles();
    RemoveNonManifoldVertices();
}

<<<<<<< HEAD
std::shared_ptr<PointCloud> TriangleMesh::SamplePointsUniformly(
        size_t number_of_points) const {
    if (number_of_points == 0 || triangles_.size() == 0) {
=======
std::shared_ptr<PointCloud> SamplePointsUniformly(const TriangleMesh &input,
                                                  size_t number_of_points) {
    if (number_of_points == 0 || input.triangles_.size() == 0) {
>>>>>>> 5b1fb369
        return std::make_shared<PointCloud>();
    }

    // Compute area of each triangle and sum surface area
    std::vector<double> triangle_areas(input.triangles_.size());
    double surface_area = 0;
    for (size_t tidx = 0; tidx < input.triangles_.size(); ++tidx) {
        double triangle_area = input.GetTriangleArea(tidx);
        triangle_areas[tidx] = triangle_area;
        surface_area += triangle_area;
    }

    // triangle areas to cdf
    triangle_areas[0] /= surface_area;
    for (size_t tidx = 1; tidx < input.triangles_.size(); ++tidx) {
        triangle_areas[tidx] =
                triangle_areas[tidx] / surface_area + triangle_areas[tidx - 1];
    }

    // sample point cloud
    bool has_vert_normal = input.HasVertexNormals();
    bool has_vert_color = input.HasVertexColors();
    std::random_device rd;
    std::mt19937 mt(rd());
    std::uniform_real_distribution<double> dist(0.0, 1.0);
    auto pcd = std::make_shared<PointCloud>();
    pcd->points_.resize(number_of_points);
    if (has_vert_normal) {
        pcd->normals_.resize(number_of_points);
    }
    if (has_vert_color) {
        pcd->colors_.resize(number_of_points);
    }
    size_t point_idx = 0;
    for (size_t tidx = 0; tidx < input.triangles_.size(); ++tidx) {
        size_t n = std::round(triangle_areas[tidx] * number_of_points);
        while (point_idx < n) {
            double r1 = dist(mt);
            double r2 = dist(mt);
            double a = (1 - std::sqrt(r1));
            double b = std::sqrt(r1) * (1 - r2);
            double c = std::sqrt(r1) * r2;

            const Eigen::Vector3i &triangle = input.triangles_[tidx];
            pcd->points_[point_idx] = a * input.vertices_[triangle(0)] +
                                      b * input.vertices_[triangle(1)] +
                                      c * input.vertices_[triangle(2)];
            if (has_vert_normal) {
                pcd->normals_[point_idx] =
                        a * input.vertex_normals_[triangle(0)] +
                        b * input.vertex_normals_[triangle(1)] +
                        c * input.vertex_normals_[triangle(2)];
            }
            if (has_vert_color) {
                pcd->colors_[point_idx] =
                        a * input.vertex_colors_[triangle(0)] +
                        b * input.vertex_colors_[triangle(1)] +
                        c * input.vertex_colors_[triangle(2)];
            }

            point_idx++;
        }
    }

    return pcd;
}

void TriangleMesh::FilterSharpen(int number_of_iterations, double strength) {
    if (!HasAdjacencyList()) {
        ComputeAdjacencyList();
    }

    bool has_vert_normal = HasVertexNormals();
    bool has_vert_color = HasVertexColors();

    for (int iter = 0; iter < number_of_iterations; ++iter) {
        std::vector<Eigen::Vector3d> prev_vertices = vertices_;
        std::vector<Eigen::Vector3d> prev_vertex_normals = vertex_normals_;
        std::vector<Eigen::Vector3d> prev_vertex_colors = vertex_colors_;

        for (size_t vidx = 0; vidx < vertices_.size(); ++vidx) {
            Eigen::Vector3d vertex_sum(0, 0, 0);
            Eigen::Vector3d normal_sum(0, 0, 0);
            Eigen::Vector3d color_sum(0, 0, 0);
            for (int nbidx : adjacency_list_[vidx]) {
                vertex_sum += prev_vertices[nbidx];
                if (has_vert_normal) {
                    normal_sum += prev_vertex_normals[nbidx];
                }
                if (has_vert_color) {
                    color_sum += prev_vertex_colors[nbidx];
                }
            }

            size_t nb_size = adjacency_list_[vidx].size();
            vertices_[vidx] =
                    prev_vertices[vidx] +
                    strength * (prev_vertices[vidx] * nb_size - vertex_sum);
            if (has_vert_normal) {
                vertex_normals_[vidx] =
                        prev_vertex_normals[vidx] +
                        strength * (prev_vertex_normals[vidx] * nb_size -
                                    normal_sum);
            }
            if (has_vert_color) {
                vertex_colors_[vidx] =
                        prev_vertex_colors[vidx] +
                        strength * (prev_vertex_colors[vidx] * nb_size -
                                    color_sum);
            }
        }
    }
}

void TriangleMesh::FilterSmoothSimple(int number_of_iterations) {
    if (!HasAdjacencyList()) {
        ComputeAdjacencyList();
    }

    bool has_vert_normal = HasVertexNormals();
    bool has_vert_color = HasVertexColors();

    for (int iter = 0; iter < number_of_iterations; ++iter) {
        std::vector<Eigen::Vector3d> prev_vertices = vertices_;
        std::vector<Eigen::Vector3d> prev_vertex_normals = vertex_normals_;
        std::vector<Eigen::Vector3d> prev_vertex_colors = vertex_colors_;

        for (size_t vidx = 0; vidx < vertices_.size(); ++vidx) {
            Eigen::Vector3d vertex_sum(0, 0, 0);
            Eigen::Vector3d normal_sum(0, 0, 0);
            Eigen::Vector3d color_sum(0, 0, 0);
            for (int nbidx : adjacency_list_[vidx]) {
                vertex_sum += prev_vertices[nbidx];
                if (has_vert_normal) {
                    normal_sum += prev_vertex_normals[nbidx];
                }
                if (has_vert_color) {
                    color_sum += prev_vertex_colors[nbidx];
                }
            }

            size_t nb_size = adjacency_list_[vidx].size();
            vertices_[vidx] =
                    (prev_vertices[vidx] + vertex_sum) / (1 + nb_size);
            if (has_vert_normal) {
                vertex_normals_[vidx] =
                        (prev_vertex_normals[vidx] + normal_sum) /
                        (1 + nb_size);
            }
            if (has_vert_color) {
                vertex_colors_[vidx] =
                        (prev_vertex_colors[vidx] + color_sum) / (1 + nb_size);
            }
        }
    }
}

void TriangleMesh::FilterSmoothLaplacian(int number_of_iterations,
                                         double lambda) {
    if (!HasAdjacencyList()) {
        ComputeAdjacencyList();
    }

    bool has_vert_normal = HasVertexNormals();
    bool has_vert_color = HasVertexColors();

    for (int iter = 0; iter < number_of_iterations; ++iter) {
        std::vector<Eigen::Vector3d> prev_vertices = vertices_;
        std::vector<Eigen::Vector3d> prev_vertex_normals = vertex_normals_;
        std::vector<Eigen::Vector3d> prev_vertex_colors = vertex_colors_;

        for (size_t vidx = 0; vidx < vertices_.size(); ++vidx) {
            Eigen::Vector3d vertex_sum(0, 0, 0);
            Eigen::Vector3d normal_sum(0, 0, 0);
            Eigen::Vector3d color_sum(0, 0, 0);
            double total_weight = 0;
            for (int nbidx : adjacency_list_[vidx]) {
                auto diff = prev_vertices[vidx] - prev_vertices[nbidx];
                double dist = diff.norm();
                double weight = 1. / (dist + 1e-12);
                total_weight += weight;

                vertex_sum += weight * prev_vertices[nbidx];
                if (has_vert_normal) {
                    normal_sum += weight * prev_vertex_normals[nbidx];
                }
                if (has_vert_color) {
                    color_sum += weight * prev_vertex_colors[nbidx];
                }
            }

            vertices_[vidx] =
                    prev_vertices[vidx] +
                    lambda * (vertex_sum / total_weight - prev_vertices[vidx]);
            if (has_vert_normal) {
                vertex_normals_[vidx] = prev_vertex_normals[vidx] +
                                        lambda * (normal_sum / total_weight -
                                                  prev_vertex_normals[vidx]);
            }
            if (has_vert_color) {
                vertex_colors_[vidx] = prev_vertex_colors[vidx] +
                                       lambda * (color_sum / total_weight -
                                                 prev_vertex_colors[vidx]);
            }
        }
    }
}

void TriangleMesh::FilterSmoothTaubin(int number_of_iterations,
                                      double lambda,
                                      double mu) {
    for (int iter = 0; iter < number_of_iterations; ++iter) {
        FilterSmoothLaplacian(1, lambda);
        FilterSmoothLaplacian(1, -mu);
    }
}

void TriangleMesh::RemoveDuplicatedVertices() {
    typedef std::tuple<double, double, double> Coordinate3;
    std::unordered_map<Coordinate3, size_t,
                       utility::hash_tuple::hash<Coordinate3>>
            point_to_old_index;
    std::vector<int> index_old_to_new(vertices_.size());
    bool has_vert_normal = HasVertexNormals();
    bool has_vert_color = HasVertexColors();
    size_t old_vertex_num = vertices_.size();
    size_t k = 0;                                  // new index
    for (size_t i = 0; i < old_vertex_num; i++) {  // old index
        Coordinate3 coord = std::make_tuple(vertices_[i](0), vertices_[i](1),
                                            vertices_[i](2));
        if (point_to_old_index.find(coord) == point_to_old_index.end()) {
            point_to_old_index[coord] = i;
            vertices_[k] = vertices_[i];
            if (has_vert_normal) vertex_normals_[k] = vertex_normals_[i];
            if (has_vert_color) vertex_colors_[k] = vertex_colors_[i];
            index_old_to_new[i] = (int)k;
            k++;
        } else {
            index_old_to_new[i] = index_old_to_new[point_to_old_index[coord]];
        }
    }
    vertices_.resize(k);
    if (has_vert_normal) vertex_normals_.resize(k);
    if (has_vert_color) vertex_colors_.resize(k);
    if (k < old_vertex_num) {
        for (auto &triangle : triangles_) {
            triangle(0) = index_old_to_new[triangle(0)];
            triangle(1) = index_old_to_new[triangle(1)];
            triangle(2) = index_old_to_new[triangle(2)];
        }
        if (HasAdjacencyList()) {
            ComputeAdjacencyList();
        }
    }
    utility::PrintDebug(
            "[RemoveDuplicatedVertices] %d vertices have been removed.\n",
            (int)(old_vertex_num - k));
}

void TriangleMesh::RemoveDuplicatedTriangles() {
    typedef std::tuple<int, int, int> Index3;
    std::unordered_map<Index3, size_t, utility::hash_tuple::hash<Index3>>
            triangle_to_old_index;
    bool has_tri_normal = HasTriangleNormals();
    size_t old_triangle_num = triangles_.size();
    size_t k = 0;
    for (size_t i = 0; i < old_triangle_num; i++) {
        Index3 index;
        // We first need to find the minimum index. Because triangle (0-1-2) and
        // triangle (2-0-1) are the same.
        if (triangles_[i](0) <= triangles_[i](1)) {
            if (triangles_[i](0) <= triangles_[i](2)) {
                index = std::make_tuple(triangles_[i](0), triangles_[i](1),
                                        triangles_[i](2));
            } else {
                index = std::make_tuple(triangles_[i](2), triangles_[i](0),
                                        triangles_[i](1));
            }
        } else {
            if (triangles_[i](1) <= triangles_[i](2)) {
                index = std::make_tuple(triangles_[i](1), triangles_[i](2),
                                        triangles_[i](0));
            } else {
                index = std::make_tuple(triangles_[i](2), triangles_[i](0),
                                        triangles_[i](1));
            }
        }
        if (triangle_to_old_index.find(index) == triangle_to_old_index.end()) {
            triangle_to_old_index[index] = i;
            triangles_[k] = triangles_[i];
            if (has_tri_normal) triangle_normals_[k] = triangle_normals_[i];
            k++;
        }
    }
    triangles_.resize(k);
    if (has_tri_normal) triangle_normals_.resize(k);
    if (k < old_triangle_num && HasAdjacencyList()) {
        ComputeAdjacencyList();
    }
    utility::PrintDebug(
            "[RemoveDuplicatedTriangles] %d triangles have been removed.\n",
            (int)(old_triangle_num - k));
}

void TriangleMesh::RemoveNonManifoldVertices() {
    // Non-manifold vertices are vertices without a triangle reference. They
    // should not exist in a valid triangle mesh.
    std::vector<bool> vertex_has_reference(vertices_.size(), false);
    for (const auto &triangle : triangles_) {
        vertex_has_reference[triangle(0)] = true;
        vertex_has_reference[triangle(1)] = true;
        vertex_has_reference[triangle(2)] = true;
    }
    std::vector<int> index_old_to_new(vertices_.size());
    bool has_vert_normal = HasVertexNormals();
    bool has_vert_color = HasVertexColors();
    size_t old_vertex_num = vertices_.size();
    size_t k = 0;                                  // new index
    for (size_t i = 0; i < old_vertex_num; i++) {  // old index
        if (vertex_has_reference[i]) {
            vertices_[k] = vertices_[i];
            if (has_vert_normal) vertex_normals_[k] = vertex_normals_[i];
            if (has_vert_color) vertex_colors_[k] = vertex_colors_[i];
            index_old_to_new[i] = (int)k;
            k++;
        } else {
            index_old_to_new[i] = -1;
        }
    }
    vertices_.resize(k);
    if (has_vert_normal) vertex_normals_.resize(k);
    if (has_vert_color) vertex_colors_.resize(k);
    if (k < old_vertex_num) {
        for (auto &triangle : triangles_) {
            triangle(0) = index_old_to_new[triangle(0)];
            triangle(1) = index_old_to_new[triangle(1)];
            triangle(2) = index_old_to_new[triangle(2)];
        }
        if (HasAdjacencyList()) {
            ComputeAdjacencyList();
        }
    }
    utility::PrintDebug(
            "[RemoveNonManifoldVertices] %d vertices have been removed.\n",
            (int)(old_vertex_num - k));
}

void TriangleMesh::RemoveNonManifoldTriangles() {
    // Non-manifold triangles are degenerate triangles that have one vertex as
    // its multiple end-points. They are usually the product of removing
    // duplicated vertices.
    bool has_tri_normal = HasTriangleNormals();
    size_t old_triangle_num = triangles_.size();
    size_t k = 0;
    for (size_t i = 0; i < old_triangle_num; i++) {
        const auto &triangle = triangles_[i];
        if (triangle(0) != triangle(1) && triangle(1) != triangle(2) &&
            triangle(2) != triangle(0)) {
            triangles_[k] = triangles_[i];
            if (has_tri_normal) triangle_normals_[k] = triangle_normals_[i];
            k++;
        }
    }
    triangles_.resize(k);
    if (has_tri_normal) triangle_normals_.resize(k);
    if (k < old_triangle_num && HasAdjacencyList()) {
        ComputeAdjacencyList();
    }
    utility::PrintDebug(
            "[RemoveNonManifoldTriangles] %d triangles have been removed.\n",
            (int)(old_triangle_num - k));
}

<<<<<<< HEAD
double TriangleMesh::TriangleArea(size_t triangle_idx) const {
=======
std::unordered_map<Edge, int, utility::hash_tuple::hash<Edge>>
TriangleMesh::GetEdgeTriangleCount() const {
    std::unordered_map<Edge, int, utility::hash_tuple::hash<Edge>>
            trias_per_edge;
    auto AddEdge = [&](int vidx0, int vidx1) {
        int min0 = std::min(vidx0, vidx1);
        int max0 = std::max(vidx0, vidx1);
        Edge edge(min0, max0);
        if (trias_per_edge.count(edge) == 0) {
            trias_per_edge[edge] = 1;
        } else {
            trias_per_edge[edge] += 1;
        }
    };
    for (auto triangle : triangles_) {
        AddEdge(triangle(0), triangle(1));
        AddEdge(triangle(1), triangle(2));
        AddEdge(triangle(2), triangle(0));
    }
    return trias_per_edge;
}

double ComputeTriangleArea(const Eigen::Vector3d &p0,
                           const Eigen::Vector3d &p1,
                           const Eigen::Vector3d &p2) {
    const Eigen::Vector3d x = p0 - p1;
    const Eigen::Vector3d y = p0 - p2;
    double area = 0.5 * x.cross(y).norm();
    return area;
}

double TriangleMesh::GetTriangleArea(size_t triangle_idx) const {
>>>>>>> 5b1fb369
    const Eigen::Vector3i &triangle = triangles_[triangle_idx];
    const Eigen::Vector3d &vertex0 = vertices_[triangle(0)];
    const Eigen::Vector3d &vertex1 = vertices_[triangle(1)];
    const Eigen::Vector3d &vertex2 = vertices_[triangle(2)];
    return ComputeTriangleArea(vertex0, vertex1, vertex2);
}

Eigen::Vector4d ComputeTrianglePlane(const Eigen::Vector3d &p0,
                                     const Eigen::Vector3d &p1,
                                     const Eigen::Vector3d &p2) {
    const Eigen::Vector3d e0 = p1 - p0;
    const Eigen::Vector3d e1 = p2 - p0;
    Eigen::Vector3d abc = e0.cross(e1);
    double norm = abc.norm();
    // if the three points are co-linear, return invalid plane
    if (norm == 0) {
        return Eigen::Vector4d(0, 0, 0, 0);
    }
    abc /= abc.norm();
    double d = -abc.dot(p0);
    return Eigen::Vector4d(abc(0), abc(1), abc(2), d);
}

Eigen::Vector4d TriangleMesh::GetTrianglePlane(size_t triangle_idx) const {
    const Eigen::Vector3i &triangle = triangles_[triangle_idx];
    const Eigen::Vector3d &vertex0 = vertices_[triangle(0)];
    const Eigen::Vector3d &vertex1 = vertices_[triangle(1)];
    const Eigen::Vector3d &vertex2 = vertices_[triangle(2)];
    return ComputeTrianglePlane(vertex0, vertex1, vertex2);
}

}  // namespace geometry
}  // namespace open3d<|MERGE_RESOLUTION|>--- conflicted
+++ resolved
@@ -213,15 +213,9 @@
     RemoveNonManifoldVertices();
 }
 
-<<<<<<< HEAD
-std::shared_ptr<PointCloud> TriangleMesh::SamplePointsUniformly(
-        size_t number_of_points) const {
-    if (number_of_points == 0 || triangles_.size() == 0) {
-=======
 std::shared_ptr<PointCloud> SamplePointsUniformly(const TriangleMesh &input,
                                                   size_t number_of_points) {
     if (number_of_points == 0 || input.triangles_.size() == 0) {
->>>>>>> 5b1fb369
         return std::make_shared<PointCloud>();
     }
 
@@ -595,9 +589,7 @@
             (int)(old_triangle_num - k));
 }
 
-<<<<<<< HEAD
 double TriangleMesh::TriangleArea(size_t triangle_idx) const {
-=======
 std::unordered_map<Edge, int, utility::hash_tuple::hash<Edge>>
 TriangleMesh::GetEdgeTriangleCount() const {
     std::unordered_map<Edge, int, utility::hash_tuple::hash<Edge>>
@@ -630,7 +622,6 @@
 }
 
 double TriangleMesh::GetTriangleArea(size_t triangle_idx) const {
->>>>>>> 5b1fb369
     const Eigen::Vector3i &triangle = triangles_[triangle_idx];
     const Eigen::Vector3d &vertex0 = vertices_[triangle(0)];
     const Eigen::Vector3d &vertex1 = vertices_[triangle(1)];
