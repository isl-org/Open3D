// ----------------------------------------------------------------------------
// -                        Open3D: www.open3d.org                            -
// ----------------------------------------------------------------------------
// The MIT License (MIT)
//
// Copyright (c) 2018 www.open3d.org
//
// Permission is hereby granted, free of charge, to any person obtaining a copy
// of this software and associated documentation files (the "Software"), to deal
// in the Software without restriction, including without limitation the rights
// to use, copy, modify, merge, publish, distribute, sublicense, and/or sell
// copies of the Software, and to permit persons to whom the Software is
// furnished to do so, subject to the following conditions:
//
// The above copyright notice and this permission notice shall be included in
// all copies or substantial portions of the Software.
//
// THE SOFTWARE IS PROVIDED "AS IS", WITHOUT WARRANTY OF ANY KIND, EXPRESS OR
// IMPLIED, INCLUDING BUT NOT LIMITED TO THE WARRANTIES OF MERCHANTABILITY,
// FITNESS FOR A PARTICULAR PURPOSE AND NONINFRINGEMENT. IN NO EVENT SHALL THE
// AUTHORS OR COPYRIGHT HOLDERS BE LIABLE FOR ANY CLAIM, DAMAGES OR OTHER
// LIABILITY, WHETHER IN AN ACTION OF CONTRACT, TORT OR OTHERWISE, ARISING
// FROM, OUT OF OR IN CONNECTION WITH THE SOFTWARE OR THE USE OR OTHER DEALINGS
// IN THE SOFTWARE.
// ----------------------------------------------------------------------------

#pragma once

#include <Eigen/Core>
#include <memory>
#include <tuple>
#include <vector>

#include "Open3D/Geometry/Geometry3D.h"
#include "Open3D/Geometry/KDTreeSearchParam.h"

namespace open3d {

namespace camera {
class PinholeCameraIntrinsic;
}

namespace geometry {

class Image;
class RGBDImage;
class TriangleMesh;
class VoxelGrid;

/// \class PointCloud
///
/// \brief A point cloud consists of point coordinates, and optionally point
/// colors and point normals.
class PointCloud : public Geometry3D {
public:
    /// \brief Default Constructor.
    PointCloud() : Geometry3D(Geometry::GeometryType::PointCloud) {}
    /// \brief Parameterized Constructor.
    ///
    /// \param points Points coordinates.
    PointCloud(const std::vector<Eigen::Vector3d> &points)
        : Geometry3D(Geometry::GeometryType::PointCloud), points_(points) {}
    ~PointCloud() override {}

public:
    PointCloud &Clear() override;
    bool IsEmpty() const override;
    Eigen::Vector3d GetMinBound() const override;
    Eigen::Vector3d GetMaxBound() const override;
    Eigen::Vector3d GetCenter() const override;
    AxisAlignedBoundingBox GetAxisAlignedBoundingBox() const override;
    OrientedBoundingBox GetOrientedBoundingBox() const override;
    PointCloud &Transform(const Eigen::Matrix4d &transformation) override;
    PointCloud &Translate(const Eigen::Vector3d &translation,
                          bool relative = true) override;
    PointCloud &Scale(const double scale, bool center = true) override;
    PointCloud &Rotate(const Eigen::Matrix3d &R, bool center = true) override;

    PointCloud &operator+=(const PointCloud &cloud);
    PointCloud operator+(const PointCloud &cloud) const;

    /// Returns 'true' if the point cloud contains points.
    bool HasPoints() const { return points_.size() > 0; }

    /// Returns `true` if the point cloud contains point normals.
    bool HasNormals() const {
        return points_.size() > 0 && normals_.size() == points_.size();
    }

    /// Returns `true` if the point cloud contains point colors.
    bool HasColors() const {
        return points_.size() > 0 && colors_.size() == points_.size();
    }

    /// Normalize point normals to length 1.
    PointCloud &NormalizeNormals() {
        for (size_t i = 0; i < normals_.size(); i++) {
            normals_[i].normalize();
        }
        return *this;
    }

    /// Assigns each point in the PointCloud the same color.
    ///
    /// \param color  RGB colors of points.
    PointCloud &PaintUniformColor(const Eigen::Vector3d &color) {
        ResizeAndPaintUniformColor(colors_, points_.size(), color);
        return *this;
    }

    /// \brief Remove all points fromt he point cloud that have a nan entry, or
    /// infinite entries.
    ///
    /// Also removes the corresponding normals and color entries.
    ///
    /// \param remove_nan Remove NaN values from the PointCloud.
    /// \param remove_infinite Remove infinite values from the PointCloud.
    PointCloud &RemoveNoneFinitePoints(bool remove_nan = true,
                                       bool remove_infinite = true);

    /// \brief Function to select points from \p input pointcloud into
    /// \p output pointcloud.
    ///
    /// Points with indices in \param indices are selected.
    ///
    /// \param indices Indices of points to be selected.
    /// \param invert Set to `True` to invert the selection of indices.
    std::shared_ptr<PointCloud> SelectDownSample(
            const std::vector<size_t> &indices, bool invert = false) const;

    /// \brief Function to downsample input pointcloud into output pointcloud
    /// with a voxel.
    ///
    /// Normals and colors are averaged if they exist.
    ///
    /// \param voxel_size Defines the resolution of the voxel grid,
    /// smaller value leads to denser output point cloud.
    std::shared_ptr<PointCloud> VoxelDownSample(double voxel_size) const;

<<<<<<< HEAD
    /// \brief Function to downsample using geometry.PointCloud.VoxelDownSample
    ///
    /// Also records point cloud index before downsampling.
    ///
    /// \param voxel_size Voxel size to downsample into.
    /// \param min_bound Minimum coordinate of voxel boundaries
    /// \param max_bound Maximum coordinate of voxel boundaries
    /// \param approximate_class Whether to approximate.
    std::tuple<std::shared_ptr<PointCloud>, Eigen::MatrixXi>
=======
    /// Function to downsample using VoxelDownSample, but specialized for
    /// Surface convolution project. Experimental function.
    /// Return reference indices of input point cloud.
    std::tuple<std::shared_ptr<PointCloud>,
               Eigen::MatrixXi,
               std::vector<std::vector<int>>>
>>>>>>> 304fc18b
    VoxelDownSampleAndTrace(double voxel_size,
                            const Eigen::Vector3d &min_bound,
                            const Eigen::Vector3d &max_bound,
                            bool approximate_class = false) const;

    /// \brief Function to downsample input pointcloud into output pointcloud
    /// uniformly.
    ///
    /// The sample is performed in the order of the points with the 0-th point
    /// always chosen, not at random.
    ///
    /// \param every_k_points Sample rate, the selected point indices are [0, k,
    /// 2k, …].
    std::shared_ptr<PointCloud> UniformDownSample(size_t every_k_points) const;

    /// \brief Function to crop pointcloud into output pointcloud
    ///
    /// All points with coordinates outside the bounding box \p bbox are
    /// clipped.
    ///
    /// \param bbox AxisAlignedBoundingBox to crop points.
    std::shared_ptr<PointCloud> Crop(const AxisAlignedBoundingBox &bbox) const;

    /// \brief Function to crop pointcloud into output pointcloud
    ///
    /// All points with coordinates outside the bounding box \p bbox are
    /// clipped.
    ///
    /// \param bbox OrientedBoundingBox to crop points
    std::shared_ptr<PointCloud> Crop(const OrientedBoundingBox &bbox) const;

    /// \brief Function to remove points that have less than \p nb_points in a
    /// sphere of a given radius.
    ///
    /// \param nb_points Number of points within the radius.
    /// \param search_radius Radius of the sphere.
    std::tuple<std::shared_ptr<PointCloud>, std::vector<size_t>>
    RemoveRadiusOutliers(size_t nb_points, double search_radius) const;

    /// \brief Function to remove points that are further away from their
    /// \p nb_neighbor neighbors in average.
    ///
    /// \param nb_neighbors Number of neighbors around the target point.
    /// \param std_ratio Standard deviation ratio.
    std::tuple<std::shared_ptr<PointCloud>, std::vector<size_t>>
    RemoveStatisticalOutliers(size_t nb_neighbors, double std_ratio) const;

    /// \brief Function to compute the normals of a point cloud.
    ///
    /// Normals are oriented with respect to the input point cloud if normals
    /// exist.
    ///
    /// \param search_param The KDTree search parameters for neighborhood
    /// search. \param fast_normal_computation If true, the normal estiamtion
    /// uses a non-iterative method to extract the eigenvector from the
    /// covariance matrix. This is faster, but is not as numerical stable.
    bool EstimateNormals(
            const KDTreeSearchParam &search_param = KDTreeSearchParamKNN(),
            bool fast_normal_computation = true);

    /// \brief Function to orient the normals of a point cloud.
    ///
    /// \param orientation_reference Normals are oriented with respect to
    /// orientation_reference.
    bool OrientNormalsToAlignWithDirection(
            const Eigen::Vector3d &orientation_reference =
                    Eigen::Vector3d(0.0, 0.0, 1.0));

    /// \brief Function to orient the normals of a point cloud.
    ///
    /// \param camera_location Normals are oriented with towards the
    /// camera_location.
    bool OrientNormalsTowardsCameraLocation(
            const Eigen::Vector3d &camera_location = Eigen::Vector3d::Zero());

    /// \brief Function to compute the point to point distances between point
    /// clouds.
    ///
    /// For each point in the \p source point cloud, compute the distance to the
    /// \p target point cloud.
    ///
    /// \param target The target point cloud.
    std::vector<double> ComputePointCloudDistance(const PointCloud &target);

    /// Function to compute the mean and covariance matrix
    /// of a point cloud.
    std::tuple<Eigen::Vector3d, Eigen::Matrix3d> ComputeMeanAndCovariance()
            const;

    /// \brief Function to compute the Mahalanobis distance for points
    /// in an input point cloud.
    ///
    /// See: https://en.wikipedia.org/wiki/Mahalanobis_distance
    std::vector<double> ComputeMahalanobisDistance() const;

    /// Function to compute the distance from a point to its nearest neighbor in
    /// the input point cloud
    std::vector<double> ComputeNearestNeighborDistance() const;

    /// Function that computes the convex hull of the point cloud using qhull
    std::tuple<std::shared_ptr<TriangleMesh>, std::vector<size_t>>
    ComputeConvexHull() const;

    /// \brief This is an implementation of the Hidden Point Removal operator
    /// described in Katz et. al. 'Direct Visibility of Point Sets', 2007.
    ///
    /// Additional information about the choice of radius
    /// for noisy point clouds can be found in Mehra et. al. 'Visibility of
    /// Noisy Point Cloud Data', 2010.
    ///
    /// \param camera_location All points not visible from that location will be
    /// removed. \param radius The radius of the sperical projection.
    std::tuple<std::shared_ptr<TriangleMesh>, std::vector<size_t>>
    HiddenPointRemoval(const Eigen::Vector3d &camera_location,
                       const double radius) const;

    /// \brief Cluster PointCloud using the DBSCAN algorithm
    /// Ester et al., "A Density-Based Algorithm for Discovering Clusters
    /// in Large Spatial Databases with Noise", 1996
    ///
    /// Returns a list of point labels, -1 indicates noise according to
    /// the algorithm.
    ///
    /// \param eps Density parameter that is used to find neighbouring points.
    /// \param min_points Minimum number of points to form a cluster.
    /// \param print_progress If `true` the progress is visualized in the
    /// console.
    std::vector<int> ClusterDBSCAN(double eps,
                                   size_t min_points,
                                   bool print_progress = false) const;

<<<<<<< HEAD
    /// \brief Factory function to create a pointcloud from a depth image and a
    /// camera model.
    ///
    /// Given depth value d at (u, v) image coordinate, the corresponding 3d
    /// point is: z = d / depth_scale\n x = (u - cx) * z / fx\n y = (v - cy) * z
    /// / fy\n
    ///
    /// \param depth The input depth image can be either a float image, or a
    /// uint16_t image. \param intrinsic Intrinsic parameters of the camera.
    /// \param extrinsic Extrinsic parameters of the camera.
    /// \param depth_scale The depth is scaled by 1 / \p depth_scale.
    /// \param depth_trunc Truncated at \p depth_trunc distance.
    /// \param stride Sampling factor to support coarse point cloud extraction.
    ///
    /// \Return An empty pointcloud if the conversion fails.
=======
    /// \brief Segment PointCloud plane using the RANSAC algorithm.
    ///
    /// \param distance_threshold Max distance a point can be from the plane
    /// model, and still be considered an inlier.
    /// \param ransac_n Number of initial points to be considered inliers in
    /// each iteration.
    /// \param num_iterations Number of iterations.
    /// \return Returns the plane model ax + by + cz + d = 0 and the indices of
    /// the plane inliers.
    std::tuple<Eigen::Vector4d, std::vector<size_t>> SegmentPlane(
            const double distance_threshold = 0.01,
            const int ransac_n = 3,
            const int num_iterations = 100) const;

    /// Factory function to create a pointcloud from a depth image and a camera
    /// model (PointCloudFactory.cpp)
    /// The input depth image can be either a float image, or a uint16_t image.
    /// In the latter case, the depth is scaled by 1 / depth_scale, and
    /// truncated at depth_trunc distance. The depth image is also sampled with
    /// stride, in order to support (fast) coarse point cloud extraction. Return
    /// an empty pointcloud if the conversion fails.
    /// If \param project_valid_depth_only is true, return point cloud, which
    /// doesn't
    /// have nan point. If the value is false, return point cloud, which has
    /// a point for each pixel, whereas invalid depth results in NaN points.
>>>>>>> 304fc18b
    static std::shared_ptr<PointCloud> CreateFromDepthImage(
            const Image &depth,
            const camera::PinholeCameraIntrinsic &intrinsic,
            const Eigen::Matrix4d &extrinsic = Eigen::Matrix4d::Identity(),
            double depth_scale = 1000.0,
            double depth_trunc = 1000.0,
            int stride = 1,
            bool project_valid_depth_only = true);

<<<<<<< HEAD
    /// \brief Factory function to create a pointcloud from an RGB-D image and a
    /// camera model.
    ///
    /// Given depth value d at (u, v) image coordinate, the corresponding 3d
    /// point is: z = d / depth_scale\n x = (u - cx) * z / fx\n y = (v - cy) * z
    /// / fy\n
    ///
    /// \param image The input image.
    /// \param intrinsic Intrinsic parameters of the camera.
    /// \param extrinsic Extrinsic parameters of the camera.
    ///
    /// \Return An empty pointcloud if the conversion fails.
=======
    /// Factory function to create a pointcloud from an RGB-D image and a camera
    /// model (PointCloudFactory.cpp)
    /// Return an empty pointcloud if the conversion fails.
    /// If \param project_valid_depth_only is true, return point cloud, which
    /// doesn't
    /// have nan point. If the value is false, return point cloud, which has
    /// a point for each pixel, whereas invalid depth results in NaN points.
>>>>>>> 304fc18b
    static std::shared_ptr<PointCloud> CreateFromRGBDImage(
            const RGBDImage &image,
            const camera::PinholeCameraIntrinsic &intrinsic,
            const Eigen::Matrix4d &extrinsic = Eigen::Matrix4d::Identity(),
            bool project_valid_depth_only = true);

    /// \brief Function to create a PointCloud from a VoxelGrid.
    ///
    /// It transforms the voxel centers to 3D points using the original point
    /// cloud coordinate (with respect to the center of the voxel grid).
    ///
    /// \param voxel_grid The input VoxelGrid.
    std::shared_ptr<PointCloud> CreateFromVoxelGrid(
            const VoxelGrid &voxel_grid);

public:
    /// RGB colors of points.
    std::vector<Eigen::Vector3d> points_;
    /// Points normals.
    std::vector<Eigen::Vector3d> normals_;
    /// Points coordinates.
    std::vector<Eigen::Vector3d> colors_;
};

}  // namespace geometry
}  // namespace open3d<|MERGE_RESOLUTION|>--- conflicted
+++ resolved
@@ -137,7 +137,6 @@
     /// smaller value leads to denser output point cloud.
     std::shared_ptr<PointCloud> VoxelDownSample(double voxel_size) const;
 
-<<<<<<< HEAD
     /// \brief Function to downsample using geometry.PointCloud.VoxelDownSample
     ///
     /// Also records point cloud index before downsampling.
@@ -146,15 +145,9 @@
     /// \param min_bound Minimum coordinate of voxel boundaries
     /// \param max_bound Maximum coordinate of voxel boundaries
     /// \param approximate_class Whether to approximate.
-    std::tuple<std::shared_ptr<PointCloud>, Eigen::MatrixXi>
-=======
-    /// Function to downsample using VoxelDownSample, but specialized for
-    /// Surface convolution project. Experimental function.
-    /// Return reference indices of input point cloud.
     std::tuple<std::shared_ptr<PointCloud>,
                Eigen::MatrixXi,
                std::vector<std::vector<int>>>
->>>>>>> 304fc18b
     VoxelDownSampleAndTrace(double voxel_size,
                             const Eigen::Vector3d &min_bound,
                             const Eigen::Vector3d &max_bound,
@@ -286,23 +279,6 @@
                                    size_t min_points,
                                    bool print_progress = false) const;
 
-<<<<<<< HEAD
-    /// \brief Factory function to create a pointcloud from a depth image and a
-    /// camera model.
-    ///
-    /// Given depth value d at (u, v) image coordinate, the corresponding 3d
-    /// point is: z = d / depth_scale\n x = (u - cx) * z / fx\n y = (v - cy) * z
-    /// / fy\n
-    ///
-    /// \param depth The input depth image can be either a float image, or a
-    /// uint16_t image. \param intrinsic Intrinsic parameters of the camera.
-    /// \param extrinsic Extrinsic parameters of the camera.
-    /// \param depth_scale The depth is scaled by 1 / \p depth_scale.
-    /// \param depth_trunc Truncated at \p depth_trunc distance.
-    /// \param stride Sampling factor to support coarse point cloud extraction.
-    ///
-    /// \Return An empty pointcloud if the conversion fails.
-=======
     /// \brief Segment PointCloud plane using the RANSAC algorithm.
     ///
     /// \param distance_threshold Max distance a point can be from the plane
@@ -317,18 +293,25 @@
             const int ransac_n = 3,
             const int num_iterations = 100) const;
 
-    /// Factory function to create a pointcloud from a depth image and a camera
-    /// model (PointCloudFactory.cpp)
-    /// The input depth image can be either a float image, or a uint16_t image.
-    /// In the latter case, the depth is scaled by 1 / depth_scale, and
-    /// truncated at depth_trunc distance. The depth image is also sampled with
-    /// stride, in order to support (fast) coarse point cloud extraction. Return
-    /// an empty pointcloud if the conversion fails.
+    /// \brief Factory function to create a pointcloud from a depth image and a
+    /// camera model.
+    ///
+    /// Given depth value d at (u, v) image coordinate, the corresponding 3d
+    /// point is: z = d / depth_scale\n x = (u - cx) * z / fx\n y = (v - cy) * z
+    /// / fy\n
+    ///
+    /// \param depth The input depth image can be either a float image, or a
+    /// uint16_t image. \param intrinsic Intrinsic parameters of the camera.
+    /// \param extrinsic Extrinsic parameters of the camera.
+    /// \param depth_scale The depth is scaled by 1 / \p depth_scale.
+    /// \param depth_trunc Truncated at \p depth_trunc distance.
+    /// \param stride Sampling factor to support coarse point cloud extraction.
+    ///
+    /// \Return An empty pointcloud if the conversion fails.
     /// If \param project_valid_depth_only is true, return point cloud, which
     /// doesn't
     /// have nan point. If the value is false, return point cloud, which has
     /// a point for each pixel, whereas invalid depth results in NaN points.
->>>>>>> 304fc18b
     static std::shared_ptr<PointCloud> CreateFromDepthImage(
             const Image &depth,
             const camera::PinholeCameraIntrinsic &intrinsic,
@@ -338,7 +321,6 @@
             int stride = 1,
             bool project_valid_depth_only = true);
 
-<<<<<<< HEAD
     /// \brief Factory function to create a pointcloud from an RGB-D image and a
     /// camera model.
     ///
@@ -351,15 +333,10 @@
     /// \param extrinsic Extrinsic parameters of the camera.
     ///
     /// \Return An empty pointcloud if the conversion fails.
-=======
-    /// Factory function to create a pointcloud from an RGB-D image and a camera
-    /// model (PointCloudFactory.cpp)
-    /// Return an empty pointcloud if the conversion fails.
     /// If \param project_valid_depth_only is true, return point cloud, which
     /// doesn't
     /// have nan point. If the value is false, return point cloud, which has
     /// a point for each pixel, whereas invalid depth results in NaN points.
->>>>>>> 304fc18b
     static std::shared_ptr<PointCloud> CreateFromRGBDImage(
             const RGBDImage &image,
             const camera::PinholeCameraIntrinsic &intrinsic,
