--- conflicted
+++ resolved
@@ -143,13 +143,8 @@
 Layout1D::Fixed::Fixed(int size, Dir dir) : size_(size), dir_(dir) {}
 
 Size Layout1D::Fixed::CalcPreferredSize(const Theme& theme) const {
-<<<<<<< HEAD
-    if (dir_ == HORIZ) {
-        return {size_, 0};
-=======
     if (dir_ == VERT) {
         return {0, size_};
->>>>>>> 561893cb
     }
 
     return {size_, 0};
