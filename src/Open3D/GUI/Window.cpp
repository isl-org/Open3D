// ----------------------------------------------------------------------------
// -                        Open3D: www.open3d.org                            -
// ----------------------------------------------------------------------------
// The MIT License (MIT)
//
// Copyright (c) 2018 www.open3d.org
//
// Permission is hereby granted, free of charge, to any person obtaining a copy
// of this software and associated documentation files (the "Software"), to deal
// in the Software without restriction, including without limitation the rights
// to use, copy, modify, merge, publish, distribute, sublicense, and/or sell
// copies of the Software, and to permit persons to whom the Software is
// furnished to do so, subject to the following conditions:
//
// The above copyright notice and this permission notice shall be included in
// all copies or substantial portions of the Software.
//
// THE SOFTWARE IS PROVIDED "AS IS", WITHOUT WARRANTY OF ANY KIND, EXPRESS OR
// IMPLIED, INCLUDING BUT NOT LIMITED TO THE WARRANTIES OF MERCHANTABILITY,
// FITNESS FOR A PARTICULAR PURPOSE AND NONINFRINGEMENT. IN NO EVENT SHALL THE
// AUTHORS OR COPYRIGHT HOLDERS BE LIABLE FOR ANY CLAIM, DAMAGES OR OTHER
// LIABILITY, WHETHER IN AN ACTION OF CONTRACT, TORT OR OTHERWISE, ARISING
// FROM, OUT OF OR IN CONNECTION WITH THE SOFTWARE OR THE USE OR OTHER DEALINGS
// IN THE SOFTWARE.
// ----------------------------------------------------------------------------

#include "Window.h"

#include "Application.h"
#include "Button.h"
#include "Dialog.h"
#include "ImguiFilamentBridge.h"
#include "Label.h"
#include "Layout.h"
#include "Menu.h"
#include "Native.h"
#include "Renderer.h"
#include "Theme.h"
#include "Util.h"
#include "Widget.h"

#include "Open3D/Visualization/Rendering/Filament/FilamentEngine.h"
#include "Open3D/Visualization/Rendering/Filament/FilamentRenderer.h"

#include <SDL.h>
#include <filament/Engine.h>
#include <imgui.h>
#include <imgui_internal.h>

#include <cmath>
#include <queue>
#include <vector>

#ifdef WIN32
#include <SDL_syswm.h>
#endif

using namespace open3d::gui::util;

// ----------------------------------------------------------------------------
namespace open3d {
namespace gui {

namespace {

static constexpr int CENTERED_X = -10000;
static constexpr int CENTERED_Y = -10000;
static constexpr int AUTOSIZE_WIDTH = 0;
static constexpr int AUTOSIZE_HEIGHT = 0;

// Assumes the correct ImGuiContext is current
void updateImGuiForScaling(float newScaling) {
    ImGuiStyle& style = ImGui::GetStyle();
    // FrameBorderSize is not adjusted (we want minimal borders)
    style.FrameRounding *= newScaling;
}

}  // namespace

const int Window::FLAG_TOPMOST = (1 << 0);

struct Window::Impl {
    SDL_Window* window = nullptr;
    Theme theme;  // so that the font size can be different based on scaling
    visualization::FilamentRenderer* renderer;
    struct {
        std::unique_ptr<ImguiFilamentBridge> imguiBridge = nullptr;
        ImGuiContext* context;
        ImFont* systemFont;  // is a reference; owned by imguiContext
        float scaling = 1.0;
    } imgui;
    std::shared_ptr<Menu> menubar;
    std::vector<std::shared_ptr<Widget>> children;

    // Active dialog is owned here. It is not put in the children because
    // we are going to add it and take it out during draw (since that's
    // how an immediate mode GUI works) and that involves changing the
    // children while iterating over it. Also, conceptually it is not a
    // child, it is a child window, and needs to be on top, which we cannot
    // guarantee if it is a child widget.
    std::shared_ptr<Dialog> activeDialog;

<<<<<<< HEAD
    std::queue<std::function<void()>> deferredUntilBeforeDraw;
    std::queue<std::function<void()>> deferredUntilDraw;
    Widget *focusWidget = nullptr; // only used if ImGUI isn't taking keystrokes
=======
    Widget* focusWidget =
            nullptr;  // only used if ImGUI isn't taking keystrokes
    bool needsLayout = true;
>>>>>>> be9c67b8
    int nSkippedFrames = 0;
    bool wantsAutoSizeAndCenter = false;
    bool needsLayout = true;
};

<<<<<<< HEAD
Window::Window(const std::string& title, int flags /*= 0*/)
: Window(title, CENTERED_X, CENTERED_Y, AUTOSIZE_WIDTH, AUTOSIZE_HEIGHT) {
}

Window::Window(const std::string& title, int width, int height,
               int flags /*= 0*/)
: Window(title, CENTERED_X, CENTERED_Y, width, height) {
}

Window::Window(const std::string& title, int x, int y, int width, int height,
               int flags /*= 0*/)
: impl_(new Window::Impl()) {
    if (x == CENTERED_X) {
=======
Window::Window(const std::string& title, int width, int height)
    : Window(title, -1, -1, width, height) {}

Window::Window(const std::string& title, int x, int y, int width, int height)
    : impl_(new Window::Impl()) {
    if (x < 0) {
>>>>>>> be9c67b8
        x = SDL_WINDOWPOS_CENTERED;
    }
    if (y == CENTERED_Y) {
        y = SDL_WINDOWPOS_CENTERED;
    }
    if (width == AUTOSIZE_WIDTH || height == AUTOSIZE_HEIGHT) {
        impl_->wantsAutoSizeAndCenter = true;
    }
    uint32_t sdlflags = SDL_WINDOW_RESIZABLE | SDL_WINDOW_ALLOW_HIGHDPI;
    if (sdlflags & FLAG_TOPMOST) {
        sdlflags |= SDL_WINDOW_ALWAYS_ON_TOP;
    }
    impl_->window = SDL_CreateWindow(title.c_str(), x, y, width, height, sdlflags);

    // On single-threaded platforms, Filament's OpenGL context must be current,
    // not SDL's context, so create the renderer after the window.

    // ImGUI creates a bitmap atlas from a font, so we need to have the correct
    // size when we create it, because we can't change the bitmap without
    // reloading the whole thing (expensive).
    float scaling = GetScaling();
    impl_->theme = Application::GetInstance().GetTheme();
    impl_->theme.fontSize *= scaling;
    impl_->theme.defaultMargin *= scaling;
    impl_->theme.defaultLayoutSpacing *= scaling;

    auto& engineInstance = visualization::EngineInstance::GetInstance();
    auto& resourceManager = visualization::EngineInstance::GetResourceManager();

    impl_->renderer = new visualization::FilamentRenderer(
            engineInstance, GetNativeDrawable(), resourceManager);

    auto& theme = impl_->theme;  // shorter alias
    impl_->imgui.context = ImGui::CreateContext();
    auto oldContext = MakeCurrent();

    impl_->imgui.imguiBridge =
            std::make_unique<ImguiFilamentBridge>(impl_->renderer, GetSize());

    ImGui::StyleColorsDark();
    ImGuiStyle& style = ImGui::GetStyle();
    style.WindowPadding = ImVec2(0, 0);
    style.WindowRounding = 0;
    style.WindowBorderSize = 0;
    style.FrameBorderSize = theme.borderWidth;
    style.FrameRounding = theme.borderRadius;
    style.Colors[ImGuiCol_WindowBg] = colorToImgui(theme.backgroundColor);
    style.Colors[ImGuiCol_Text] = colorToImgui(theme.textColor);
    style.Colors[ImGuiCol_Border] = colorToImgui(theme.borderColor);
    style.Colors[ImGuiCol_Button] = colorToImgui(theme.buttonColor);
    style.Colors[ImGuiCol_ButtonHovered] = colorToImgui(theme.buttonHoverColor);
    style.Colors[ImGuiCol_ButtonActive] = colorToImgui(theme.buttonActiveColor);
    style.Colors[ImGuiCol_CheckMark] = colorToImgui(theme.checkboxCheckColor);
    style.Colors[ImGuiCol_FrameBg] =
            colorToImgui(theme.comboboxBackgroundColor);
    style.Colors[ImGuiCol_FrameBgHovered] =
            colorToImgui(theme.comboboxHoverColor);
    style.Colors[ImGuiCol_FrameBgActive] =
            style.Colors[ImGuiCol_FrameBgHovered];
    style.Colors[ImGuiCol_SliderGrab] = colorToImgui(theme.sliderGrabColor);
    style.Colors[ImGuiCol_SliderGrabActive] =
            colorToImgui(theme.sliderGrabColor);
    style.Colors[ImGuiCol_Tab] = colorToImgui(theme.tabInactiveColor);
    style.Colors[ImGuiCol_TabHovered] = colorToImgui(theme.tabHoverColor);
    style.Colors[ImGuiCol_TabActive] = colorToImgui(theme.tabActiveColor);

    // If the given font path is invalid, ImGui will silently fall back to
    // proggy, which is a tiny "pixel art" texture that is compiled into the
    // library.
    if (!theme.fontPath.empty()) {
        ImGuiIO& io = ImGui::GetIO();
        impl_->imgui.systemFont = io.Fonts->AddFontFromFileTTF(
                theme.fontPath.c_str(), theme.fontSize);
        /*static*/ unsigned char* pixels;
        int textureW, textureH, bytesPerPx;
        io.Fonts->GetTexDataAsAlpha8(&pixels, &textureW, &textureH,
                                     &bytesPerPx);
        impl_->imgui.imguiBridge->createAtlasTextureAlpha8(
                pixels, textureW, textureH, bytesPerPx);
    }

    ImGuiIO& io = ImGui::GetIO();
    io.IniFilename = nullptr;
#ifdef WIN32
    SDL_SysWMinfo wmInfo;
    SDL_VERSION(&wmInfo.version);
    SDL_GetWindowWMInfo(impl_->window, &wmInfo);
    io.ImeWindowHandle = wmInfo.info.win.window;
#endif
    // ImGUI's io.KeysDown is indexed by our scan codes, and we fill out
    // io.KeyMap to map from our code to ImGui's code.
    io.KeyMap[ImGuiKey_Tab] = KEY_TAB;
    io.KeyMap[ImGuiKey_LeftArrow] = KEY_LEFT;
    io.KeyMap[ImGuiKey_RightArrow] = KEY_RIGHT;
    io.KeyMap[ImGuiKey_UpArrow] = KEY_UP;
    io.KeyMap[ImGuiKey_DownArrow] = KEY_DOWN;
    io.KeyMap[ImGuiKey_PageUp] = KEY_PAGEUP;
    io.KeyMap[ImGuiKey_PageDown] = KEY_PAGEDOWN;
    io.KeyMap[ImGuiKey_Home] = KEY_HOME;
    io.KeyMap[ImGuiKey_End] = KEY_END;
    io.KeyMap[ImGuiKey_Insert] = KEY_INSERT;
    io.KeyMap[ImGuiKey_Delete] = KEY_DELETE;
    io.KeyMap[ImGuiKey_Backspace] = KEY_BACKSPACE;
    io.KeyMap[ImGuiKey_Space] = ' ';
    io.KeyMap[ImGuiKey_Enter] = KEY_ENTER;
    io.KeyMap[ImGuiKey_Escape] = KEY_ESCAPE;
    io.KeyMap[ImGuiKey_A] = 'a';
    io.KeyMap[ImGuiKey_C] = 'c';
    io.KeyMap[ImGuiKey_V] = 'v';
    io.KeyMap[ImGuiKey_X] = 'x';
    io.KeyMap[ImGuiKey_Y] = 'y';
    io.KeyMap[ImGuiKey_Z] = 'z';
    io.SetClipboardTextFn = [](void*, const char* text) {
        SDL_SetClipboardText(text);
    };
    io.GetClipboardTextFn = [](void*) -> const char* {
        return SDL_GetClipboardText();
    };
    io.ClipboardUserData = nullptr;

    // Restore the context, in case we are creating a window during a draw.
    // (This is quite likely, since ImGUI only handles things like button
    // presses during draw. A file open dialog is likely to create a window
    // after pressing "Open".)
    RestoreCurrent(oldContext);
}

Window::~Window() {
    impl_->children.clear();  // needs to happen before deleting renderer
    ImGui::SetCurrentContext(impl_->imgui.context);
    ImGui::DestroyContext();
    delete impl_->renderer;
    SDL_DestroyWindow(impl_->window);
}

void* Window::MakeCurrent() const {
    auto oldContext = ImGui::GetCurrentContext();
    ImGui::SetCurrentContext(impl_->imgui.context);
    return oldContext;
}

void Window::RestoreCurrent(void *oldContext) const {
    ImGui::SetCurrentContext((ImGuiContext*)oldContext);
}

void* Window::GetNativeDrawable() const {
    return open3d::gui::GetNativeDrawable(impl_->window);
}

uint32_t Window::GetID() const { return SDL_GetWindowID(impl_->window); }

const Theme& Window::GetTheme() const { return impl_->theme; }

visualization::Renderer& Window::GetRenderer() const {
    return *impl_->renderer;
}

Rect Window::GetFrame() const {
    int x, y, w, h;
    SDL_GetWindowPosition(impl_->window, &x, &y);
    SDL_GetWindowSize(impl_->window, &w, &h);
    return Rect(x, y, w, h);
}

void Window::SetFrame(const Rect& r) {
    SDL_SetWindowPosition(impl_->window, r.x, r.y);
    SDL_SetWindowSize(impl_->window, r.width, r.height);
}

// Note: this can only be called during draw!
Size Window::CalcPreferredSize() {
    Rect bbox(0, 0, 0, 0);
    for (auto& child : impl_->children) {
        auto pref = child->CalcPreferredSize(GetTheme());
        Rect r(child->GetFrame().x, child->GetFrame().y,
               pref.width, pref.height);
        bbox = bbox.UnionedWith(r);
    }

    // Note: we are doing (bbox.GetRight() - 0) NOT (bbox.GetRight() - bbox.x)
    //       (and likewise for height) because the origin of the window is
    //       (0, 0) and anything up/left is clipped.
    return Size(bbox.GetRight(), bbox.GetBottom());
}

void Window::SizeToFit() {
    // CalcPreferredSize() can only be called during draw, but we probably
    // aren't calling this in a draw, we are probably setting up the window.
    auto autoSize = [this]() {
        auto pref = CalcPreferredSize();
        SetSize(Size(pref.width / this->impl_->imgui.scaling,
                     pref.height / this->impl_->imgui.scaling));
    };
    impl_->deferredUntilDraw.push(autoSize);
}

void Window::SetSize(const Size& size) {
    // Make sure we do the resize outside of a draw, to avoid unsightly
    // errors if we happen to do this in the middle of a draw.
    auto resize = [this, size /*copy*/]() {
        SDL_SetWindowSize(this->impl_->window, size.width, size.height);
        // SDL_SetWindowSize() doesn't generate an event, so we need to update
        // the size ourselves
        this->OnResize();
    };
    impl_->deferredUntilBeforeDraw.push(resize);
}

Size Window::GetSize() const {
    uint32_t w, h;
    SDL_GL_GetDrawableSize(impl_->window, (int*)&w, (int*)&h);
    return Size(w, h);
}

Rect Window::GetContentRect() const {
    auto size = GetSize();
    int menuHeight = 0;
    MakeCurrent();
    if (impl_->menubar) {
        menuHeight = impl_->menubar->CalcHeight(GetTheme());
    }

    return Rect(0, menuHeight, size.width, size.height - menuHeight);
}

float Window::GetScaling() const {
    uint32_t wPx, hPx;
    SDL_GL_GetDrawableSize(impl_->window, (int*)&wPx, (int*)&hPx);
    int wVpx, hVpx;
    SDL_GetWindowSize(impl_->window, &wVpx, &hVpx);
    return (float(wPx) / float(wVpx));
}

Point Window::GlobalToWindowCoord(int globalX, int globalY) {
    int wx, wy;
    SDL_GetWindowPosition(impl_->window, &wx, &wy);
    return Point(globalX - wx, globalY - wy);
}

bool Window::IsVisible() const {
    return (SDL_GetWindowFlags(impl_->window) & SDL_WINDOW_SHOWN);
}

void Window::Show(bool vis /*= true*/) {
    if (vis) {
        SDL_ShowWindow(impl_->window);
    } else {
        SDL_HideWindow(impl_->window);
    }
}

void Window::Close() { Application::GetInstance().RemoveWindow(this); }

void Window::RaiseToTop() const {
    SDL_RaiseWindow(impl_->window);
}

std::shared_ptr<Menu> Window::GetMenubar() const { return impl_->menubar; }

void Window::SetMenubar(std::shared_ptr<Menu> menu) {
    impl_->menubar = menu;
    impl_->needsLayout = true;  // in case wasn't a menu before
}

void Window::AddChild(std::shared_ptr<Widget> w) {
    impl_->children.push_back(w);
    impl_->needsLayout = true;
}

void Window::ShowDialog(std::shared_ptr<Dialog> dlg) {
    if (impl_->activeDialog) {
        CloseDialog();
    }
    impl_->activeDialog = dlg;

    auto winSize = GetSize();
    auto pref = dlg->CalcPreferredSize(GetTheme());
    int w = dlg->GetFrame().width;
    int h = dlg->GetFrame().height;
    if (w == 0) {
        w = pref.width;
    }
    if (h == 0) {
        h = pref.height;
    }
    w = std::min(w, int(std::round(0.8 * winSize.width)));
    h = std::min(h, int(std::round(0.8 * winSize.height)));
    dlg->SetFrame(
            gui::Rect((winSize.width - w) / 2, (winSize.height - h) / 2, w, h));
    dlg->Layout(GetTheme());
}

<<<<<<< HEAD
void Window::CloseDialog() {
    this->impl_->activeDialog.reset();
}
=======
void Window::CloseDialog() { impl_->activeDialog.reset(); }
>>>>>>> be9c67b8

void Window::ShowMessageBox(const char* title, const char* message) {
    auto em = GetTheme().fontSize;
    auto margins = Margins(GetTheme().defaultMargin);
    auto dlg = std::make_shared<Dialog>(title);
    auto layout = std::make_shared<Vert>(em, margins);
    layout->AddChild(std::make_shared<Label>(message));
    auto ok = std::make_shared<Button>("Ok");
    ok->SetOnClicked([this]() { this->CloseDialog(); });
    layout->AddChild(Horiz::MakeCentered(ok));
    dlg->AddChild(layout);
    ShowDialog(dlg);
}

void Window::Layout(const Theme& theme) {
    if (impl_->children.size() == 1) {
        auto r = GetContentRect();
        impl_->children[0]->SetFrame(r);
        impl_->children[0]->Layout(theme);
    } else {
        for (auto& child : impl_->children) {
            child->Layout(theme);
        }
    }
}

void Window::OnMenuItemSelected(Menu::ItemId itemId) {}

namespace {
enum Mode { NORMAL, DIALOG, NO_INPUT };

<<<<<<< HEAD
Widget::DrawResult DrawChild(DrawContext& dc, const char *name,
                             std::shared_ptr<Widget> child, Mode mode) {
    // Note: ImGUI's concept of a "window" is really a moveable child of the
    //       OS window. We want a child to act like a child of the OS window,
    //       like native UI toolkits, Qt, etc. So the top-level widgets of
    //       a window are drawn using ImGui windows whose frame is specified
    //       and which have no title bar, resizability, etc.

=======
Widget::DrawResult DrawChild(DrawContext& dc,
                             const char* name,
                             std::shared_ptr<Widget> child,
                             Mode mode) {
>>>>>>> be9c67b8
    ImGuiWindowFlags flags = ImGuiWindowFlags_NoTitleBar |
                             ImGuiWindowFlags_NoResize |
                             ImGuiWindowFlags_NoCollapse;
    // Q: When we want no input, why not use ImGui::BeginPopupModal(),
    //    which takes care of blocking input for us, since a modal popup
    //    is the most likely use case for wanting no input?
    // A: It animates an overlay, which would require us to constantly
    //    redraw, otherwise it only animates when the mouse moves. But
    //    we don't need constant animation for anything else, so that would
    //    be a waste of CPU and battery (and really annoys people like me).
    if (mode == NO_INPUT) {
        flags |= ImGuiWindowFlags_NoInputs;
    }
    auto frame = child->GetFrame();
    bool bgColorNotDefault = !child->IsDefaultBackgroundColor();
    auto isContainer = !child->GetChildren().empty();
    if (isContainer) {
        dc.uiOffsetX = frame.x;
        dc.uiOffsetY = frame.y;
        ImGui::SetNextWindowPos(ImVec2(frame.x, frame.y));
        ImGui::SetNextWindowSize(ImVec2(frame.width, frame.height));
        if (bgColorNotDefault) {
            auto& bgColor = child->GetBackgroundColor();
            ImGui::PushStyleColor(ImGuiCol_WindowBg,
                                  util::colorToImgui(bgColor));
        }
        ImGui::Begin(name, nullptr, flags);
    } else {
        dc.uiOffsetX = 0;
        dc.uiOffsetY = 0;
    }

    Widget::DrawResult result;
    result = child->Draw(dc);

    if (isContainer) {
        ImGui::End();
        if (bgColorNotDefault) {
            ImGui::PopStyleColor();
        }
    }

    return result;
}
}  // namespace

Window::DrawResult Window::OnDraw(float dtSec) {
    // These are here to provide fast unique window names. If you find yourself
    // needing more than a handful, you should probably be using a container
    // of some sort (see Layout.h).
    static const char* winNames[] = {
            "win1",  "win2",  "win3",  "win4",  "win5",  "win6",  "win7",
            "win8",  "win9",  "win10", "win11", "win12", "win13", "win14",
            "win15", "win16", "win17", "win18", "win19", "win20"};

    bool needsRedraw = false;

    // Run the deferred callbacks that need to happen outside a draw
    while (!impl_->deferredUntilBeforeDraw.empty()) {
        impl_->deferredUntilBeforeDraw.front()();
        impl_->deferredUntilBeforeDraw.pop();
    }

    impl_->renderer->BeginFrame();  // this can return false if Filament wants
                                    // to skip a frame

    // Set current context
    MakeCurrent();  // make sure our ImGUI context is active
    ImGuiIO& io = ImGui::GetIO();
    io.DeltaTime = dtSec;

    // Set mouse information
    int mx, my;
    Uint32 buttons = SDL_GetGlobalMouseState(&mx, &my);
    auto mousePos = GlobalToWindowCoord(mx, my);
    io.MousePos = ImVec2(-FLT_MAX, -FLT_MAX);
    io.MouseDown[0] = (buttons & SDL_BUTTON(SDL_BUTTON_LEFT)) != 0;
    io.MouseDown[1] = (buttons & SDL_BUTTON(SDL_BUTTON_RIGHT)) != 0;
    io.MouseDown[2] = (buttons & SDL_BUTTON(SDL_BUTTON_MIDDLE)) != 0;
    if ((SDL_GetWindowFlags(impl_->window) & SDL_WINDOW_INPUT_FOCUS) != 0) {
        auto scaling = GetScaling();
        io.MousePos = ImVec2((float)mousePos.x * scaling,
                             (float)mousePos.y * scaling);
    }

    // Set key information
    io.KeyShift = ((SDL_GetModState() & KMOD_SHIFT) != 0);
    io.KeyAlt = ((SDL_GetModState() & KMOD_ALT) != 0);
    io.KeyCtrl = ((SDL_GetModState() & KMOD_CTRL) != 0);
    io.KeySuper = ((SDL_GetModState() & KMOD_GUI) != 0);

    // Begin ImGUI frame
    ImGui::NewFrame();
    ImGui::PushFont(impl_->imgui.systemFont);

    // Run the deferred callbacks that need to happen inside a draw
    // In particular, text sizing with ImGUI seems to require being
    // in a frame, otherwise there isn't an GL texture info and we crash.
    while (!impl_->deferredUntilDraw.empty()) {
        impl_->deferredUntilDraw.front()();
        impl_->deferredUntilDraw.pop();
    }
    
    // Layout if necessary.  This must happen within ImGui setup so that widgets
    // can query font information.
    auto& theme = this->impl_->theme;
    if (this->impl_->needsLayout) {
        this->Layout(theme);
        // needsLayout is cleared by the caller, DrawOnce()
    }

    auto size = GetSize();
    int em = theme.fontSize;  // em = font size in digital type (from Wikipedia)
    DrawContext dc{theme, 0, 0, size.width, size.height, em, dtSec};

    // Draw all the widgets. These will get recorded by ImGui.
    int winIdx = 0;
    Mode drawMode = (impl_->activeDialog ? NO_INPUT : NORMAL);
    for (auto& child : this->impl_->children) {
        if (!child->IsVisible()) {
            continue;
        }
        if (DrawChild(dc, winNames[winIdx++], child, drawMode) !=
            Widget::DrawResult::NONE) {
            needsRedraw = true;
        }
    }

    // Draw menubar after the children so it is always on top (although it
    // shouldn't matter, as there shouldn't be anything under it)
    if (impl_->menubar) {
        auto id = impl_->menubar->DrawMenuBar(dc, !impl_->activeDialog);
        if (id != Menu::NO_ITEM) {
            OnMenuItemSelected(id);
            needsRedraw = true;
        }
    }

    // Draw any active dialog
    if (impl_->activeDialog) {
        ImGui::PushStyleVar(ImGuiStyleVar_WindowBorderSize,
                            theme.dialogBorderWidth);
        ImGui::PushStyleVar(ImGuiStyleVar_WindowRounding,
                            theme.dialogBorderRadius);
        if (DrawChild(dc, "dialog", impl_->activeDialog, DIALOG) !=
            Widget::DrawResult::NONE) {
            needsRedraw = true;
        }
        ImGui::PopStyleVar(2);
    }

    // Finish frame and generate the commands
    ImGui::PopFont();
    ImGui::EndFrame();
    ImGui::Render();  // creates the draw data (i.e. Render()s to data)

    // Draw the ImGui commands
    impl_->imgui.imguiBridge->update(ImGui::GetDrawData());

    impl_->renderer->Draw();

    impl_->renderer->EndFrame();

    return (needsRedraw ? REDRAW : NONE);
}

Window::DrawResult Window::DrawOnce(float dtSec) {
    auto needsRedraw = OnDraw(dtSec);

    // ImGUI can take two frames to do its layout, so if we did a layout
    // redraw a second time. This helps prevent a brief red flash when the
    // window first appears, as well as corrupted images if the
    // window initially appears underneath the mouse.
    if (impl_->needsLayout) {
        impl_->needsLayout = false;
        OnDraw(0.001);
    }

    return needsRedraw;
}

void Window::OnResize() {
    impl_->needsLayout = true;

    impl_->imgui.imguiBridge->onWindowResized(*this);

    auto size = GetSize();
    auto scaling = GetScaling();

    auto oldContext = MakeCurrent();
    ImGuiIO& io = ImGui::GetIO();
    io.DisplaySize = ImVec2(size.width, size.height);
    if (impl_->imgui.scaling != scaling) {
        updateImGuiForScaling(1.0 / impl_->imgui.scaling);  // undo previous
        updateImGuiForScaling(scaling);
        impl_->imgui.scaling = scaling;
    }
    io.DisplayFramebufferScale.x = 1.0f;
    io.DisplayFramebufferScale.y = 1.0f;

    if (impl_->wantsAutoSizeAndCenter) {
        impl_->wantsAutoSizeAndCenter = false;
        ImGui::NewFrame();
        ImGui::PushFont(impl_->imgui.systemFont);
        auto pref = CalcPreferredSize();
        Size size(pref.width / this->impl_->imgui.scaling,
                  pref.height / this->impl_->imgui.scaling);
        SDL_SetWindowSize(impl_->window, size.width, size.height);
        SDL_SetWindowPosition(impl_->window, SDL_WINDOWPOS_CENTERED,
                              SDL_WINDOWPOS_CENTERED);
        ImGui::PopFont();
        ImGui::EndFrame();
        OnResize();
    }

    RestoreCurrent(oldContext);
}

<<<<<<< HEAD
void Window::OnMouseEvent(const MouseEvent &e) {
    MakeCurrent();
=======
void Window::OnMouseEvent(const MouseEvent& e) {
    ImGui::SetCurrentContext(impl_->imgui.context);
>>>>>>> be9c67b8
    switch (e.type) {
        case MouseEvent::MOVE:
        case MouseEvent::BUTTON_DOWN:
        case MouseEvent::DRAG:
        case MouseEvent::BUTTON_UP:
            break;
        case MouseEvent::WHEEL: {
            ImGuiIO& io = ImGui::GetIO();
<<<<<<< HEAD
            float dx = 0.0, dy = 0.0;
            if (e.wheel.dx != 0) {
                dx = e.wheel.dx / std::abs(e.wheel.dx);
            }
            if (e.wheel.dy != 0) {
                dy = e.wheel.dy / std::abs(e.wheel.dy);
            }
            // Note: ImGUI's documentation says that 1 unit of wheel movement
            //       is about 5 lines of text scrolling.
            if (e.wheel.isTrackpad) {
                io.MouseWheelH += dx * 0.25;
                io.MouseWheel += dy * 0.25;
            } else {
                io.MouseWheelH += dx;
                io.MouseWheel += dy;
            }
=======
            io.MouseWheelH += (e.wheel.dx > 0 ? 1 : -1);
            io.MouseWheel += (e.wheel.dy > 0 ? 1 : -1);
>>>>>>> be9c67b8
            break;
        }
    }
    // Iterate backwards so that we send mouse events from the top down.
    for (auto it = impl_->children.rbegin(); it != impl_->children.rend();
         ++it) {
        if ((*it)->GetFrame().Contains(e.x, e.y)) {
            if (e.type == MouseEvent::BUTTON_DOWN) {
                impl_->focusWidget = it->get();
            }
            (*it)->Mouse(e);
            break;
        }
    }
}

void Window::OnKeyEvent(const KeyEvent& e) {
    ImGuiIO& io = ImGui::GetIO();
    if (e.key < IM_ARRAYSIZE(io.KeysDown)) {
        io.KeysDown[e.key] = (e.type == KeyEvent::DOWN);
    }

    // If an ImGUI widget is not getting keystrokes, we can send them to
    // non-ImGUI widgets
    if (ImGui::GetCurrentContext()->ActiveId == 0 && impl_->focusWidget) {
        impl_->focusWidget->Key(e);
    }
}

void Window::OnTextInput(const TextInputEvent& e) {
    MakeCurrent();
    ImGuiIO& io = ImGui::GetIO();
    io.AddInputCharactersUTF8(e.utf8);
}

}  // namespace gui
}  // namespace open3d<|MERGE_RESOLUTION|>--- conflicted
+++ resolved
@@ -100,21 +100,14 @@
     // guarantee if it is a child widget.
     std::shared_ptr<Dialog> activeDialog;
 
-<<<<<<< HEAD
     std::queue<std::function<void()>> deferredUntilBeforeDraw;
     std::queue<std::function<void()>> deferredUntilDraw;
     Widget *focusWidget = nullptr; // only used if ImGUI isn't taking keystrokes
-=======
-    Widget* focusWidget =
-            nullptr;  // only used if ImGUI isn't taking keystrokes
-    bool needsLayout = true;
->>>>>>> be9c67b8
     int nSkippedFrames = 0;
     bool wantsAutoSizeAndCenter = false;
     bool needsLayout = true;
 };
 
-<<<<<<< HEAD
 Window::Window(const std::string& title, int flags /*= 0*/)
 : Window(title, CENTERED_X, CENTERED_Y, AUTOSIZE_WIDTH, AUTOSIZE_HEIGHT) {
 }
@@ -128,14 +121,6 @@
                int flags /*= 0*/)
 : impl_(new Window::Impl()) {
     if (x == CENTERED_X) {
-=======
-Window::Window(const std::string& title, int width, int height)
-    : Window(title, -1, -1, width, height) {}
-
-Window::Window(const std::string& title, int x, int y, int width, int height)
-    : impl_(new Window::Impl()) {
-    if (x < 0) {
->>>>>>> be9c67b8
         x = SDL_WINDOWPOS_CENTERED;
     }
     if (y == CENTERED_Y) {
@@ -428,13 +413,7 @@
     dlg->Layout(GetTheme());
 }
 
-<<<<<<< HEAD
-void Window::CloseDialog() {
-    this->impl_->activeDialog.reset();
-}
-=======
 void Window::CloseDialog() { impl_->activeDialog.reset(); }
->>>>>>> be9c67b8
 
 void Window::ShowMessageBox(const char* title, const char* message) {
     auto em = GetTheme().fontSize;
@@ -466,21 +445,16 @@
 namespace {
 enum Mode { NORMAL, DIALOG, NO_INPUT };
 
-<<<<<<< HEAD
-Widget::DrawResult DrawChild(DrawContext& dc, const char *name,
-                             std::shared_ptr<Widget> child, Mode mode) {
+Widget::DrawResult DrawChild(DrawContext& dc,
+                             const char* name,
+                             std::shared_ptr<Widget> child,
+                             Mode mode) {
     // Note: ImGUI's concept of a "window" is really a moveable child of the
     //       OS window. We want a child to act like a child of the OS window,
     //       like native UI toolkits, Qt, etc. So the top-level widgets of
     //       a window are drawn using ImGui windows whose frame is specified
     //       and which have no title bar, resizability, etc.
 
-=======
-Widget::DrawResult DrawChild(DrawContext& dc,
-                             const char* name,
-                             std::shared_ptr<Widget> child,
-                             Mode mode) {
->>>>>>> be9c67b8
     ImGuiWindowFlags flags = ImGuiWindowFlags_NoTitleBar |
                              ImGuiWindowFlags_NoResize |
                              ImGuiWindowFlags_NoCollapse;
@@ -699,13 +673,8 @@
     RestoreCurrent(oldContext);
 }
 
-<<<<<<< HEAD
 void Window::OnMouseEvent(const MouseEvent &e) {
     MakeCurrent();
-=======
-void Window::OnMouseEvent(const MouseEvent& e) {
-    ImGui::SetCurrentContext(impl_->imgui.context);
->>>>>>> be9c67b8
     switch (e.type) {
         case MouseEvent::MOVE:
         case MouseEvent::BUTTON_DOWN:
@@ -714,7 +683,6 @@
             break;
         case MouseEvent::WHEEL: {
             ImGuiIO& io = ImGui::GetIO();
-<<<<<<< HEAD
             float dx = 0.0, dy = 0.0;
             if (e.wheel.dx != 0) {
                 dx = e.wheel.dx / std::abs(e.wheel.dx);
@@ -731,10 +699,6 @@
                 io.MouseWheelH += dx;
                 io.MouseWheel += dy;
             }
-=======
-            io.MouseWheelH += (e.wheel.dx > 0 ? 1 : -1);
-            io.MouseWheel += (e.wheel.dy > 0 ? 1 : -1);
->>>>>>> be9c67b8
             break;
         }
     }
