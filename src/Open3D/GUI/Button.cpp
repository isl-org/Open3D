--- conflicted
+++ resolved
@@ -71,13 +71,7 @@
         if (impl_->onClicked) {
             impl_->onClicked();
         }
-<<<<<<< HEAD
-        result = Widget::DrawResult::CLICKED;
-=======
-        return Widget::DrawResult::REDRAW;
-    } else {
-        return Widget::DrawResult::NONE;
->>>>>>> fbd0d72d
+        result = Widget::DrawResult::REDRAW;
     }
     DrawImGuiPopEnabledState();
 
