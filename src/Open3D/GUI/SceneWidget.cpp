// ----------------------------------------------------------------------------
// -                        Open3D: www.open3d.org                            -
// ----------------------------------------------------------------------------
// The MIT License (MIT)
//
// Copyright (c) 2018 www.open3d.org
//
// Permission is hereby granted, free of charge, to any person obtaining a copy
// of this software and associated documentation files (the "Software"), to deal
// in the Software without restriction, including without limitation the rights
// to use, copy, modify, merge, publish, distribute, sublicense, and/or sell
// copies of the Software, and to permit persons to whom the Software is
// furnished to do so, subject to the following conditions:
//
// The above copyright notice and this permission notice shall be included in
// all copies or substantial portions of the Software.
//
// THE SOFTWARE IS PROVIDED "AS IS", WITHOUT WARRANTY OF ANY KIND, EXPRESS OR
// IMPLIED, INCLUDING BUT NOT LIMITED TO THE WARRANTIES OF MERCHANTABILITY,
// FITNESS FOR A PARTICULAR PURPOSE AND NONINFRINGEMENT. IN NO EVENT SHALL THE
// AUTHORS OR COPYRIGHT HOLDERS BE LIABLE FOR ANY CLAIM, DAMAGES OR OTHER
// LIABILITY, WHETHER IN AN ACTION OF CONTRACT, TORT OR OTHERWISE, ARISING
// FROM, OUT OF OR IN CONNECTION WITH THE SOFTWARE OR THE USE OR OTHER DEALINGS
// IN THE SOFTWARE.
// ----------------------------------------------------------------------------

#include "SceneWidget.h"

#include "Color.h"
#include "Events.h"

#include "Open3D/Visualization/Rendering/CameraManipulator.h"
#include "Open3D/Visualization/Rendering/Scene.h"
#include "Open3D/Visualization/Rendering/View.h"

namespace open3d {
namespace gui {

struct SceneWidget::Impl {
    visualization::Scene& scene;
    visualization::ViewHandle viewId;
    std::unique_ptr<visualization::CameraManipulator> cameraManipulator;
    bool frameChanged = false;

    explicit Impl(visualization::Scene& aScene) : scene(aScene) {}
};

SceneWidget::SceneWidget(visualization::Scene& scene) : impl_(new Impl(scene)) {
    impl_->viewId = scene.AddView(0, 0, 1, 1);

    auto view = impl_->scene.GetView(impl_->viewId);
    impl_->cameraManipulator =
            std::make_unique<visualization::CameraManipulator>(
                    *view->GetCamera(), 1, 1);
}

SceneWidget::~SceneWidget() { impl_->scene.RemoveView(impl_->viewId); }

void SceneWidget::SetFrame(const Rect& f) {
    Super::SetFrame(f);

    impl_->frameChanged = true;
}

void SceneWidget::SetBackgroundColor(const Color& color) {
    auto view = impl_->scene.GetView(impl_->viewId);
    view->SetClearColor({color.GetRed(), color.GetGreen(), color.GetBlue()});
}

void SceneWidget::SetDiscardBuffers(
        const visualization::View::TargetBuffers& buffers) {
    auto view = impl_->scene.GetView(impl_->viewId);
    view->SetDiscardBuffers(buffers);
}

visualization::Scene* SceneWidget::GetScene() const { return &impl_->scene; }

visualization::CameraManipulator* SceneWidget::GetCameraManipulator() const {
    return impl_->cameraManipulator.get();
}

void SceneWidget::SetSelectedGeometry(const visualization::GeometryHandle& geometry, const bool switchCamera) {
    if (switchCamera) {
        auto boundingSphere = impl_->scene.GetEntityBoundingSphere(geometry);
        SetCameraPOI(boundingSphere.first);

        // TODO: Rotate camera to entity?
    }
}

void SceneWidget::SetCameraPOI(const Eigen::Vector3f& location) {
    cameraControlsState_.poi = location;

    auto cameraman = GetCameraManipulator();
    cameraControlsState_.orbitHeight = (cameraman->GetPosition() - location).norm();
}

Widget::DrawResult SceneWidget::Draw(const DrawContext& context) {
    if (impl_->frameChanged) {
        impl_->frameChanged = false;

        auto f = GetFrame();

        // GUI have null of Y axis at top, but renderer have it at bottom
        // so we need to convert coordinates
        int y = context.screenHeight - (f.height + f.y);

        auto view = impl_->scene.GetView(impl_->viewId);
        view->SetViewport(f.x, y, f.width, f.height);

        impl_->cameraManipulator->SetViewport(f.width, f.height);
    }

    if (cameraControlsState_.orbiting) {
        // Maybe poi isn't initialized
        if (cameraControlsState_.orbitHeight <= 0.1f) {
            SetCameraPOI({0.f, 0.f, 0.f});
        }

        auto cameraman = GetCameraManipulator();

        float orbit = cameraControlsState_.orbitHeight +
                      cameraControlsState_.frameWheelDelta;
        if (orbit < 0.1f) {
            orbit = 0.1f;
        }
        cameraControlsState_.orbitHeight = orbit;

        const auto frameDelta = context.frameDelta;
        cameraman->Orbit(cameraControlsState_.poi,
                         cameraControlsState_.orbitHeight,
                         -cameraControlsState_.frameDx * frameDelta,
                         -cameraControlsState_.frameDy * frameDelta,
                         cameraControlsState_.rotationSpeed);
    }

    cameraControlsState_.Reset();

    return Widget::DrawResult::NONE;
}

<<<<<<< HEAD
void SceneWidget::Mouse(const MouseEvent& e) {
    switch (e.type) {
        case MouseEvent::BUTTON_DOWN:
            if (e.button.button == MouseButton::LEFT) {
                cameraControlsState_.orbiting = true;
                cameraControlsState_.lastMouseX = e.x;
                cameraControlsState_.lastMouseY = e.y;
            }
            break;
        case MouseEvent::DRAG:
            if (cameraControlsState_.orbiting) {
                float fX = e.x;
                float fY = e.y;

                cameraControlsState_.frameDx +=
                        fX - cameraControlsState_.lastMouseX;
                cameraControlsState_.frameDy +=
                        fY - cameraControlsState_.lastMouseY;

                cameraControlsState_.lastMouseX = fX;
                cameraControlsState_.lastMouseY = fY;
            }
            break;
        case MouseEvent::WHEEL:
            if (cameraControlsState_.orbiting) {
                cameraControlsState_.frameWheelDelta += e.wheel.dy;
            }
            break;
        case MouseEvent::BUTTON_UP:
            if (e.button.button == MouseButton::LEFT) {
                cameraControlsState_.orbiting = false;
            }
            break;
        default:
            break;
    }
}

void SceneWidget::Key(const KeyEvent& e) {}

void SceneWidget::CameraControlsState::Reset() {
    frameDx = 0.f;
    frameDy = 0.f;
    frameWheelDelta = 0.f;
}

} // gui
} // open3d
=======
}  // namespace gui
}  // namespace open3d
>>>>>>> 85e769df
<|MERGE_RESOLUTION|>--- conflicted
+++ resolved
@@ -139,7 +139,6 @@
     return Widget::DrawResult::NONE;
 }
 
-<<<<<<< HEAD
 void SceneWidget::Mouse(const MouseEvent& e) {
     switch (e.type) {
         case MouseEvent::BUTTON_DOWN:
@@ -186,9 +185,5 @@
     frameWheelDelta = 0.f;
 }
 
-} // gui
-} // open3d
-=======
-}  // namespace gui
-}  // namespace open3d
->>>>>>> 85e769df
+} // namespace gui
+} // namespace open3d