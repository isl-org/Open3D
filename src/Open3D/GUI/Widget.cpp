--- conflicted
+++ resolved
@@ -96,7 +96,6 @@
     return result;
 }
 
-<<<<<<< HEAD
 void Widget::Mouse(const MouseEvent& e) {
     // Iterate backwards so that we send mouse events from the top down.
     for (auto it = impl_->children.rbegin();
@@ -111,9 +110,5 @@
 void Widget::Key(const KeyEvent& e) {
 }
 
-} // gui
-} // open3d
-=======
-}  // namespace gui
-}  // namespace open3d
->>>>>>> 85e769df
+} // namespace gui
+} // namespace open3d