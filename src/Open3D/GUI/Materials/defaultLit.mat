--- conflicted
+++ resolved
@@ -16,15 +16,11 @@
         { type : sampler2d, name : metallicMap },
         { type : sampler2d, name : roughnessMap },
         { type : sampler2d, name : normalMap },
-<<<<<<< HEAD
-        { type : sampler2d, name : ambientOcclusionMap }
-=======
         { type : sampler2d, name : ambientOcclusionMap },
         { type : sampler2d, name : reflectanceMap },
         { type : sampler2d, name : clearCoatMap },
         { type : sampler2d, name : clearCoatRoughnessMap },
         { type : sampler2d, name : anisotropyMap }
->>>>>>> fe3343f9
     ],
     requires : [
         color, uv0
@@ -42,23 +38,13 @@
         // Modifications to normal must be done before prepareMaterial call
         material.normal = texture(materialParams_normalMap, getUV0()).xyz * 2.0 - 1.0;
         material.normal.y *= -1.0; // NOTE: including this line because Filament samples do
-<<<<<<< HEAD
-	
-=======
 
->>>>>>> fe3343f9
         prepareMaterial(material);
 
         material.baseColor.rgb = getColor().rgb*materialParams.baseColor * texture(materialParams_albedo, getUV0()).rgb;
         material.metallic = materialParams.baseMetallic * texture(materialParams_metallicMap, getUV0()).r;
         material.roughness = materialParams.baseRoughness * texture(materialParams_roughnessMap, getUV0()).r;
         material.ambientOcclusion = texture(materialParams_ambientOcclusionMap, getUV0()).r;
-<<<<<<< HEAD
-        material.reflectance = materialParams.reflectance;
-        material.clearCoat = materialParams.clearCoat;
-        material.clearCoatRoughness = materialParams.clearCoatRoughness;
-        material.anisotropy = materialParams.anisotropy;
-=======
         //material.reflectance = materialParams.reflectance;
         //material.clearCoat = materialParams.clearCoat;
         //material.clearCoatRoughness = materialParams.clearCoatRoughness;
@@ -67,6 +53,5 @@
         material.clearCoat = materialParams.clearCoat * texture(materialParams_clearCoatMap, getUV0()).r;
         material.clearCoatRoughness = materialParams.clearCoatRoughness * texture(materialParams_clearCoatRoughnessMap, getUV0()).r;
         material.anisotropy = materialParams.anisotropy * texture(materialParams_anisotropyMap, getUV0()).r;
->>>>>>> fe3343f9
     }
 }