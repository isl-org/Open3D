#!/usr/bin/env bash
set -euo pipefail

# The following environment variables are required:
SUDO=${SUDO:=sudo}
UBUNTU_VERSION=${UBUNTU_VERSION:="$(lsb_release -cs 2>/dev/null || true)"} # Empty in macOS

DEVELOPER_BUILD="${DEVELOPER_BUILD:-ON}"
if [[ "$DEVELOPER_BUILD" != "OFF" ]]; then # Validate input coming from GHA input field
    DEVELOPER_BUILD="ON"
fi

BUILD_CUDA_MODULE="${BUILD_CUDA_MODULE:-OFF}"
if [[ "$BUILD_CUDA_MODULE" == "ON" ]]; then # Validate input coming from GHA input field
    BUILD_CUDA_MODULE="ON"
fi

BUILD_SHARED_LIBS=${BUILD_SHARED_LIBS:-OFF}
NPROC=${NPROC:-$(getconf _NPROCESSORS_ONLN)} # POSIX: MacOS + Linux
if [ -z "${BUILD_CUDA_MODULE:+x}" ]; then
    if [[ "$OSTYPE" == "linux-gnu"* ]]; then
        BUILD_CUDA_MODULE=ON
    else
        BUILD_CUDA_MODULE=OFF
    fi
fi
BUILD_TENSORFLOW_OPS=${BUILD_TENSORFLOW_OPS:-ON}
BUILD_PYTORCH_OPS=${BUILD_PYTORCH_OPS:-ON}
LOW_MEM_USAGE=${LOW_MEM_USAGE:-OFF}

# Dependency versions:
# CUDA
if [[ $BUILD_TENSORFLOW_OPS == ON || $BUILD_PYTORCH_OPS == ON ||
    $UBUNTU_VERSION != bionic ]]; then
    # CUDA version in sync with PyTorch and Tensorflow
    CUDA_VERSION=("11-6" "11.6")
    CUDNN_MAJOR_VERSION=8
    CUDNN_VERSION="8.4.1.50_cuda11.6"
    GCC_MAX_VER=9
else
    # Without MLOps, ensure Open3D works with the lowest supported CUDA version
    # Not available in Nvidia focal repos
    CUDA_VERSION=("10-1" "10.1")
    CUDNN_MAJOR_VERSION=8
    CUDNN_VERSION="8.0.5.39-1+cuda10.1"
    GCC_MAX_VER=7
fi
# ML
TENSORFLOW_VER="2.8.4"
TENSORBOARD_VER="2.8.0"
TORCH_CPU_GLNX_VER="1.13.1+cpu"
TORCH_CUDA_GLNX_VER="1.13.1+cu116"
PYTHON_VER=$(python -c 'import sys; ver=f"{sys.version_info.major}{sys.version_info.minor}"; print(f"cp{ver}-cp{ver}{sys.abiflags}")' 2>/dev/null || true)
# TORCH_CUDA_GLNX_URL="https://github.com/isl-org/open3d_downloads/releases/download/torch1.8.2/torch-1.8.2-${PYTHON_VER}-linux_x86_64.whl"
TORCH_MACOS_VER="1.13.1"
TORCH_REPO_URL="https://download.pytorch.org/whl/torch/"
# Python
PIP_VER="21.1.1"
WHEEL_VER="0.38.4"
STOOLS_VER="67.3.2"
PYTEST_VER="7.1.2"
PYTEST_RANDOMLY_VER="3.8.0"
SCIPY_VER="1.7.3"
YAPF_VER="0.30.0"
PROTOBUF_VER="3.19.0"

OPEN3D_INSTALL_DIR=~/open3d_install
OPEN3D_SOURCE_ROOT="$(cd "$(dirname "${BASH_SOURCE[0]}")"/.. >/dev/null 2>&1 && pwd)"

install_python_dependencies() {

    echo "Installing Python dependencies"
    options="$(echo "$@" | tr ' ' '|')"
    python -m pip install --upgrade pip=="$PIP_VER" wheel=="$WHEEL_VER" \
        setuptools=="$STOOLS_VER"
    if [[ "with-unit-test" =~ ^($options)$ ]]; then
        python -m pip install -U scipy=="$SCIPY_VER" pytest=="$PYTEST_VER" \
            pytest-randomly=="$PYTEST_RANDOMLY_VER"
    fi
    if [[ "with-cuda" =~ ^($options)$ ]]; then
        TF_ARCH_NAME=tensorflow-gpu
        TF_ARCH_DISABLE_NAME=tensorflow-cpu
        TORCH_GLNX="torch==$TORCH_CUDA_GLNX_VER"
    else
        TF_ARCH_NAME=tensorflow-cpu
        TF_ARCH_DISABLE_NAME=tensorflow-gpu
        TORCH_GLNX="torch==$TORCH_CPU_GLNX_VER"
    fi

    # TODO: modify other locations to use requirements.txt
    python -m pip install -r "${OPEN3D_SOURCE_ROOT}/python/requirements.txt"
    if [[ "with-jupyter" =~ ^($options)$ ]]; then
        python -m pip install -r "${OPEN3D_SOURCE_ROOT}/python/requirements_jupyter_build.txt"
    fi

    echo
    if [ "$BUILD_TENSORFLOW_OPS" == "ON" ]; then
        # TF happily installs both CPU and GPU versions at the same time, so remove the other
        python -m pip uninstall --yes "$TF_ARCH_DISABLE_NAME"
        python -m pip install -U "$TF_ARCH_NAME"=="$TENSORFLOW_VER"
    fi
    if [ "$BUILD_PYTORCH_OPS" == "ON" ]; then
        if [[ "$OSTYPE" == "linux-gnu"* ]]; then
            python -m pip install -U "${TORCH_GLNX}" -f "$TORCH_REPO_URL"

        elif [[ "$OSTYPE" == "darwin"* ]]; then
            python -m pip install -U torch=="$TORCH_MACOS_VER" -f "$TORCH_REPO_URL"
        else
            echo "unknown OS $OSTYPE"
            exit 1
        fi
    fi
    if [ "$BUILD_TENSORFLOW_OPS" == "ON" ] || [ "$BUILD_PYTORCH_OPS" == "ON" ]; then
        python -m pip install -U yapf=="$YAPF_VER"
        # Fix Protobuf compatibility issue
        # https://stackoverflow.com/a/72493690/1255535
        # https://github.com/protocolbuffers/protobuf/issues/10051
        python -m pip install -U protobuf=="$PROTOBUF_VER"
    fi
    if [[ "purge-cache" =~ ^($options)$ ]]; then
        echo "Purge pip cache"
        python -m pip cache purge 2>/dev/null || true
    fi
}

build_all() {

    echo "Using cmake: $(command -v cmake)"
    cmake --version

    mkdir -p build
    cd build
    GLIBCXX_USE_CXX11_ABI=ON
    if [ "$BUILD_PYTORCH_OPS" == ON ] || [ "$BUILD_TENSORFLOW_OPS" == ON ]; then
        GLIBCXX_USE_CXX11_ABI=OFF
    fi

    cmakeOptions=(
        -DDEVELOPER_BUILD=$DEVELOPER_BUILD
        -DBUILD_SHARED_LIBS="$BUILD_SHARED_LIBS"
        -DCMAKE_BUILD_TYPE=Release
        -DBUILD_LIBREALSENSE=ON
        -DBUILD_CUDA_MODULE="$BUILD_CUDA_MODULE"
        -DBUILD_COMMON_CUDA_ARCHS=ON
        -DBUILD_COMMON_ISPC_ISAS=ON
        -DGLIBCXX_USE_CXX11_ABI="$GLIBCXX_USE_CXX11_ABI"
        -DBUILD_TENSORFLOW_OPS="$BUILD_TENSORFLOW_OPS"
        -DBUILD_PYTORCH_OPS="$BUILD_PYTORCH_OPS"
        -DCMAKE_INSTALL_PREFIX="$OPEN3D_INSTALL_DIR"
        -DBUILD_UNIT_TESTS=ON
        -DBUILD_BENCHMARKS=ON
        -DBUILD_EXAMPLES=OFF
    )

    echo
    echo Running cmake "${cmakeOptions[@]}" ..
    cmake "${cmakeOptions[@]}" ..
    echo
    echo "Build & install Open3D..."
    make VERBOSE=1 -j"$NPROC"
    make VERBOSE=1 install -j"$NPROC"
    if [[ "$BUILD_SHARED_LIBS" == "ON" ]]; then
        make package
    fi
    make VERBOSE=1 install-pip-package -j"$NPROC"
    echo
}

build_pip_package() {
    echo "Building Open3D wheel"
    options="$(echo "$@" | tr ' ' '|')"

    BUILD_FILAMENT_FROM_SOURCE=OFF
    BUILD_COMMON_CUDA_ARCHS=OFF
    set +u
    if [ -f "${OPEN3D_ML_ROOT}/set_open3d_ml_root.sh" ]; then
        echo "Open3D-ML available at ${OPEN3D_ML_ROOT}. Bundling Open3D-ML in wheel."
        # the build system of the main repo expects a master branch. make sure master exists
        git -C "${OPEN3D_ML_ROOT}" checkout -b master || true
        BUNDLE_OPEN3D_ML=ON
    else
        echo "Open3D-ML not available."
        BUNDLE_OPEN3D_ML=OFF
    fi
    if [[ "$DEVELOPER_BUILD" == "OFF" ]]; then
        echo "Building for a new Open3D release"
    fi
    if [[ "$BUILD_CUDA_MODULE" == "ON" ]]; then
        echo "Building for a Open3D CUDA release"
        BUILD_CUDA_MODULE=ON
        BUILD_COMMON_CUDA_ARCHS=ON
        echo
        echo Installing CUDA versions of TensorFlow and PyTorch...
        install_python_dependencies with-cuda purge-cache
        echo
        echo Building with CUDA...
    fi
    if [[ "build_azure_kinect" =~ ^($options)$ ]]; then
        echo "Azure Kinect enabled in Python wheel."
        BUILD_AZURE_KINECT=ON
    else
        echo "Azure Kinect disabled in Python wheel."
        BUILD_AZURE_KINECT=OFF
    fi
    if [[ "build_jupyter" =~ ^($options)$ ]]; then
        echo "Building Jupyter extension in Python wheel."
        BUILD_JUPYTER_EXTENSION=ON
    else
        echo "Jupyter extension disabled in Python wheel."
        BUILD_JUPYTER_EXTENSION=OFF
    fi
    set -u

    echo
    echo Building with CPU only...
    mkdir -p build
    pushd build # PWD=Open3D/build
    cmakeOptions=("-DBUILD_SHARED_LIBS=ON"
        "-DDEVELOPER_BUILD=$DEVELOPER_BUILD"
        "-DBUILD_CUDA_MODULE=$BUILD_CUDA_MODULE"
        "-DBUILD_COMMON_CUDA_ARCHS=$BUILD_COMMON_CUDA_ARCHS"
        "-DBUILD_COMMON_ISPC_ISAS=ON"
        "-DBUILD_AZURE_KINECT=$BUILD_AZURE_KINECT"
        "-DBUILD_LIBREALSENSE=ON"
        "-DGLIBCXX_USE_CXX11_ABI=OFF"
        "-DBUILD_TENSORFLOW_OPS=ON"
        "-DBUILD_PYTORCH_OPS=ON"
        "-DBUILD_FILAMENT_FROM_SOURCE=$BUILD_FILAMENT_FROM_SOURCE"
        "-DBUILD_JUPYTER_EXTENSION=$BUILD_JUPYTER_EXTENSION"
        "-DCMAKE_INSTALL_PREFIX=$OPEN3D_INSTALL_DIR"
        "-DCMAKE_BUILD_TYPE=Release"
        "-DBUILD_UNIT_TESTS=OFF"
        "-DBUILD_BENCHMARKS=OFF"
        "-DBUNDLE_OPEN3D_ML=$BUNDLE_OPEN3D_ML"
    )
    set -x # Echo commands on
    cmake "${cmakeOptions[@]}" ..
    set +x # Echo commands off
    echo
    make VERBOSE=1 -j"$NPROC" pybind open3d_tf_ops open3d_torch_ops

<<<<<<< HEAD
    echo "Packaging Open3D pip package..."
=======
    echo "Packaging Open3D CPU pip package..."
    make VERBOSE=1 -j"$NPROC" pip-package
    mv lib/python_package/pip_package/open3d*.whl . # save CPU wheel

    if [ "$BUILD_CUDA_MODULE" == ON ]; then
        echo
        echo Installing CUDA versions of TensorFlow and PyTorch...
        install_python_dependencies with-cuda purge-cache
        echo
        echo Building with CUDA...
        rebuild_list=(bin lib/Release/*.a lib/_build_config.py cpp lib/ml)
        echo
        echo Removing CPU compiled files / folders: "${rebuild_list[@]}"
        rm -r "${rebuild_list[@]}" || true
        set -x # Echo commands on
        cmake -DBUILD_CUDA_MODULE=ON \
            -DBUILD_COMMON_CUDA_ARCHS=ON \
            "${cmakeOptions[@]}" ..
        set +x # Echo commands off
    fi
    echo

    echo "Packaging Open3D full pip package..."
>>>>>>> 9238339b
    make VERBOSE=1 -j"$NPROC" pip-package
    mv open3d*.whl lib/python_package/pip_package/   # restore CPU wheel
    popd # PWD=Open3D
}

# Test wheel in blank virtual environment
# Usage: test_wheel wheel_path
test_wheel() {
    wheel_path="$1"
    python -m venv open3d_test.venv
    # shellcheck disable=SC1091
    source open3d_test.venv/bin/activate
    python -m pip install --upgrade pip=="$PIP_VER" wheel=="$WHEEL_VER" \
        setuptools=="$STOOLS_VER"
    echo -n "Using python: $(command -v python)"
    python --version
    echo -n "Using pip: "
    python -m pip --version
    echo "Installing Open3D wheel $wheel_path in virtual environment..."
    python -m pip install "$wheel_path"
    python -c "import open3d; print('Installed:', open3d); print('BUILD_CUDA_MODULE: ', open3d._build_config['BUILD_CUDA_MODULE'])"
    python -c "import open3d; print('CUDA available: ', open3d.core.cuda.is_available())"
    echo
    # echo "Dynamic libraries used:"
    # DLL_PATH=$(dirname $(python -c "import open3d; print(open3d.cpu.pybind.__file__)"))/..
    # if [[ "$OSTYPE" == "linux-gnu"* ]]; then
    #     find "$DLL_PATH"/{cpu,cuda}/ -type f -print -execdir ldd {} \;
    # elif [[ "$OSTYPE" == "darwin"* ]]; then
    #     find "$DLL_PATH"/cpu/ -type f -execdir otool -L {} \;
    # fi
    echo
    # FIXME: Needed because Open3D-ML master TF and PyTorch is older than dev.
    if [ $BUILD_CUDA_MODULE == ON ]; then
        install_python_dependencies with-cuda
    else
        install_python_dependencies
    fi
    if [ "$BUILD_PYTORCH_OPS" == ON ]; then
        # python -m pip install -r "$OPEN3D_ML_ROOT/requirements-torch.txt"
        python -c \
            "import open3d.ml.torch; print('PyTorch Ops library loaded:', open3d.ml.torch._loaded)"
    fi
    if [ "$BUILD_TENSORFLOW_OPS" == ON ]; then
        # python -m pip install -r "$OPEN3D_ML_ROOT/requirements-tensorflow.txt"
        python -c \
            "import open3d.ml.tf.ops; print('TensorFlow Ops library loaded:', open3d.ml.tf.ops)"
    fi
    if [ "$BUILD_TENSORFLOW_OPS" == ON ] && [ "$BUILD_PYTORCH_OPS" == ON ]; then
        echo "Importing TensorFlow and torch in the reversed order"
        python -c "import tensorflow as tf; import torch; import open3d.ml.torch as o3d"
        echo "Importing TensorFlow and torch in the normal order"
        python -c "import open3d.ml.torch as o3d; import tensorflow as tf; import torch"
    fi
    deactivate open3d_test.venv # argument prevents unbound variable error
}

# Run in virtual environment
run_python_tests() {
    # shellcheck disable=SC1091
    source open3d_test.venv/bin/activate
    python -m pip install -U pytest=="$PYTEST_VER" \
        pytest-randomly=="$PYTEST_RANDOMLY_VER" \
        scipy=="$SCIPY_VER" \
        tensorboard=="$TENSORBOARD_VER"
    echo Add --randomly-seed=SEED to the test command to reproduce test order.
    pytest_args=("$OPEN3D_SOURCE_ROOT"/python/test/)
    if [ "$BUILD_PYTORCH_OPS" == "OFF" ] || [ "$BUILD_TENSORFLOW_OPS" == "OFF" ]; then
        echo Testing ML Ops disabled
        pytest_args+=(--ignore "$OPEN3D_SOURCE_ROOT"/python/test/ml_ops/)
    fi
    python -m pytest "${pytest_args[@]}"
    deactivate open3d_test.venv # argument prevents unbound variable error
    rm -rf open3d_test.venv     # cleanup for testing the next wheel
}

# Use: run_unit_tests
run_cpp_unit_tests() {
    unitTestFlags=--gtest_shuffle
    [ "${LOW_MEM_USAGE-}" = "ON" ] && unitTestFlags="--gtest_filter=-*Reduce*Sum*"
    echo "Run ./bin/tests $unitTestFlags --gtest_random_seed=SEED to repeat this test sequence."
    ./bin/tests "$unitTestFlags"
    echo
}

# test_cpp_example runExample
# Need variable OPEN3D_INSTALL_DIR
test_cpp_example() {
    # Now I am in Open3D/build/
    cd ..
    git clone https://github.com/isl-org/open3d-cmake-find-package.git
    cd open3d-cmake-find-package
    mkdir build
    cd build
    echo Testing build with cmake
    cmake -DCMAKE_INSTALL_PREFIX=${OPEN3D_INSTALL_DIR} ..
    make -j"$NPROC" VERBOSE=1
    runExample="$1"
    if [ "$runExample" == ON ]; then
        ./Draw --skip-for-unit-test
    fi
    if [ $BUILD_SHARED_LIBS == ON ]; then
        rm -r ./*
        echo Testing build with pkg-config
        export PKG_CONFIG_PATH=${OPEN3D_INSTALL_DIR}/lib/pkgconfig
        echo Open3D build options: $(pkg-config --cflags --libs Open3D)
        c++ ../Draw.cpp -o Draw $(pkg-config --cflags --libs Open3D)
        if [ "$runExample" == ON ]; then
            ./Draw --skip-for-unit-test
        fi
    fi
    # Now I am in Open3D/open3d-cmake-find-package/build/
    cd ../../build
}

# Install dependencies needed for building documentation (on Ubuntu 18.04)
# Usage: install_docs_dependencies "${OPEN3D_ML_ROOT}"
install_docs_dependencies() {
    echo
    echo Install ubuntu dependencies
    echo Update cmake needed in Ubuntu 18.04
    sudo apt-key adv --fetch-keys https://apt.kitware.com/keys/kitware-archive-latest.asc
    sudo apt-add-repository --yes 'deb https://apt.kitware.com/ubuntu/ bionic main'
    ./util/install_deps_ubuntu.sh assume-yes
    sudo apt-get install --yes cmake
    sudo apt-get install --yes doxygen
    sudo apt-get install --yes texlive
    sudo apt-get install --yes texlive-latex-extra
    sudo apt-get install --yes ghostscript
    sudo apt-get install --yes pandoc
    sudo apt-get install --yes ccache
    echo
    echo Install Python dependencies for building docs
    command -v python
    python -V
    python -m pip install -U -q "wheel==$WHEEL_VER" \
        "pip==$PIP_VER"
    python -m pip install -U -q "yapf==$YAPF_VER"
    if [[ -d "$1" ]]; then
        OPEN3D_ML_ROOT="$1"
        echo Installing Open3D-ML dependencies from "${OPEN3D_ML_ROOT}"
        python -m pip install -r "${OPEN3D_ML_ROOT}/requirements.txt"
        python -m pip install -r "${OPEN3D_ML_ROOT}/requirements-torch.txt"
        python -m pip install -r "${OPEN3D_ML_ROOT}/requirements-tensorflow.txt" ||
            python -m pip install tensorflow # FIXME: Remove after Open3D-ML update
    else
        echo OPEN3D_ML_ROOT="$OPEN3D_ML_ROOT" not specified or invalid. Skipping ML dependencies.
    fi
    echo
    python -m pip install -r "${OPEN3D_SOURCE_ROOT}/python/requirements.txt"
    python -m pip install -r "${OPEN3D_SOURCE_ROOT}/python/requirements_jupyter_build.txt"
    python -m pip install -r "${OPEN3D_SOURCE_ROOT}/docs/requirements.txt"
}

# Build documentation
# Usage: build_docs $DEVELOPER_BUILD
build_docs() {
    NPROC=$(nproc)
    echo NPROC="$NPROC"
    mkdir -p build
    cd build
    set +u
    DEVELOPER_BUILD="$1"
    set -u
    if [[ "$DEVELOPER_BUILD" != "OFF" ]]; then # Validate input coming from GHA input field
        DEVELOPER_BUILD=ON
        DOC_ARGS=""
    else
        DOC_ARGS="--is_release"
        echo "Building docs for a new Open3D release"
        echo
        echo "Building Open3D with ENABLE_HEADLESS_RENDERING=ON for Jupyter notebooks"
        echo
    fi
    cmakeOptions=("-DDEVELOPER_BUILD=$DEVELOPER_BUILD"
        "-DCMAKE_BUILD_TYPE=Release"
        "-DWITH_OPENMP=ON"
        "-DBUILD_AZURE_KINECT=ON"
        "-DBUILD_LIBREALSENSE=ON"
        "-DGLIBCXX_USE_CXX11_ABI=OFF"
        "-DBUILD_TENSORFLOW_OPS=ON"
        "-DBUILD_PYTORCH_OPS=ON"
        "-DBUILD_EXAMPLES=OFF"
    )
    set -x # Echo commands on
    cmake "${cmakeOptions[@]}" \
        -DENABLE_HEADLESS_RENDERING=ON \
        -DBUNDLE_OPEN3D_ML=OFF \
        -DBUILD_GUI=OFF \
        -DBUILD_WEBRTC=OFF \
        -DBUILD_JUPYTER_EXTENSION=OFF \
        ..
    make install-pip-package -j$NPROC
    make -j$NPROC
    bin/GLInfo
    python -c "from open3d import *; import open3d; print(open3d)"
    cd ../docs # To Open3D/docs
    python make_docs.py $DOC_ARGS --clean_notebooks --execute_notebooks=always --py_api_rst=never
    python -m pip uninstall --yes open3d
    cd ../build
    set +x # Echo commands off
    echo
    echo "Building Open3D with BUILD_GUI=ON for visualization.{gui,rendering} documentation"
    echo
    set -x # Echo commands on
    cmake "${cmakeOptions[@]}" \
        -DENABLE_HEADLESS_RENDERING=OFF \
        -DBUNDLE_OPEN3D_ML=ON \
        -DBUILD_GUI=ON \
        -DBUILD_WEBRTC=ON \
        -DBUILD_JUPYTER_EXTENSION=OFF \
        ..
    make install-pip-package -j$NPROC
    make -j$NPROC
    bin/GLInfo || echo "Expect failure since HEADLESS_RENDERING=OFF"
    python -c "from open3d import *; import open3d; print(open3d)"
    cd ../docs # To Open3D/docs
    python make_docs.py $DOC_ARGS --py_api_rst=always --execute_notebooks=never --sphinx --doxygen
    set +x # Echo commands off
}

maximize_ubuntu_github_actions_build_space() {
    df -h
    $SUDO rm -rf /usr/share/dotnet
    $SUDO rm -rf /usr/local/lib/android
    $SUDO rm -rf /opt/ghc
    $SUDO rm -rf "$AGENT_TOOLSDIRECTORY"
    df -h
}<|MERGE_RESOLUTION|>--- conflicted
+++ resolved
@@ -239,33 +239,7 @@
     echo
     make VERBOSE=1 -j"$NPROC" pybind open3d_tf_ops open3d_torch_ops
 
-<<<<<<< HEAD
     echo "Packaging Open3D pip package..."
-=======
-    echo "Packaging Open3D CPU pip package..."
-    make VERBOSE=1 -j"$NPROC" pip-package
-    mv lib/python_package/pip_package/open3d*.whl . # save CPU wheel
-
-    if [ "$BUILD_CUDA_MODULE" == ON ]; then
-        echo
-        echo Installing CUDA versions of TensorFlow and PyTorch...
-        install_python_dependencies with-cuda purge-cache
-        echo
-        echo Building with CUDA...
-        rebuild_list=(bin lib/Release/*.a lib/_build_config.py cpp lib/ml)
-        echo
-        echo Removing CPU compiled files / folders: "${rebuild_list[@]}"
-        rm -r "${rebuild_list[@]}" || true
-        set -x # Echo commands on
-        cmake -DBUILD_CUDA_MODULE=ON \
-            -DBUILD_COMMON_CUDA_ARCHS=ON \
-            "${cmakeOptions[@]}" ..
-        set +x # Echo commands off
-    fi
-    echo
-
-    echo "Packaging Open3D full pip package..."
->>>>>>> 9238339b
     make VERBOSE=1 -j"$NPROC" pip-package
     mv open3d*.whl lib/python_package/pip_package/   # restore CPU wheel
     popd # PWD=Open3D
