--- conflicted
+++ resolved
@@ -55,23 +55,17 @@
         CUDA_VER=$(nvcc --version | grep "release " | cut -c33-37 | sed 's|[^0-9]||g') # e.g.: 117, 118, 121, ...
         TORCH_GLNX="torch==${TORCH_VER}+cu${CUDA_VER}"
     else
-<<<<<<< HEAD
         # tensorflow-cpu wheels for macOS arm64 are not available
         if [[ "$OSTYPE" == "darwin"* ]]; then
             TF_ARCH_NAME=tensorflow
             TF_ARCH_DISABLE_NAME=tensorflow
         else
+            PADDLE_GLNX=paddlepaddle
+            PADDLE_GLNX_PIP_INDEX=https://www.paddlepaddle.org.cn/packages/nightly/cpu/
             TF_ARCH_NAME=tensorflow-cpu
             TF_ARCH_DISABLE_NAME=tensorflow
         fi
         TORCH_GLNX="torch==${TORCH_VER}+cpu"
-=======
-        PADDLE_GLNX=paddlepaddle
-        PADDLE_GLNX_PIP_INDEX=https://www.paddlepaddle.org.cn/packages/nightly/cpu/
-        TF_ARCH_NAME=tensorflow-cpu
-        TF_ARCH_DISABLE_NAME=tensorflow
-        TORCH_GLNX="torch==$TORCH_CPU_GLNX_VER"
->>>>>>> 18e3b6e0
     fi
 
     python -m pip install -r "${OPEN3D_SOURCE_ROOT}/python/requirements.txt"
@@ -99,10 +93,6 @@
             exit 1
         fi
     fi
-<<<<<<< HEAD
-    if [ "$BUILD_TENSORFLOW_OPS" == "ON" ] || [ "$BUILD_PYTORCH_OPS" == "ON" ]; then
-        python -m pip install -U -c "${OPEN3D_SOURCE_ROOT}/python/requirements_build.txt" yapf
-=======
     if [ "$BUILD_PADDLE_OPS" == "ON" ]; then # ML/requirements-torch.txt
         if [[ "$OSTYPE" == "linux-gnu"* ]]; then
             python -m pip uninstall paddlepaddle paddlepaddle-gpu -y
@@ -113,8 +103,7 @@
         fi
     fi
     if [ "$BUILD_TENSORFLOW_OPS" == "ON" ] || [ "$BUILD_PYTORCH_OPS" == "ON" ] || [ "$BUILD_PADDLE_OPS" == "ON" ]; then
-        python -m pip install -U yapf=="$YAPF_VER"
->>>>>>> 18e3b6e0
+        python -m pip install -U -c "${OPEN3D_SOURCE_ROOT}/python/requirements_build.txt" yapf
         # Fix Protobuf compatibility issue
         # https://stackoverflow.com/a/72493690/1255535
         # https://github.com/protocolbuffers/protobuf/issues/10051
@@ -282,15 +271,9 @@
     echo -n "Using pip: "
     python -m pip --version
     echo "Installing Open3D wheel $wheel_path in virtual environment..."
-<<<<<<< HEAD
     python -m pip install "$wheel_path"
     python -W default -c "import open3d; print('Installed:', open3d); print('BUILD_CUDA_MODULE: ', open3d._build_config['BUILD_CUDA_MODULE'])"
     python -W default -c "import open3d; print('CUDA available: ', open3d.core.cuda.is_available())"
-=======
-    python -m pip install "$wheel_path" --force
-    python -c "import open3d; print('Installed:', open3d); print('BUILD_CUDA_MODULE: ', open3d._build_config['BUILD_CUDA_MODULE'])"
-    python -c "import open3d; print('CUDA available: ', open3d.core.cuda.is_available())"
->>>>>>> 18e3b6e0
     echo
     # echo "Dynamic libraries used:"
     # DLL_PATH=$(dirname $(python -c "import open3d; print(open3d.cpu.pybind.__file__)"))/..
@@ -306,20 +289,14 @@
         python -W default -c \
             "import open3d.ml.torch; print('PyTorch Ops library loaded:', open3d.ml.torch._loaded)"
     fi
-<<<<<<< HEAD
+    if [ "$BUILD_PADDLE_OPS" == ON ]; then
+        python -c \
+            "import open3d.ml.paddle; print('Paddle Ops library loaded:', open3d.ml.paddle._loaded)"
+    fi
     if python -c "import sys, open3d; sys.exit(not open3d._build_config['BUILD_TENSORFLOW_OPS'])"; then
         BUILD_TENSORFLOW_OPS=ON
         python -m pip install -r "$OPEN3D_ML_ROOT/requirements-tensorflow.txt"
         python -W default -c \
-=======
-    if [ "$BUILD_PADDLE_OPS" == ON ]; then
-        python -c \
-            "import open3d.ml.paddle; print('Paddle Ops library loaded:', open3d.ml.paddle._loaded)"
-    fi
-    if [ "$BUILD_TENSORFLOW_OPS" == ON ]; then
-        # python -m pip install -r "$OPEN3D_ML_ROOT/requirements-tensorflow.txt"
-        python -c \
->>>>>>> 18e3b6e0
             "import open3d.ml.tf.ops; print('TensorFlow Ops library loaded:', open3d.ml.tf.ops)"
     fi
     if [ "$BUILD_TENSORFLOW_OPS" == ON ] && [ "$BUILD_PYTORCH_OPS" == ON ]; then
