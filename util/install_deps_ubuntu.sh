--- conflicted
+++ resolved
@@ -7,50 +7,14 @@
 set -ev
 
 SUDO=${SUDO:=sudo}      # SUDO=command in docker (running as root, sudo not available)
-<<<<<<< HEAD
-
-$SUDO apt-get update
-
-if [ "$1" == "assume-yes" ]; then
-    # Open3D deps
-    $SUDO apt-get --yes install xorg-dev
-    $SUDO apt-get --yes install libglu1-mesa-dev
-    $SUDO apt-get --yes install python3-dev
-    # Filament build-from-source deps
-    $SUDO apt-get --yes install clang-7
-    $SUDO apt-get --yes install libclang-7-dev
-    $SUDO apt-get --yes install libsdl2-dev
-    $SUDO apt-get --yes install libc++-7-dev
-    $SUDO apt-get --yes install libc++abi-7-dev
-    $SUDO apt-get --yes install ninja-build
-    $SUDO apt-get --yes install libxi-dev
-    # ML deps
-    $SUDO apt-get --yes install libtbb-dev
-    # Headless rendering deps
-    $SUDO apt-get --yes install libosmesa6-dev
-=======
 if [ "$1" == "assume-yes" ] ; then
     APT_CONFIRM="--assume-yes"
->>>>>>> 1a53667f
 else
     APT_CONFIRM=""
 fi
 
 dependencies=(
     # Open3D deps
-<<<<<<< HEAD
-    $SUDO apt-get install xorg-dev
-    $SUDO apt-get install libglu1-mesa-dev
-    $SUDO apt-get install python3-dev
-    # Filament build-from-source dpes
-    $SUDO apt-get install clang-7
-    $SUDO apt-get install libclang-7-dev
-    $SUDO apt-get install libsdl2-dev
-    $SUDO apt-get install libc++-7-dev
-    $SUDO apt-get install libc++abi-7-dev
-    $SUDO apt-get install ninja-build
-    $SUDO apt-get install libxi-dev
-=======
     xorg-dev
     libglu1-mesa-dev
     python3-dev
@@ -60,7 +24,6 @@
     libc++abi-7-dev
     ninja-build
     libxi-dev
->>>>>>> 1a53667f
     # ML deps
     libtbb-dev
     # Headless rendering deps
