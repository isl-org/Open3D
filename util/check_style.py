# ----------------------------------------------------------------------------
# -                        Open3D: www.open3d.org                            -
# ----------------------------------------------------------------------------
# The MIT License (MIT)
#
# Copyright (c) 2018-2021 www.open3d.org
#
# Permission is hereby granted, free of charge, to any person obtaining a copy
# of this software and associated documentation files (the "Software"), to deal
# in the Software without restriction, including without limitation the rights
# to use, copy, modify, merge, publish, distribute, sublicense, and/or sell
# copies of the Software, and to permit persons to whom the Software is
# furnished to do so, subject to the following conditions:
#
# The above copyright notice and this permission notice shall be included in
# all copies or substantial portions of the Software.
#
# THE SOFTWARE IS PROVIDED "AS IS", WITHOUT WARRANTY OF ANY KIND, EXPRESS OR
# IMPLIED, INCLUDING BUT NOT LIMITED TO THE WARRANTIES OF MERCHANTABILITY,
# FITNESS FOR A PARTICULAR PURPOSE AND NONINFRINGEMENT. IN NO EVENT SHALL THE
# AUTHORS OR COPYRIGHT HOLDERS BE LIABLE FOR ANY CLAIM, DAMAGES OR OTHER
# LIABILITY, WHETHER IN AN ACTION OF CONTRACT, TORT OR OTHERWISE, ARISING
# FROM, OUT OF OR IN CONNECTION WITH THE SOFTWARE OR THE USE OR OTHER DEALINGS
# IN THE SOFTWARE.
# ----------------------------------------------------------------------------

import subprocess
import re
import os
import shutil
import argparse
from pathlib import Path
import multiprocessing
from functools import partial
import time
import sys

# Yapf requires python 3.6+
if not (sys.version_info.major == 3 and sys.version_info.minor >= 6):
    raise RuntimeError(
        "Requires Python 3.6+, currently using Python {}.{}.".format(
            sys.version_info.major, sys.version_info.minor))

# Check and import yapf
# > not found: throw exception
# > version mismatch: throw exception
try:
    import yapf
except:
    raise ImportError(
        "yapf not found. Install with `pip install yapf==0.30.0`.")
if yapf.__version__ != "0.30.0":
    raise RuntimeError(
        "yapf 0.30.0 required. Install with `pip install yapf==0.30.0`.")
print("Using yapf version {}".format(yapf.__version__))

# Check and import nbformat
# > not found: throw exception
try:
    import nbformat
except:
    raise ImportError(
        "nbformat not found. Install with `pip install nbformat`.")
print("Using nbformat version {}".format(nbformat.__version__))

PYTHON_FORMAT_DIRS = [
    "examples",
    "docs",
    "python",
    "util",
]

JUPYTER_FORMAT_DIRS = [
    "examples",
]

# Note: also modify CPP_FORMAT_DIRS in check_cpp_style.cmake.
CPP_FORMAT_DIRS = [
    "cpp",
    "examples",
    "docs/_static",
]


def _glob_files(directories, extensions):
    """
    Find files with certain extensions in directories recursively.

    Args:
        directories: list of directories, relative to the root Open3D repo directory.
        extensions: list of extensions, e.g. ["cpp", "h"].

    Return:
        List of file paths.
    """
    pwd = Path(os.path.dirname(os.path.abspath(__file__)))
    open3d_root_dir = pwd.parent

    file_paths = []
    for directory in directories:
        directory = open3d_root_dir / directory
        for extension in extensions:
            extension_regex = "*." + extension
            file_paths.extend(directory.rglob(extension_regex))
    file_paths = [str(file_path) for file_path in file_paths]
    file_paths = sorted(list(set(file_paths)))
    return file_paths


def _find_clang_format():
    """
    Find clang-format:
      - not found: throw exception
      - version mismatch: print warning
    """
    preferred_clang_format_name = "clang-format-10"
    preferred_version_major = 10
    clang_format_bin = shutil.which(preferred_clang_format_name)
    if clang_format_bin is None:
        clang_format_bin = shutil.which("clang-format")
    if clang_format_bin is None:
        raise RuntimeError(
            "clang-format not found. "
            "See http://www.open3d.org/docs/release/contribute/styleguide.html#style-guide "
            "for help on clang-format installation.")
    version_str = subprocess.check_output([clang_format_bin, "--version"
                                          ]).decode("utf-8").strip()
    try:
        m = re.match("^clang-format version ([0-9.]*).*$", version_str)
        if m:
            version_str = m.group(1)
            version_str_token = version_str.split(".")
            major = int(version_str_token[0])
            if major != preferred_version_major:
                print("Warning: {} required, but got {}.".format(
                    preferred_clang_format_name, version_str))
        else:
            raise
    except:
        print("Warning: failed to parse clang-format version {}, "
              "please ensure {} is used.".format(version_str,
                                                 preferred_clang_format_name))
    print("Using clang-format version {}.".format(version_str))

    return clang_format_bin


class CppFormatter:

    standard_header = """// ----------------------------------------------------------------------------
// -                        Open3D: www.open3d.org                            -
// ----------------------------------------------------------------------------
// The MIT License (MIT)
//
// Copyright (c) 2018-2021 www.open3d.org
//
// Permission is hereby granted, free of charge, to any person obtaining a copy
// of this software and associated documentation files (the "Software"), to deal
// in the Software without restriction, including without limitation the rights
// to use, copy, modify, merge, publish, distribute, sublicense, and/or sell
// copies of the Software, and to permit persons to whom the Software is
// furnished to do so, subject to the following conditions:
//
// The above copyright notice and this permission notice shall be included in
// all copies or substantial portions of the Software.
//
// THE SOFTWARE IS PROVIDED "AS IS", WITHOUT WARRANTY OF ANY KIND, EXPRESS OR
// IMPLIED, INCLUDING BUT NOT LIMITED TO THE WARRANTIES OF MERCHANTABILITY,
// FITNESS FOR A PARTICULAR PURPOSE AND NONINFRINGEMENT. IN NO EVENT SHALL THE
// AUTHORS OR COPYRIGHT HOLDERS BE LIABLE FOR ANY CLAIM, DAMAGES OR OTHER
// LIABILITY, WHETHER IN AN ACTION OF CONTRACT, TORT OR OTHERWISE, ARISING
// FROM, OUT OF OR IN CONNECTION WITH THE SOFTWARE OR THE USE OR OTHER DEALINGS
// IN THE SOFTWARE.
// ----------------------------------------------------------------------------
"""

    def __init__(self, file_paths, clang_format_bin):
        self.file_paths = file_paths
        self.clang_format_bin = clang_format_bin

    @staticmethod
    def _check_style(file_path, clang_format_bin):
        """
        Returns (true, true) if (style, header) is valid.
        """

        is_valid_header = False
        with open(file_path, 'r') as f:
            if f.read().startswith(CppFormatter.standard_header):
                is_valid_header = True

        cmd = [
            clang_format_bin,
            "-style=file",
            "-output-replacements-xml",
            file_path,
        ]
        result = subprocess.check_output(cmd).decode("utf-8")
        if "<replacement " in result:
            is_valid_style = False
        else:
            is_valid_style = True
        return (is_valid_style, is_valid_header)

    @staticmethod
    def _apply_style(file_path, clang_format_bin):
        cmd = [
            clang_format_bin,
            "-style=file",
            "-i",
            file_path,
        ]
        subprocess.check_output(cmd)

    def run(self, do_apply_style, no_parallel, verbose):
        if do_apply_style:
            print("Applying C++/CUDA style...")
        else:
            print("Checking C++/CUDA style...")

        if verbose:
            print("To format:")
            for file_path in self.file_paths:
                print("> {}".format(file_path))

        start_time = time.time()
        if no_parallel:
            is_valid_files = map(
                partial(self._check_style,
                        clang_format_bin=self.clang_format_bin),
                self.file_paths)
        else:
            with multiprocessing.Pool(multiprocessing.cpu_count()) as pool:
                is_valid_files = pool.map(
                    partial(self._check_style,
                            clang_format_bin=self.clang_format_bin),
                    self.file_paths)

        changed_files = []
        wrong_header_files = []
        for is_valid, file_path in zip(is_valid_files, self.file_paths):
            is_valid_style = is_valid[0]
            is_valid_header = is_valid[1]
            if not is_valid_style:
                changed_files.append(file_path)
                if do_apply_style:
                    self._apply_style(file_path, self.clang_format_bin)
            if not is_valid_header:
                wrong_header_files.append(file_path)
        print("Formatting takes {:.2f}s".format(time.time() - start_time))

        return (changed_files, wrong_header_files)


class PythonFormatter:

    standard_header = """# ----------------------------------------------------------------------------
# -                        Open3D: www.open3d.org                            -
# ----------------------------------------------------------------------------
# The MIT License (MIT)
#
# Copyright (c) 2018-2021 www.open3d.org
#
# Permission is hereby granted, free of charge, to any person obtaining a copy
# of this software and associated documentation files (the "Software"), to deal
# in the Software without restriction, including without limitation the rights
# to use, copy, modify, merge, publish, distribute, sublicense, and/or sell
# copies of the Software, and to permit persons to whom the Software is
# furnished to do so, subject to the following conditions:
#
# The above copyright notice and this permission notice shall be included in
# all copies or substantial portions of the Software.
#
# THE SOFTWARE IS PROVIDED "AS IS", WITHOUT WARRANTY OF ANY KIND, EXPRESS OR
# IMPLIED, INCLUDING BUT NOT LIMITED TO THE WARRANTIES OF MERCHANTABILITY,
# FITNESS FOR A PARTICULAR PURPOSE AND NONINFRINGEMENT. IN NO EVENT SHALL THE
# AUTHORS OR COPYRIGHT HOLDERS BE LIABLE FOR ANY CLAIM, DAMAGES OR OTHER
# LIABILITY, WHETHER IN AN ACTION OF CONTRACT, TORT OR OTHERWISE, ARISING
# FROM, OUT OF OR IN CONNECTION WITH THE SOFTWARE OR THE USE OR OTHER DEALINGS
# IN THE SOFTWARE.
# ----------------------------------------------------------------------------
"""

    def __init__(self, file_paths, style_config):
        self.file_paths = file_paths
        self.style_config = style_config

    @staticmethod
    def _check_style(file_path, style_config):
        """
        Returns (true, true) if (style, header) is valid.
        """

        is_valid_header = False
        # Skip auto generated file "docs/conf.py"
        with open(file_path, 'r') as f:
            content = f.read()
            if len(content) == 0 or content.startswith(
                    PythonFormatter.standard_header):
                is_valid_header = True

        _, _, changed = yapf.yapflib.yapf_api.FormatFile(
            file_path, style_config=style_config, in_place=False)
        return (not changed, is_valid_header)

    @staticmethod
    def _apply_style(file_path, style_config):
        _, _, _ = yapf.yapflib.yapf_api.FormatFile(file_path,
                                                   style_config=style_config,
                                                   in_place=True)

    def run(self, do_apply_style, no_parallel, verbose):
        if do_apply_style:
            print("Applying Python style...")
        else:
            print("Checking Python style...")

        if verbose:
            print("To format:")
            for file_path in self.file_paths:
                print("> {}".format(file_path))

        start_time = time.time()
        if no_parallel:
            is_valid_files = map(
                partial(self._check_style, style_config=self.style_config),
                self.file_paths)
        else:
            with multiprocessing.Pool(multiprocessing.cpu_count()) as pool:
                is_valid_files = pool.map(
                    partial(self._check_style, style_config=self.style_config),
                    self.file_paths)

        changed_files = []
        wrong_header_files = []
        for is_valid, file_path in zip(is_valid_files, self.file_paths):
            is_valid_style = is_valid[0]
            is_valid_header = is_valid[1]
            if not is_valid_style:
                changed_files.append(file_path)
                if do_apply_style:
                    self._apply_style(file_path, self.style_config)
            if not is_valid_header:
                wrong_header_files.append(file_path)

        print("Formatting takes {:.2f}s".format(time.time() - start_time))
        return (changed_files, wrong_header_files)


class JupyterFormatter:

    def __init__(self, file_paths, style_config):
        self.file_paths = file_paths
        self.style_config = style_config

    @staticmethod
    def _check_or_apply_style(file_path, style_config, do_apply_style):
        """
        Returns true if style is valid.

        Since there are common code for check and apply style, the two functions
        are merged into one.
        """
        # Ref: https://gist.github.com/oskopek/496c0d96c79fb6a13692657b39d7c709
        with open(file_path, "r") as f:
            notebook = nbformat.read(f, as_version=nbformat.NO_CONVERT)
        nbformat.validate(notebook)

        changed = False
        for cell in notebook.cells:
            if cell["cell_type"] != "code":
                continue
            src = cell["source"]
            lines = src.split("\n")
            if len(lines) <= 0 or "# noqa" in lines[0]:
                continue
            # yapf will puts a `\n` at the end of each cell, and if this is the
            # only change, cell_changed is still False.
            formatted_src, cell_changed = yapf.yapflib.yapf_api.FormatCode(
                src, style_config=style_config)
            if formatted_src.endswith("\n"):
                formatted_src = formatted_src[:-1]
            if cell_changed:
                cell["source"] = formatted_src
                changed = True

        if do_apply_style:
            with open(file_path, "w") as f:
                nbformat.write(notebook, f, version=nbformat.NO_CONVERT)

        return not changed

    def run(self, do_apply_style, no_parallel, verbose):
        if do_apply_style:
            print("Applying Jupyter style...")
        else:
            print("Checking Jupyter style...")

        if verbose:
            print("To format:")
            for file_path in self.file_paths:
                print("> {}".format(file_path))

        start_time = time.time()
        if no_parallel:
            is_valid_files = map(
                partial(self._check_or_apply_style,
                        style_config=self.style_config,
                        do_apply_style=False), self.file_paths)
        else:
            with multiprocessing.Pool(multiprocessing.cpu_count()) as pool:
                is_valid_files = pool.map(
                    partial(self._check_or_apply_style,
                            style_config=self.style_config,
                            do_apply_style=False), self.file_paths)

        changed_files = []
        for is_valid, file_path in zip(is_valid_files, self.file_paths):
            if not is_valid:
                changed_files.append(file_path)
                if do_apply_style:
                    self._check_or_apply_style(file_path,
                                               style_config=self.style_config,
                                               do_apply_style=True)
        print("Formatting takes {:.2f}s".format(time.time() - start_time))

        return changed_files


if __name__ == "__main__":
    parser = argparse.ArgumentParser()
    parser.add_argument(
        "--do_apply_style",
        dest="do_apply_style",
        action="store_true",
        default=False,
        help="Apply style to files in-place.",
    )
    parser.add_argument(
        "--no_parallel",
        dest="no_parallel",
        action="store_true",
        default=False,
        help="Disable parallel execution.",
    )
    parser.add_argument(
        "--verbose",
        dest="verbose",
        action="store_true",
        default=False,
        help="If true, prints file names while formatting.",
    )
    args = parser.parse_args()

    # Check formatting libs
    clang_format_bin = _find_clang_format()
    pwd = Path(os.path.dirname(os.path.abspath(__file__)))
    python_style_config = str(pwd.parent / ".style.yapf")
    open3d_root_dir = pwd.parent

    cpp_file_list = _glob_files(CPP_FORMAT_DIRS,
                                ["cpp", "h", "h.in", "cu", "cuh"])
    python_file_list = _glob_files(PYTHON_FORMAT_DIRS, ["py"])

    # Remove auto generated files
    auto_generated_files = [
        "docs/conf.py", "cpp/open3d/visualization/shader/Shader.h"
    ]

    auto_generated_files_abs = [
        os.path.join(open3d_root_dir, x) for x in auto_generated_files
    ]
    cpp_file_list_final = [
        x for x in cpp_file_list if x not in auto_generated_files_abs
    ]
    python_file_list_final = [
        x for x in python_file_list if x not in auto_generated_files_abs
    ]

    # Check or apply style
<<<<<<< HEAD
    cpp_formatter = CppFormatter(cpp_file_list_final,
                                 clang_format_bin=clang_format_bin)
    python_formatter = PythonFormatter(python_file_list_final,
=======
    cpp_formatter = CppFormatter(
        _glob_files(
            CPP_FORMAT_DIRS,
            [
                # C++
                "h",
                "cpp",
                # CUDA
                "cuh",
                "cu",
                # ISPC
                "isph",
                "ispc",
                # Generated files
                "h.in",
            ]),
        clang_format_bin=clang_format_bin)
    python_formatter = PythonFormatter(_glob_files(PYTHON_FORMAT_DIRS, ["py"]),
>>>>>>> febe4260
                                       style_config=python_style_config)
    jupyter_formatter = JupyterFormatter(_glob_files(JUPYTER_FORMAT_DIRS,
                                                     ["ipynb"]),
                                         style_config=python_style_config)

    changed_files = []
    wrong_header_files = []
    changed_files_cpp, wrong_header_files_cpp = cpp_formatter.run(
        do_apply_style=args.do_apply_style,
        no_parallel=args.no_parallel,
        verbose=args.verbose)
    changed_files.extend(changed_files_cpp)
    wrong_header_files.extend(wrong_header_files_cpp)

    changed_files_python, wrong_header_files_python = python_formatter.run(
        do_apply_style=args.do_apply_style,
        no_parallel=args.no_parallel,
        verbose=args.verbose)
    changed_files.extend(changed_files_python)
    wrong_header_files.extend(wrong_header_files_python)

    changed_files.extend(
        jupyter_formatter.run(do_apply_style=args.do_apply_style,
                              no_parallel=args.no_parallel,
                              verbose=args.verbose))

    if len(changed_files) == 0 and len(wrong_header_files) == 0:
        print("All files passed style check.")
        exit(0)

    if args.do_apply_style:
        if len(changed_files) != 0:
            print("Style applied to the following files:")
            print("\n".join(changed_files))
        if len(wrong_header_files) != 0:
            print("Please correct license header *manually* in the following "
                  "files (see util/check_style.py for the standard header):")
            print("\n".join(wrong_header_files))
            exit(1)
    else:
        error_files_no_duplicates = list(set(changed_files +
                                             wrong_header_files))
        if len(error_files_no_duplicates) != 0:
            print("Style error found in the following files:")
            print("\n".join(error_files_no_duplicates))
            exit(1)<|MERGE_RESOLUTION|>--- conflicted
+++ resolved
@@ -458,8 +458,21 @@
     python_style_config = str(pwd.parent / ".style.yapf")
     open3d_root_dir = pwd.parent
 
-    cpp_file_list = _glob_files(CPP_FORMAT_DIRS,
-                                ["cpp", "h", "h.in", "cu", "cuh"])
+    cpp_file_list = _glob_files(
+        CPP_FORMAT_DIRS,
+        [
+            # C++
+            "h",
+            "cpp",
+            # CUDA
+            "cuh",
+            "cu",
+            # ISPC
+            "isph",
+            "ispc",
+            # Generated files
+            "h.in",
+        ])
     python_file_list = _glob_files(PYTHON_FORMAT_DIRS, ["py"])
 
     # Remove auto generated files
@@ -478,30 +491,9 @@
     ]
 
     # Check or apply style
-<<<<<<< HEAD
     cpp_formatter = CppFormatter(cpp_file_list_final,
                                  clang_format_bin=clang_format_bin)
     python_formatter = PythonFormatter(python_file_list_final,
-=======
-    cpp_formatter = CppFormatter(
-        _glob_files(
-            CPP_FORMAT_DIRS,
-            [
-                # C++
-                "h",
-                "cpp",
-                # CUDA
-                "cuh",
-                "cu",
-                # ISPC
-                "isph",
-                "ispc",
-                # Generated files
-                "h.in",
-            ]),
-        clang_format_bin=clang_format_bin)
-    python_formatter = PythonFormatter(_glob_files(PYTHON_FORMAT_DIRS, ["py"]),
->>>>>>> febe4260
                                        style_config=python_style_config)
     jupyter_formatter = JupyterFormatter(_glob_files(JUPYTER_FORMAT_DIRS,
                                                      ["ipynb"]),
