# ----------------------------------------------------------------------------
# -                        Open3D: www.open3d.org                            -
# ----------------------------------------------------------------------------
# Copyright (c) 2018-2024 www.open3d.org
# SPDX-License-Identifier: MIT
# ----------------------------------------------------------------------------

import subprocess
import re
import shutil
import argparse
from pathlib import Path
import multiprocessing
from functools import partial
import time
import sys

PYTHON_FORMAT_DIRS = [
    "examples",
    "docs",
    "python",
    "util",
]

JUPYTER_FORMAT_DIRS = [
    "examples",
]

# Note: also modify CPP_FORMAT_DIRS in check_cpp_style.cmake.
CPP_FORMAT_DIRS = [
    "cpp",
    "examples",
    "docs/_static",
]

import yapf
import nbformat


class CppFormatter:

    standard_header = """// ----------------------------------------------------------------------------
// -                        Open3D: www.open3d.org                            -
// ----------------------------------------------------------------------------
// Copyright (c) 2018-2024 www.open3d.org
// SPDX-License-Identifier: MIT
// ----------------------------------------------------------------------------
"""

    def __init__(self, file_paths, clang_format_bin):
        self.file_paths = file_paths
        self.clang_format_bin = clang_format_bin

    @staticmethod
    def _check_style(file_path, clang_format_bin):
        """
        Returns (true, true) if (style, header) is valid.
        """
        try:
            with open(file_path, 'r', encoding='utf-8') as f:
                is_valid_header = (f.read(len(CppFormatter.standard_header)) ==
                                   CppFormatter.standard_header)
        except Exception as exp:
            print(f"Error reading file header {file_path}: {exp}")
            is_valid_header = False

        cmd = [
            clang_format_bin,
            "-style=file",
            "-output-replacements-xml",
            file_path,
        ]
        result = subprocess.check_output(cmd).decode("utf-8")
        if "<replacement " in result:
            is_valid_style = False
        else:
            is_valid_style = True
        return (is_valid_style, is_valid_header)

    @staticmethod
    def _apply_style(file_path, clang_format_bin):
        cmd = [
            clang_format_bin,
            "-style=file",
            "-i",
            file_path,
        ]
        subprocess.check_output(cmd)

    def run(self, apply, no_parallel, verbose):
        num_procs = multiprocessing.cpu_count() if not no_parallel else 1
        action_name = "Applying C++/CUDA style" if apply else "Checking C++/CUDA style"
        print(f"{action_name} ({num_procs} process{'es'[:2*num_procs^2]})")
        if verbose:
            print("To format:")
            for file_path in self.file_paths:
                print(f"> {file_path}")

        start_time = time.time()
        with multiprocessing.Pool(num_procs) as pool:
            is_valid_files = pool.map(
                partial(self._check_style,
                        clang_format_bin=self.clang_format_bin),
                self.file_paths)

        changed_files = []
        wrong_header_files = []
        for is_valid, file_path in zip(is_valid_files, self.file_paths):
            is_valid_style = is_valid[0]
            is_valid_header = is_valid[1]
            if not is_valid_style:
                changed_files.append(file_path)
                if apply:
                    self._apply_style(file_path, self.clang_format_bin)
            if not is_valid_header:
                wrong_header_files.append(file_path)
        print(f"{action_name} took {time.time() - start_time:.2f}s")

        return (changed_files, wrong_header_files)


class PythonFormatter:

    standard_header = """# ----------------------------------------------------------------------------
# -                        Open3D: www.open3d.org                            -
# ----------------------------------------------------------------------------
# Copyright (c) 2018-2024 www.open3d.org
# SPDX-License-Identifier: MIT
# ----------------------------------------------------------------------------
"""

    def __init__(self, file_paths, style_config):
        self.file_paths = file_paths
        self.style_config = style_config

    @staticmethod
    def _check_style(file_path, style_config):
        """
        Returns (true, true) if (style, header) is valid.
        """

        try:
            with open(file_path, 'r', encoding='utf-8') as f:
                content = f.read()
                is_valid_header = (len(content) == 0 or content.startswith(
                    PythonFormatter.standard_header))
        except Exception as exp:
            print(f"Error reading file header {file_path}: {exp}")
            is_valid_header = False

        _, _, changed = yapf.yapflib.yapf_api.FormatFile(
            file_path, style_config=style_config, in_place=False)
        return (not changed, is_valid_header)

    @staticmethod
    def _apply_style(file_path, style_config):
        _, _, _ = yapf.yapflib.yapf_api.FormatFile(file_path,
                                                   style_config=style_config,
                                                   in_place=True)

    def run(self, apply, no_parallel, verbose):
        num_procs = multiprocessing.cpu_count() if not no_parallel else 1
        action_name = "Applying Python style" if apply else "Checking Python style"
        print(f"{action_name} ({num_procs} process{'es'[:2*num_procs^2]})")

        if verbose:
            print("To format:")
            for file_path in self.file_paths:
                print(f"> {file_path}")

        start_time = time.time()
        with multiprocessing.Pool(num_procs) as pool:
            is_valid_files = pool.map(
                partial(self._check_style, style_config=self.style_config),
                self.file_paths)

        changed_files = []
        wrong_header_files = []
        for is_valid, file_path in zip(is_valid_files, self.file_paths):
            is_valid_style = is_valid[0]
            is_valid_header = is_valid[1]
            if not is_valid_style:
                changed_files.append(file_path)
                if apply:
                    self._apply_style(file_path, self.style_config)
            if not is_valid_header:
                wrong_header_files.append(file_path)

        print(f"{action_name} took {time.time() - start_time:.2f}s")
        return (changed_files, wrong_header_files)


class JupyterFormatter:

    def __init__(self, file_paths, style_config):
        self.file_paths = file_paths
        self.style_config = style_config

    @staticmethod
    def _check_or_apply_style(file_path, style_config, apply):
        """
        Returns true if style is valid.

        Since there are common code for check and apply style, the two functions
        are merged into one.
        """
        # Ref: https://gist.github.com/oskopek/496c0d96c79fb6a13692657b39d7c709
        with open(file_path, "r", encoding='utf-8') as f:
            notebook = nbformat.read(f, as_version=nbformat.NO_CONVERT)
        nbformat.validate(notebook)

        changed = False
        for cell in notebook.cells:
            if cell["cell_type"] != "code":
                continue
            src = cell["source"]
            lines = src.split("\n")
            if len(lines) <= 0 or "# noqa" in lines[0]:
                continue
            # yapf will puts a `\n` at the end of each cell, and if this is the
            # only change, cell_changed is still False.
            formatted_src, cell_changed = yapf.yapflib.yapf_api.FormatCode(
                src, style_config=style_config)
            if formatted_src.endswith("\n"):
                formatted_src = formatted_src[:-1]
            if cell_changed:
                cell["source"] = formatted_src
                changed = True

        if apply:
            with open(file_path, "w", encoding='utf-8') as f:
                nbformat.write(notebook, f, version=nbformat.NO_CONVERT)

        return not changed

    def run(self, apply, no_parallel, verbose):
        num_procs = multiprocessing.cpu_count() if not no_parallel else 1
        action_name = "Applying Jupyter style" if apply else "Checking Jupyter style"
        print(f"{action_name} ({num_procs} process{'es'[:2*num_procs^2]})")

        if verbose:
            print("To format:")
            for file_path in self.file_paths:
                print(f"> {file_path}")

        start_time = time.time()
        with multiprocessing.Pool(num_procs) as pool:
            is_valid_files = pool.map(
                partial(self._check_or_apply_style,
                        style_config=self.style_config,
                        apply=False), self.file_paths)

        changed_files = []
        for is_valid, file_path in zip(is_valid_files, self.file_paths):
            if not is_valid:
                changed_files.append(file_path)
                if apply:
                    self._check_or_apply_style(file_path,
                                               style_config=self.style_config,
                                               apply=True)
        print(f"{action_name} took {time.time() - start_time:.2f}s")

        return changed_files


def _glob_files(directories, extensions):
    """
    Find files with certain extensions in directories recursively.

    Args:
        directories: list of directories, relative to the root Open3D repo directory.
        extensions: list of extensions, e.g. ["cpp", "h"].

    Return:
        List of file paths.
    """
    pwd = Path(__file__).resolve().parent
    open3d_root_dir = pwd.parent

    file_paths = []
    for directory in directories:
        directory = open3d_root_dir / directory
        for extension in extensions:
            extension_regex = "*." + extension
            file_paths.extend(directory.rglob(extension_regex))
    file_paths = [
        str(file_path) for file_path in file_paths if file_path.name[0] != '.'
    ]
    file_paths = sorted(list(set(file_paths)))
    return file_paths


def _find_clang_format():
    """
    Returns (bin_path, version) to clang-format, throws exception
    otherwise.
    """
<<<<<<< HEAD
    required_clang_format_major = 18
=======

>>>>>>> 67ea74e7
    def parse_version(bin_path):
        """
        Get clang-format version string. Returns None if parsing fails.
        """
        version_str = subprocess.check_output([bin_path, "--version"
                                              ]).decode("utf-8").strip()
        match = re.match("^.*clang-format version ([0-9.]*).*$", version_str)
        return match.group(1) if match else None

    bin_path = shutil.which("clang-format")
    if bin_path is not None:
        bin_version = parse_version(bin_path)
        return bin_path, bin_version

    raise RuntimeError(
        "clang-format version not found. Please install with "
        "'pip install -c python/requirements_style.txt clang-format'")


def _filter_files(files, ignored_patterns):
    return [
        file for file in files if not any(
            [ignored_pattern in file for ignored_pattern in ignored_patterns])
    ]


def main():
    parser = argparse.ArgumentParser()
    parser.add_argument(
        "--apply",
        dest="apply",
        action="store_true",
        default=False,
        help="Apply style to files in-place.",
    )
    parser.add_argument(
        "--no_parallel",
        dest="no_parallel",
        action="store_true",
        default=False,
        help="Disable parallel execution.",
    )
    parser.add_argument(
        "--verbose",
        dest="verbose",
        action="store_true",
        default=False,
        help="If true, prints file names while formatting.",
    )
    args = parser.parse_args()

    # Check formatting libs
    clang_format_bin, clang_format_version = _find_clang_format()
    print(f"Using clang-format {clang_format_version} ({clang_format_bin})")
    print(f"Using yapf {yapf.__version__} ({yapf.__file__})")
    print(f"Using nbformat {nbformat.__version__} ({nbformat.__file__})")
    pwd = Path(__file__).resolve().parent
    python_style_config = str(pwd.parent / ".style.yapf")

    cpp_ignored_files = ['cpp/open3d/visualization/shader/Shader.h']
    cpp_files = _glob_files(CPP_FORMAT_DIRS,
                            ["h", "cpp", "cuh", "cu", "isph", "ispc", "h.in"])
    cpp_files = _filter_files(cpp_files, cpp_ignored_files)

    # Check or apply style
    cpp_formatter = CppFormatter(cpp_files, clang_format_bin=clang_format_bin)
    python_formatter = PythonFormatter(_glob_files(PYTHON_FORMAT_DIRS, ["py"]),
                                       style_config=python_style_config)
    jupyter_formatter = JupyterFormatter(_glob_files(JUPYTER_FORMAT_DIRS,
                                                     ["ipynb"]),
                                         style_config=python_style_config)

    changed_files = []
    wrong_header_files = []
    changed_files_cpp, wrong_header_files_cpp = cpp_formatter.run(
        apply=args.apply, no_parallel=args.no_parallel, verbose=args.verbose)
    changed_files.extend(changed_files_cpp)
    wrong_header_files.extend(wrong_header_files_cpp)

    changed_files_python, wrong_header_files_python = python_formatter.run(
        apply=args.apply, no_parallel=args.no_parallel, verbose=args.verbose)
    changed_files.extend(changed_files_python)
    wrong_header_files.extend(wrong_header_files_python)

    changed_files.extend(
        jupyter_formatter.run(apply=args.apply,
                              no_parallel=args.no_parallel,
                              verbose=args.verbose))

    if len(changed_files) == 0 and len(wrong_header_files) == 0:
        print("All files passed style check")
        exit(0)

    if args.apply:
        if len(changed_files) != 0:
            print("Style applied to the following files:")
            print("\n".join(changed_files))
        if len(wrong_header_files) != 0:
            print("Please correct license header *manually* in the following "
                  "files (see util/check_style.py for the standard header):")
            print("\n".join(wrong_header_files))
            exit(1)
    else:
        error_files_no_duplicates = list(set(changed_files +
                                             wrong_header_files))
        if len(error_files_no_duplicates) != 0:
            print("Style error found in the following files:")
            print("\n".join(error_files_no_duplicates))
            exit(1)


if __name__ == "__main__":
    main()<|MERGE_RESOLUTION|>--- conflicted
+++ resolved
@@ -295,11 +295,7 @@
     Returns (bin_path, version) to clang-format, throws exception
     otherwise.
     """
-<<<<<<< HEAD
-    required_clang_format_major = 18
-=======
-
->>>>>>> 67ea74e7
+
     def parse_version(bin_path):
         """
         Get clang-format version string. Returns None if parsing fails.
