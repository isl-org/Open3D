--- conflicted
+++ resolved
@@ -103,26 +103,6 @@
     echo
 fi
 
-<<<<<<< HEAD
-echo "test find_package(Open3D)..."
-reportJobStart "other tests"
-date
-test=$(cmake --find-package \
-    -DNAME=Open3D \
-    -DCOMPILER_ID=GNU \
-    -DLANGUAGE=C \
-    -DMODE=EXIST \
-    -DCMAKE_PREFIX_PATH="${OPEN3D_INSTALL_DIR}/lib/cmake")
-if [ "$test" == "Open3D found." ]; then
-    echo "PASSED find_package(Open3D) in specified install path."
-else
-    echo "FAILED find_package(Open3D) in specified install path."
-    exit 1
-fi
-echo
-
-=======
->>>>>>> a75f8298
 echo "test building a C++ example with installed Open3D..."
 date
 cd ../docs/_static/C++
