--- conflicted
+++ resolved
@@ -18,10 +18,7 @@
 
 runBenchmarks=true
 cmakeOptions="-DBUILD_SHARED_LIBS=$SHARED \
-<<<<<<< HEAD
-=======
         -DBUILD_TENSORFLOW_OPS=$BUILD_TENSORFLOW_OPS \
->>>>>>> 2af072ac
         -DBUILD_UNIT_TESTS=ON \
         -DBUILD_BENCHMARKS=ON \
         -DCMAKE_INSTALL_PREFIX=${OPEN3D_INSTALL_DIR} \
