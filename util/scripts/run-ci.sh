--- conflicted
+++ resolved
@@ -123,12 +123,8 @@
 reportRun make VERBOSE=1 -j"$NPROC"
 reportRun make install -j"$NPROC"
 reportRun make VERBOSE=1 install-pip-package -j"$NPROC"
-<<<<<<< HEAD
-=======
 reportRun python -c "import open3d; print(open3d)"
 reportRun python -c "import open3d; open3d.pybind.core.kernel.test_mkl_integration()"
->>>>>>> 1e4f559e
-echo
 
 # skip unit tests if built with CUDA
 if [ "$BUILD_CUDA_MODULE" == "OFF" ]; then
