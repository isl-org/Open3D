# References:
# https://cmake.org/cmake/help/v3.0/
# https://gitlab.kitware.com/cmake/community/wikis/doc/tutorials/

cmake_minimum_required(VERSION 3.8.0) # 3.8.0 to enable CUDA native support

add_custom_target(build_all_3rd_party_libs
    COMMAND cmake -E echo "Custom target build_all_3rd_party_libs reached."
)

if (NOT CMAKE_VERSION VERSION_LESS "3.1")
    cmake_policy(SET CMP0054 NEW)
    set(OpenGL_GL_PREFERENCE LEGACY)
endif()

if (NOT CMAKE_BUILD_TYPE)
  message(STATUS "No CMAKE_BUILD_TYPE specified, default to Debug")
  set(CMAKE_BUILD_TYPE "Debug")
endif()
string(TOUPPER "${CMAKE_BUILD_TYPE}" uppercase_CMAKE_BUILD_TYPE)

# central location for specifying the Open3D version
file(STRINGS "src/Open3D/version.txt" OPEN3D_VERSION_READ)
foreach(ver ${OPEN3D_VERSION_READ})
  if (ver MATCHES "OPEN3D_VERSION_(MAJOR|MINOR|PATCH|TWEAK) +([^ ]+)$")
    set(OPEN3D_VERSION_${CMAKE_MATCH_1} "${CMAKE_MATCH_2}" CACHE INTERNAL "")
  endif()
endforeach()
string(CONCAT OPEN3D_VERSION "${OPEN3D_VERSION_MAJOR}"
                             ".${OPEN3D_VERSION_MINOR}"
                             ".${OPEN3D_VERSION_PATCH}"
                             ".${OPEN3D_VERSION_TWEAK}")
project(Open3D VERSION ${OPEN3D_VERSION})
message(STATUS "Open3D ${PROJECT_VERSION}")

# npm version has to be MAJOR.MINOR.PATCH
string(CONCAT PROJECT_VERSION_THREE_NUMBER "${OPEN3D_VERSION_MAJOR}"
                                           ".${OPEN3D_VERSION_MINOR}"
                                           ".${OPEN3D_VERSION_PATCH}")

# PyPI package name controls specifies the repository name on PyPI. The default
# name is "open3d". In the past, for historical reasons, we've used the
# following names for PyPI, while they are now deprecated:
# - open3d-python
# - py3d
# - open3d-original
# - open3d-official
# - open-3d
if(NOT DEFINED PYPI_PACKAGE_NAME)
    set(PYPI_PACKAGE_NAME "open3d")
endif()

# set additional info
set(PROJECT_EMAIL   "info@open3d.org")
set(PROJECT_HOME    "http://www.open3d.org")
set(PROJECT_DOCS    "http://www.open3d.org/docs")
set(PROJECT_CODE    "https://github.com/intel-isl/Open3D")
set(PROJECT_ISSUES  "https://github.com/intel-isl/Open3D/issues")

if(WIN32 AND NOT CYGWIN)
    set(DEF_INSTALL_CMAKE_DIR CMake)
else()
    set(DEF_INSTALL_CMAKE_DIR lib/cmake/Open3D)
endif()
set(INSTALL_CMAKE_DIR ${DEF_INSTALL_CMAKE_DIR} CACHE PATH
    "Installation directory for CMake files")

set(CMAKE_MODULE_PATH ${CMAKE_MODULE_PATH} ${PROJECT_SOURCE_DIR}/3rdparty/CMake)

set_property(GLOBAL PROPERTY USE_FOLDERS ON)

# config options
option(BUILD_SHARED_LIBS         "Build shared libraries"                   OFF)
option(WITH_OPENMP               "Use OpenMP multi-threading"               ON)
option(ENABLE_HEADLESS_RENDERING "Use OSMesa for headless rendering"        OFF)
option(BUILD_CPP_EXAMPLES        "Build the Open3D example programs"        ON)
option(BUILD_UNIT_TESTS          "Build the Open3D unit tests"              OFF)
option(BUILD_EIGEN3              "Use the Eigen3 that comes with Open3D"    ON)
option(BUILD_GLEW                "Build glew from source"                   OFF)
option(BUILD_GLFW                "Build glfw from source"                   OFF)
option(BUILD_JSONCPP             "Build json from source"                   OFF)
option(BUILD_PNG                 "Build png from source"                    OFF)
option(BUILD_PYBIND11            "Build pybind11 from source"               ON)
option(BUILD_PYTHON_MODULE       "Build the python module"                  ON)
option(BUILD_LIBREALSENSE        "Build support for Intel RealSense camera" OFF)
option(BUILD_AZURE_KINECT        "Build support for Azure Kinect sensor"    OFF)
option(BUILD_TINYFILEDIALOGS     "Build tinyfiledialogs from source"        ON)
option(BUILD_QHULL               "Build qhull from source"                  ON)
option(ENABLE_JUPYTER            "Enable Jupyter support for Open3D"        ON)
option(STATIC_WINDOWS_RUNTIME    "Use static (MT/MTd) Windows runtime"      OFF)
option(BUILD_CUDA_MODULE         "Build the CUDA module"                    ON)

# Build CUDA module by defalt if CUDA is available
# Compatible with CMake 3.8+
if (BUILD_CUDA_MODULE)
    include(CheckLanguage)
    check_language(CUDA)
    if(CMAKE_CUDA_COMPILER)
        message(STATUS "Building CUDA enabled")
        add_definitions(-DBUILD_CUDA_MODULE)
        enable_language(CUDA)
        set(CMAKE_CUDA_FLAGS "${CMAKE_CUDA_FLAGS} -std=c++11 --expt-extended-lambda")
    else()
        set(BUILD_CUDA_MODULE OFF)
        message(STATUS "No CUDA support")
    endif()
endif ()

# default built type
if (NOT CMAKE_BUILD_TYPE)
    set(CMAKE_BUILD_TYPE Release CACHE STRING
        "Choose the type of build, options are: None Debug Release RelWithDebInfo MinSizeRel."
        FORCE)
endif ()

# if dynamic link is added, use if (WIN32) macro
set(CMAKE_ARCHIVE_OUTPUT_DIRECTORY ${PROJECT_BINARY_DIR}/lib)
set(CMAKE_LIBRARY_OUTPUT_DIRECTORY ${PROJECT_BINARY_DIR}/lib)
set(CMAKE_RUNTIME_OUTPUT_DIRECTORY ${PROJECT_BINARY_DIR}/bin)

# Set OS-specific things here
if (WIN32)
    # can't hide the unit testing option on Windows only
    # as a precaution: disable unit testing on Windows regardless of user input
    message(STATUS "Disable unit tests since this feature is not fully supported on Windows.")
    set(BUILD_UNIT_TESTS OFF)
    add_definitions(-DWINDOWS)
    add_definitions(-D_CRT_SECURE_NO_DEPRECATE -D_CRT_NONSTDC_NO_DEPRECATE -D_SCL_SECURE_NO_WARNINGS)		# suppress C4996 warning
    add_definitions(-DGLEW_STATIC)		# enable GLEW for windows
    SET(CMAKE_WINDOWS_EXPORT_ALL_SYMBOLS ON)
    message(STATUS "Compiling on Windows")
    if (MSVC)
        message(STATUS "Compiling with MSVC")
        add_definitions(-DNOMINMAX)
        add_definitions(-D_USE_MATH_DEFINES)
        SET(CMAKE_CXX_FLAGS "${CMAKE_CXX_FLAGS} /EHsc")
        SET(CMAKE_CXX_FLAGS "${CMAKE_CXX_FLAGS} -D _ENABLE_EXTENDED_ALIGNED_STORAGE")
        # Multi-thread compile, two ways to enable
        # Option 1, at build time: cmake --build . --parallel %NUMBER_OF_PROCESSORS%
        # https://stackoverflow.com/questions/36633074/set-the-number-of-threads-in-a-cmake-build
        # OPtion 2, at configure time: add /MP flag, no need to use Option 1
        # https://docs.microsoft.com/en-us/cpp/build/reference/mp-build-with-multiple-processes?view=vs-2019
        add_definitions("/MP")
        set(CMAKE_C_FLAGS_RELEASE "${CMAKE_C_FLAGS_RELEASE} /MP")
        set(CMAKE_C_FLAGS_DEBUG "${CMAKE_C_FLAGS_DEBUG} /MP")
        set(CMAKE_CXX_FLAGS_RELEASE "${CMAKE_CXX_FLAGS_RELEASE} /MP")
        set(CMAKE_CXX_FLAGS_DEBUG "${CMAKE_CXX_FLAGS_DEBUG} /MP")
    endif (MSVC)

    if (STATIC_WINDOWS_RUNTIME)
        # by default, "/MD" and "/MDd" is set by CMake automatically
        string(REPLACE "/MD" "/MT" CMAKE_C_FLAGS_RELEASE ${CMAKE_C_FLAGS_RELEASE})
        string(REPLACE "/MDd" "/MTd" CMAKE_C_FLAGS_DEBUG ${CMAKE_C_FLAGS_DEBUG})
        string(REPLACE "/MD" "/MT" CMAKE_CXX_FLAGS_RELEASE ${CMAKE_CXX_FLAGS_RELEASE})
        string(REPLACE "/MDd" "/MTd" CMAKE_CXX_FLAGS_DEBUG ${CMAKE_CXX_FLAGS_DEBUG})
    else ()
        # handles the case when re-running cmake with STATIC_WINDOWS_RUNTIME=OFF
        string(REPLACE "/MT" "/MD" CMAKE_C_FLAGS_RELEASE ${CMAKE_C_FLAGS_RELEASE})
        string(REPLACE "/MTd" "/MDd" CMAKE_C_FLAGS_DEBUG ${CMAKE_C_FLAGS_DEBUG})
        string(REPLACE "/MT" "/MD" CMAKE_CXX_FLAGS_RELEASE ${CMAKE_CXX_FLAGS_RELEASE})
        string(REPLACE "/MTd" "/MDd" CMAKE_CXX_FLAGS_DEBUG ${CMAKE_CXX_FLAGS_DEBUG})
    endif ()
    message(STATUS "CMAKE_C_FLAGS_RELEASE ${CMAKE_CXX_FLAGS_RELEASE}")
    message(STATUS "CMAKE_C_FLAGS_DEBUG ${CMAKE_CXX_FLAGS_DEBUG}")
    message(STATUS "CMAKE_CXX_FLAGS_RELEASE ${CMAKE_CXX_FLAGS_RELEASE}")
    message(STATUS "CMAKE_CXX_FLAGS_DEBUG ${CMAKE_CXX_FLAGS_DEBUG}")
elseif (CYGWIN)
    SET(CMAKE_WINDOWS_EXPORT_ALL_SYMBOLS ON)
    message(STATUS "Compiling on Cygwin")
    # enable c++11
    set(CMAKE_CXX_FLAGS "${CMAKE_CXX_FLAGS} -std=c++11")
    add_definitions(-DCYGWIN)
elseif (APPLE)
    add_definitions(-DUNIX)
    # enable c++11
    set(CMAKE_C_FLAGS "${CMAKE_C_FLAGS} -fPIC")
    set(CMAKE_CXX_FLAGS "${CMAKE_CXX_FLAGS} -std=c++11 -fPIC -Wno-deprecated-declarations -Wno-unused-result")
    if (NOT BUILD_SHARED_LIBS)
        set(CMAKE_CXX_FLAGS "${CMAKE_CXX_FLAGS} -fvisibility=hidden")
    endif (NOT BUILD_SHARED_LIBS)
    # In Release build -O3 will be added automatically by CMake
    # We still enable -O3 at Debug build to optimize performance
    if (uppercase_CMAKE_BUILD_TYPE STREQUAL "DEBUG")
        add_definitions(-O3)
    endif()
elseif (UNIX)
    add_definitions(-DUNIX)
    # enable c++11
    set(CMAKE_C_FLAGS "${CMAKE_C_FLAGS} -fPIC")
<<<<<<< HEAD
    set(CMAKE_CXX_FLAGS "${CMAKE_CXX_FLAGS} -std=c++11 -fPIC -Wno-deprecated-declarations")
=======
    set(CMAKE_CXX_FLAGS "${CMAKE_CXX_FLAGS} -std=c++11 -fPIC -Wno-deprecated-declarations -Wno-unused-result")
    # In Release build -O3 will be added automatically by CMake
    # We still enable -O3 at debug build to optimize performance
    if (uppercase_CMAKE_BUILD_TYPE STREQUAL "DEBUG")
        add_definitions(-O3)
    endif()
>>>>>>> 01dc6ea4
    # disable BUILD_LIBREALSENSE since it is not fully supported on Linux
    message(STATUS "Compiling on Unix")
    message(STATUS "Disable RealSense since it is not fully supported on Linux.")
    set(BUILD_LIBREALSENSE OFF)
endif ()

# Set OpenMP
if (WITH_OPENMP)
    find_package(OpenMP QUIET)
    if (OPENMP_FOUND)
        message(STATUS "Using installed OpenMP ${OpenMP_VERSION}")
        set(CMAKE_C_FLAGS "${CMAKE_C_FLAGS} ${OpenMP_C_FLAGS}")
        set(CMAKE_CXX_FLAGS "${CMAKE_CXX_FLAGS} ${OpenMP_CXX_FLAGS}")
        set(CMAKE_EXE_LINKER_FLAGS "${CMAKE_EXE_LINKER_FLAGS} ${OpenMP_EXE_LINKER_FLAGS}")

        set(Config_Open3D_C_FLAGS          ${OpenMP_C_FLAGS})
        set(Config_Open3D_CXX_FLAGS        ${OpenMP_CXX_FLAGS})
        set(Config_Open3D_EXE_LINKER_FLAGS ${OpenMP_EXE_LINKER_FLAGS})
    else ()
        message(STATUS "OpenMP NOT found")
    endif ()
  endif ()

# recursively parse and return the entire directory tree.
# the result is placed in output
function(Directories root output)
    set(data "")
    list(APPEND data ${root})
    file(GLOB_RECURSE children LIST_DIRECTORIES true "${root}/*")
    list(SORT children)
    foreach(child ${children})
        if (IS_DIRECTORY ${child})
            list(APPEND data ${child})
        endif()
    endforeach()
    set (${output} ${data} PARENT_SCOPE)
endfunction()

macro(ADD_SOURCE_GROUP MODULE_NAME)
    file(GLOB MODULE_HEADER_FILES "${MODULE_NAME}/*.h")
    source_group("Header Files\\${MODULE_NAME}" FILES ${MODULE_HEADER_FILES})
    file(GLOB MODULE_SOURCE_FILES "${MODULE_NAME}/*.cpp")
    source_group("Source Files\\${MODULE_NAME}" FILES ${MODULE_SOURCE_FILES})
endmacro(ADD_SOURCE_GROUP)

# 3rd-party projects that are added with external_project_add will be installed
# with this prefix. E.g.
# - 3RDPARTY_INSTALL_PREFIX: Open3D/build/3rdparty_install
# - Headers: Open3D/build/3rdparty_install/include/extern_lib.h
# - Libraries: Open3D/build/3rdparty_install/lib/extern_lib.a
set(3RDPARTY_INSTALL_PREFIX "${CMAKE_BINARY_DIR}/3rdparty_install")

# 3rd-party libraries using the ExternalProject_Add approach will install
# headers in Open3D/build/3rdparty_install/include. We prioritize this include
# directory by putting it in front, to avoid mistakenly including other header
# files of the same name.
include_directories(${3RDPARTY_INSTALL_PREFIX}/include)

# 3rd-party libraries using the ExternalProject_Add approach will install
# libs in Open3D/build/3rdparty_install/lib.
# This isn't required for Ubuntu/Mac since the link directory info is propagated
# with the interface library. We still need this for Windows.
link_directories(${3RDPARTY_INSTALL_PREFIX}/lib)

# Handling dependencies
add_subdirectory(3rdparty)
link_directories(${3RDPARTY_LIBRARY_DIRS})

# set include directories
include_directories(
    ${PROJECT_SOURCE_DIR}/src
)

# Suppress 3rdparty header warnings with SYSTEM
include_directories(
    SYSTEM
    ${PROJECT_SOURCE_DIR}/3rdparty
    ${3RDPARTY_INCLUDE_DIRS}
    ${PROJECT_SOURCE_DIR}/3rdparty/librealsense/include
)

# Open3D library
add_subdirectory(src)

# Examples
add_subdirectory(examples)

# `make check-style` errors if styling is not compliant
add_custom_target(check-style
    COMMAND ${CMAKE_COMMAND}
    -DPROJECT_SOURCE_DIR="${PROJECT_SOURCE_DIR}"
    -P ${CMAKE_CURRENT_SOURCE_DIR}/util/scripts/check-style.cmake
)

# `make apply-style` runs clang-format to format all source code
add_custom_target(apply-style
    COMMAND ${CMAKE_COMMAND}
    -DPROJECT_SOURCE_DIR="${PROJECT_SOURCE_DIR}"
    -P ${CMAKE_CURRENT_SOURCE_DIR}/util/scripts/apply-style.cmake
)<|MERGE_RESOLUTION|>--- conflicted
+++ resolved
@@ -187,16 +187,12 @@
     add_definitions(-DUNIX)
     # enable c++11
     set(CMAKE_C_FLAGS "${CMAKE_C_FLAGS} -fPIC")
-<<<<<<< HEAD
     set(CMAKE_CXX_FLAGS "${CMAKE_CXX_FLAGS} -std=c++11 -fPIC -Wno-deprecated-declarations")
-=======
-    set(CMAKE_CXX_FLAGS "${CMAKE_CXX_FLAGS} -std=c++11 -fPIC -Wno-deprecated-declarations -Wno-unused-result")
     # In Release build -O3 will be added automatically by CMake
     # We still enable -O3 at debug build to optimize performance
     if (uppercase_CMAKE_BUILD_TYPE STREQUAL "DEBUG")
         add_definitions(-O3)
     endif()
->>>>>>> 01dc6ea4
     # disable BUILD_LIBREALSENSE since it is not fully supported on Linux
     message(STATUS "Compiling on Unix")
     message(STATUS "Disable RealSense since it is not fully supported on Linux.")
