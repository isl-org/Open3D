--- conflicted
+++ resolved
@@ -293,8 +293,6 @@
 if(BUILD_SYCL_MODULE AND NOT GLIBCXX_USE_CXX11_ABI)
     message(FATAL_ERROR "BUILD_SYCL_MODULE=ON requires GLIBCXX_USE_CXX11_ABI=ON")
 endif()
-<<<<<<< HEAD
-=======
 if(BUILD_SYCL_MODULE AND BUILD_TENSORFLOW_OPS)
     message(FATAL_ERROR "BUILD_SYCL_MODULE=ON requires BUILD_TENSORFLOW_OPS=OFF")
 endif()
@@ -304,7 +302,6 @@
 if(BUILD_SYCL_MODULE AND BUILD_PADDLE_OPS)
     message(FATAL_ERROR "BUILD_SYCL_MODULE=ON requires BUILD_PADDLE_OPS=OFF")
 endif()
->>>>>>> 18e3b6e0
 if(BUILD_SYCL_MODULE AND BUILD_CUDA_MODULE)
     message(FATAL_ERROR "BUILD_SYCL_MODULE and BUILD_SYCL_MODULE cannot be on at the same time for now.")
 endif()
