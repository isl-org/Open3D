cmake_minimum_required(VERSION 3.24)
# If you're using Ubuntu 20.04, we suggest you install the latest CMake from the
# official repository https://apt.kitware.com/.
# CMake 3.24+ is required for CUDA native arch selection
# CMake 3.22+ is required by Assimp v5.4.2
# CMake 3.20+ is required to detect IntelLLVM compiler for SYCL

# CMAKE_HOST_SYSTEM_PROCESSOR is only available after calling project(),
# which depends on ${OPEN3D_VERSION}, which depends on ${DEVELOPER_BUILD}.
if(UNIX AND NOT APPLE)
    execute_process(COMMAND uname -m
        OUTPUT_VARIABLE PROCESSOR_ARCH
        OUTPUT_STRIP_TRAILING_WHITESPACE
    )
    if(PROCESSOR_ARCH STREQUAL "aarch64")
        set(LINUX_AARCH64 TRUE)
    endif()
endif()
if(APPLE)
    execute_process(COMMAND uname -m
        OUTPUT_VARIABLE PROCESSOR_ARCH
        OUTPUT_STRIP_TRAILING_WHITESPACE
    )
    if(PROCESSOR_ARCH STREQUAL "arm64")
        set(APPLE_AARCH64 TRUE)
        set (CMAKE_OSX_DEPLOYMENT_TARGET "11.0" CACHE STRING
            "Minimum OS X deployment version" FORCE)
    else()
        set (CMAKE_OSX_DEPLOYMENT_TARGET "10.15" CACHE STRING
            "Minimum OS X deployment version" FORCE)
    endif()
endif()

include(CMakeDependentOption)

# Open3D build options
option(BUILD_SHARED_LIBS          "Build shared libraries"                   OFF)
option(BUILD_EXAMPLES             "Build Open3D examples programs"           ON )
option(BUILD_UNIT_TESTS           "Build Open3D unit tests"                  OFF)
option(BUILD_BENCHMARKS           "Build the micro benchmarks"               OFF)
option(BUILD_PYTHON_MODULE        "Build the python module"                  ON )
option(BUILD_CUDA_MODULE          "Build the CUDA module"                    OFF)
option(BUILD_WITH_CUDA_STATIC     "Build with static CUDA libraries"         ON )
option(BUILD_COMMON_CUDA_ARCHS    "Build for common CUDA GPUs (for release)" OFF)
if (WIN32)   # Causes CUDA runtime error on Windows (See issue #6555)
    option(ENABLE_CACHED_CUDA_MANAGER "Enable cached CUDA memory manager"    OFF)
else()
    option(ENABLE_CACHED_CUDA_MANAGER "Enable cached CUDA memory manager"    ON )
endif()
if(NOT LINUX_AARCH64 AND NOT APPLE_AARCH64)
    option(BUILD_ISPC_MODULE      "Build the ISPC module"                    ON )
else()
    option(BUILD_ISPC_MODULE      "Build the ISPC module"                    OFF)
endif()
option(BUILD_COMMON_ISPC_ISAS     "Build for common ISPC ISAs (for release)" OFF)
option(BUILD_GUI                  "Builds new GUI"                           ON )
option(WITH_OPENMP                "Use OpenMP multi-threading"               ON )
option(WITH_IPP                "Use Intel Integrated Performance Primitives" ON )
option(ENABLE_HEADLESS_RENDERING  "Use OSMesa for headless rendering"        OFF)
if(BUILD_SHARED_LIBS)
    option(STATIC_WINDOWS_RUNTIME "Use static (MT/MTd) Windows runtime"      OFF)
else()
    option(STATIC_WINDOWS_RUNTIME "Use static (MT/MTd) Windows runtime"      ON )
endif()
option(BUILD_SYCL_MODULE          "Build SYCL module with Intel oneAPI"      OFF)
option(GLIBCXX_USE_CXX11_ABI      "Set -D_GLIBCXX_USE_CXX11_ABI=1"           ON )
option(ENABLE_SYCL_UNIFIED_SHARED_MEMORY "Enable SYCL unified shared memory" OFF)
if(BUILD_GUI AND (WIN32 OR UNIX AND NOT LINUX_AARCH64 AND NOT APPLE_AARCH64))
    option(BUILD_WEBRTC           "Build WebRTC visualizer"                  ON )
else()
    option(BUILD_WEBRTC           "Build WebRTC visualizer"                  OFF)
endif()
option(BUILD_JUPYTER_EXTENSION    "Build Jupyter, requires BUILD_WEBRTC=ON"  OFF)

# 3rd-party build options
if(LINUX_AARCH64 OR APPLE_AARCH64)
    option(USE_BLAS               "Use BLAS/LAPACK instead of MKL"           ON )
else()
    option(USE_BLAS               "Use BLAS/LAPACK instead of MKL"           OFF)
endif()
if(USE_BLAS)
    option(USE_SYSTEM_BLAS        "Use system pre-installed openblas"        OFF)
else()
    option(USE_SYSTEM_BLAS        "Use system pre-installed openblas"        ON )
endif()
option(USE_SYSTEM_ASSIMP          "Use system pre-installed assimp"          OFF)
option(USE_SYSTEM_CURL            "Use system pre-installed curl"            OFF)
option(USE_SYSTEM_CUTLASS         "Use system pre-installed cutlass"         OFF)
option(USE_SYSTEM_EIGEN3          "Use system pre-installed eigen3"          OFF)
option(USE_SYSTEM_EMBREE          "Use system pre-installed Embree"          OFF)
option(USE_SYSTEM_FILAMENT        "Use system pre-installed filament"        OFF)
option(USE_SYSTEM_FMT             "Use system pre-installed fmt"             OFF)
option(USE_SYSTEM_GLEW            "Use system pre-installed glew"            OFF)
option(USE_SYSTEM_GLFW            "Use system pre-installed glfw"            OFF)
option(USE_SYSTEM_GOOGLETEST      "Use system pre-installed Googletest"      OFF)
option(USE_SYSTEM_IMGUI           "Use system pre-installed imgui"           OFF)
option(USE_SYSTEM_JPEG            "Use system pre-installed jpeg"            OFF)
option(USE_SYSTEM_JSONCPP         "Use system pre-installed jsoncpp"         OFF)
option(USE_SYSTEM_LIBLZF          "Use system pre-installed liblzf"          OFF)
option(USE_SYSTEM_MSGPACK         "Use system pre-installed msgpack"         OFF)
option(USE_SYSTEM_NANOFLANN       "Use system pre-installed nanoflann"       OFF)
option(USE_SYSTEM_OPENSSL         "Use system pre-installed OpenSSL"         OFF)
option(USE_SYSTEM_PNG             "Use system pre-installed png"             OFF)
option(USE_SYSTEM_PYBIND11        "Use system pre-installed pybind11"        OFF)
option(USE_SYSTEM_QHULLCPP        "Use system pre-installed qhullcpp"        OFF)
option(USE_SYSTEM_STDGPU          "Use system pre-installed stdgpu"          OFF)
option(USE_SYSTEM_TBB             "Use system pre-installed TBB"             OFF)
option(USE_SYSTEM_TINYGLTF        "Use system pre-installed tinygltf"        OFF)
option(USE_SYSTEM_TINYOBJLOADER   "Use system pre-installed tinyobjloader"   OFF)
option(USE_SYSTEM_VTK             "Use system pre-installed VTK"             OFF)
option(USE_SYSTEM_ZEROMQ          "Use system pre-installed ZeroMQ"          OFF)
if(LINUX_AARCH64 OR APPLE_AARCH64)
    option(BUILD_VTK_FROM_SOURCE      "Build VTK from source"                ON )
else()
    option(BUILD_VTK_FROM_SOURCE      "Build VTK from source"                OFF)
endif()
if(LINUX_AARCH64)
    option(BUILD_FILAMENT_FROM_SOURCE "Build filament from source"           ON )
else()
    option(BUILD_FILAMENT_FROM_SOURCE "Build filament from source"           OFF)
endif()

option(PREFER_OSX_HOMEBREW        "Prefer Homebrew libs over frameworks"     ON )
option(WITH_MINIZIP               "Enable MiniZIP"                           OFF)

# Sensor options
option(BUILD_LIBREALSENSE         "Build support for Intel RealSense camera" OFF)
option(USE_SYSTEM_LIBREALSENSE    "Use system pre-installed librealsense"    OFF)
option(BUILD_AZURE_KINECT         "Build support for Azure Kinect sensor"    OFF)

# ML library options
option(BUILD_TENSORFLOW_OPS       "Build ops for TensorFlow"                 OFF)
option(BUILD_PYTORCH_OPS          "Build ops for PyTorch"                    OFF)
option(BUNDLE_OPEN3D_ML           "Includes the Open3D-ML repo in the wheel" OFF)

# Release build options
option(DEVELOPER_BUILD      "Add +commit_hash to the project version number" ON )
if (NOT DEVELOPER_BUILD)
    if (NOT BUILD_COMMON_CUDA_ARCHS)
        set(BUILD_COMMON_CUDA_ARCHS ON CACHE BOOL "Build for common CUDA GPUs (for release)" FORCE)
        message(WARNING "Setting BUILD_COMMON_CUDA_ARCHS=ON since DEVELOPER_BUILD is OFF.")
    endif()
endif()

# Default build type on single-config generators.
# For multi-config generators (e.g. Visual Studio), CMAKE_CONFIGURATION_TYPES
# will be set, and we don't specify a default CMAKE_BUILD_TYPE.
# https://blog.kitware.com/cmake-and-the-default-build-type/
if(NOT CMAKE_CONFIGURATION_TYPES)
    if(NOT CMAKE_BUILD_TYPE)
        message(STATUS "Setting build type to Release as none was specified.")
        set(CMAKE_BUILD_TYPE Release CACHE STRING "Choose the type of build." FORCE)
        # Set the possible values of build type for cmake-gui.
        set_property(CACHE CMAKE_BUILD_TYPE PROPERTY STRINGS
                    "Debug" "Release" "MinSizeRel" "RelWithDebInfo")
    endif()
    message(STATUS "CMAKE_BUILD_TYPE is set to ${CMAKE_BUILD_TYPE}.")
endif()

find_program(CCACHE "ccache")
if (CCACHE)
    message(STATUS "ccache found at ${CCACHE}")
    set(CMAKE_C_COMPILER_LAUNCHER ${CCACHE})
    set(CMAKE_CXX_COMPILER_LAUNCHER ${CCACHE})
    if(BUILD_CUDA_MODULE)
        set(CMAKE_CUDA_COMPILER_LAUNCHER ${CCACHE})
    endif()
endif()

if(POLICY CMP0135)
    cmake_policy(SET CMP0135 NEW)  # URL contents timestamped by download time
endif()
# In ExternalProject_Add, if OPEN3D_THIRD_PARTY_DOWNLOAD_DIR is specified, CMake will
# use this directory to cache downloaded 3rd party dependencies and automatically skip
# downloading from the Internet if the files are available. This is only supported by
# a limited number of 3rd party libraries.
set(OPEN3D_THIRD_PARTY_DOWNLOAD_DIR "${CMAKE_CURRENT_SOURCE_DIR}/3rdparty_downloads"
    CACHE PATH "Third-party download directory for caching.")
message(STATUS "Downloading third-party dependencies to ${OPEN3D_THIRD_PARTY_DOWNLOAD_DIR}")

set(FILAMENT_PRECOMPILED_ROOT "" CACHE PATH "Path to precompiled Filament library (used if BUILD_FILAMENT_FROM_SOURCE=OFF)")

if (PREFER_OSX_HOMEBREW)
    set(CMAKE_FIND_FRAMEWORK LAST)
    set(CMAKE_FIND_APPBUNDLE LAST)
endif()

# Set OpenGL policy
if(NOT USE_SYSTEM_GLFW)
    cmake_policy(SET CMP0072 OLD)
endif()
cmake_policy(GET CMP0072 CMP0072_VALUE)

# Catch a few incompatible build options
if ((LINUX_AARCH64 OR APPLE_AARCH64) AND BUILD_ISPC_MODULE)
    message(FATAL_ERROR "ISPC module is not yet supported on ARM Linux")
endif()
if (LINUX_AARCH64 AND NOT BUILD_FILAMENT_FROM_SOURCE)
    message(FATAL_ERROR "ARM CPU detected, you must set BUILD_FILAMENT_FROM_SOURCE=ON.")
endif()
if ((LINUX_AARCH64 OR APPLE_AARCH64) AND NOT USE_BLAS)
    message(FATAL_ERROR "ARM CPU detected, you must set USE_BLAS=ON.")
endif()
if (APPLE AND ENABLE_HEADLESS_RENDERING)
    message(WARNING "Headless rendering is not supported on Mac OS")
    set(ENABLE_HEADLESS_RENDERING OFF)
endif()
if(ENABLE_HEADLESS_RENDERING AND BUILD_GUI)
    message(WARNING "Headless rendering disables the Open3D GUI")
    set(BUILD_GUI OFF)
endif()
if(ENABLE_HEADLESS_RENDERING AND (USE_SYSTEM_GLEW OR USE_SYSTEM_GLFW))
    message(WARNING "Headless rendering requires customized GLEW and GLFW builds")
    set(USE_SYSTEM_GLEW OFF)
    set(USE_SYSTEM_GLFW OFF)
endif()
if(BUNDLE_OPEN3D_ML AND NOT (BUILD_TENSORFLOW_OPS OR BUILD_PYTORCH_OPS))
    message(SEND_ERROR "3DML depends on TensorFlow or PyTorch Ops. Enable them with -DBUILD_TENSORFLOW_OPS=ON or -DBUILD_PYTORCH_OPS=ON")
endif()
if(BUILD_WEBRTC AND LINUX_AARCH64)
    message(FATAL_ERROR "BUILD_WEBRTC=ON is not yet supported on ARM Linux")
endif()
if(BUILD_WEBRTC AND NOT BUILD_GUI)
    message(FATAL_ERROR "BUILD_WEBRTC=ON requires BUILD_GUI=ON")
endif()
if(BUILD_JUPYTER_EXTENSION AND NOT BUILD_WEBRTC)
    # BUILD_JUPYTER_EXTENSION transitively depends on BUILD_GUI
    message(FATAL_ERROR "BUILD_JUPYTER_EXTENSION=ON requires BUILD_WEBRTC=ON")
endif()
if(BUILD_JUPYTER_EXTENSION AND NOT BUILD_PYTHON_MODULE)
    message(FATAL_ERROR "BUILD_JUPYTER_EXTENSION=ON requires BUILD_PYTHON_MODULE=ON")
endif()

# Parse Open3D version number
file(STRINGS "cpp/open3d/version.txt" OPEN3D_VERSION_READ)
foreach(ver ${OPEN3D_VERSION_READ})
    if (ver MATCHES "OPEN3D_VERSION_(MAJOR|MINOR|PATCH) +([^ ]+)$")
        set(OPEN3D_VERSION_${CMAKE_MATCH_1} "${CMAKE_MATCH_2}" CACHE INTERNAL "")
    endif()
endforeach()
set(OPEN3D_VERSION_DEVHASH "")
if(DEVELOPER_BUILD)
    execute_process(COMMAND git -C "${CMAKE_SOURCE_DIR}" log --pretty=format:%h -n 1
        OUTPUT_VARIABLE GIT_REV)
    if (GIT_REV)
        set(OPEN3D_VERSION_DEVHASH "+${GIT_REV}")
    endif()
endif()
string(CONCAT OPEN3D_VERSION
    "${OPEN3D_VERSION_MAJOR}"
    ".${OPEN3D_VERSION_MINOR}"
    ".${OPEN3D_VERSION_PATCH}"
)
set(OPEN3D_VERSION_FULL "${OPEN3D_VERSION}${OPEN3D_VERSION_DEVHASH}" CACHE
    STRING "Open3D full version.")
set(OPEN3D_ABI_VERSION "${OPEN3D_VERSION_MAJOR}.${OPEN3D_VERSION_MINOR}" CACHE
    STRING "Open3D ABI version / SOVERSION (for releases only).")
# Set additional info
set(PROJECT_EMAIL       "open3d@intel.com")
set(PROJECT_DOCS        "https://www.open3d.org/docs")
set(PROJECT_CODE        "https://github.com/isl-org/Open3D")
set(PROJECT_ISSUES      "https://github.com/isl-org/Open3D/issues")

project(Open3D
    VERSION ${OPEN3D_VERSION}
    # Set PROJECT_DESCRIPTION
    DESCRIPTION "Open3D: A Modern Library for 3D Data Processing."
    # Set PROJECT_HOMEPAGE_URL
    HOMEPAGE_URL "https://www.open3d.org"
    LANGUAGES C CXX)
message(STATUS "Open3D ${OPEN3D_VERSION_FULL}")

# Check SYCL compatiblility
if (BUILD_SYCL_MODULE AND NOT CMAKE_CXX_COMPILER_ID MATCHES "IntelLLVM")
    message(FATAL_ERROR "BUILD_SYCL_MODULE requires IntelLLVM (DPC++) compiler, "
                        "but got CMAKE_CXX_COMPILER_ID: ${CMAKE_CXX_COMPILER_ID} "
                        "and CMAKE_CXX_COMPILER: ${CMAKE_CXX_COMPILER}.")
endif()
if (BUILD_SYCL_MODULE AND (NOT UNIX OR APPLE))
    message(FATAL_ERROR "Open3D SYCL support is only available on Linux")
endif()
if(BUILD_SYCL_MODULE AND NOT GLIBCXX_USE_CXX11_ABI)
    message(FATAL_ERROR "BUILD_SYCL_MODULE=ON requires GLIBCXX_USE_CXX11_ABI=ON")
endif()
if(BUILD_SYCL_MODULE AND BUILD_TENSORFLOW_OPS)
    message(FATAL_ERROR "BUILD_SYCL_MODULE=ON requires BUILD_TENSORFLOW_OPS=OFF")
endif()
if(BUILD_SYCL_MODULE AND BUILD_PYTORCH_OPS)
    message(FATAL_ERROR "BUILD_SYCL_MODULE=ON requires BUILD_PYTORCH_OPS=OFF")
endif()
if(BUILD_SYCL_MODULE AND BUILD_CUDA_MODULE)
    message(FATAL_ERROR "BUILD_SYCL_MODULE and BUILD_SYCL_MODULE cannot be on at the same time for now.")
endif()

# Global flag to set CXX standard.
# This does not affect 3rd party libraries.
<<<<<<< HEAD
# Tensorflow 2.9+ requires cxx_17, but MSVC 19.29 throws errors with C++17
# enabled. ATen in Pytorch 2.2 requires cxx_17 
if (BUILD_SYCL_MODULE OR BUILD_TENSORFLOW_OPS OR BUILD_PYTORCH_OPS)
    set(CMAKE_CXX_STANDARD 17)
else()
    set(CMAKE_CXX_STANDARD 14)
endif()
=======
set(CMAKE_CXX_STANDARD 17)
>>>>>>> c219d82a
set(CMAKE_CXX_EXTENSIONS OFF)   # Improved compatibility

# Suppress warnings for deprecated C++17 functions (stdgpu->thrust with CUDA 11 for MSVC).
add_compile_definitions($<$<COMPILE_LANGUAGE:CUDA>:_SILENCE_CXX17_RESULT_OF_DEPRECATION_WARNING>)
# CMake modules
list(APPEND CMAKE_MODULE_PATH "${CMAKE_CURRENT_SOURCE_DIR}/cmake" "${CMAKE_CURRENT_SOURCE_DIR}/3rdparty/cmake")

# Setup Python executable
if(NOT DEFINED Python3_FIND_REGISTRY)
    # Only consider PATH variable on Windows by default
    set(Python3_FIND_REGISTRY NEVER)
endif()
# Requires Python 3.6+
find_package(Python3 3.6
             COMPONENTS Interpreter Development)
if (Python3_FOUND)
    # Setup PYTHON_EXECUTABLE for 3rdparty modules
    # which still use the deprecated find_package(PythonInterp)
    set(PYTHON_EXECUTABLE ${Python3_EXECUTABLE} CACHE STRING
        "Deprecated path to the Python executable (for 3rdparty only)" FORCE)
else()
    if (BUILD_PYTHON_MODULE)
        message(FATAL_ERROR "BUILD_PYTHON_MODULE=ON requires Python >= 3.6. Please ensure it is in PATH.")
    endif()
endif()

# npm version has to be MAJOR.MINOR.PATCH
string(CONCAT PROJECT_VERSION_THREE_NUMBER "${OPEN3D_VERSION_MAJOR}"
                                           ".${OPEN3D_VERSION_MINOR}"
                                           ".${OPEN3D_VERSION_PATCH}")

# PyPI package name controls specifies the repository name on PyPI. The default
# name is "open3d". In the past, for historical reasons, we've used the
# following names for PyPI, while they are now deprecated:
# - open3d-python
# - py3d
# - open3d-original
# - open3d-official
# - open-3d
if(NOT DEFINED PYPI_PACKAGE_NAME)
    set(PYPI_PACKAGE_NAME "open3d")
endif()

# Set installation paths
if(UNIX OR CYGWIN)
    include(GNUInstallDirs)
    set(Open3D_INSTALL_INCLUDE_DIR "${CMAKE_INSTALL_INCLUDEDIR}")
    set(Open3D_INSTALL_BIN_DIR "${CMAKE_INSTALL_BINDIR}")
    set(Open3D_INSTALL_LIB_DIR "${CMAKE_INSTALL_LIBDIR}")
    # Put resources in */share/
    set(Open3D_INSTALL_RESOURCE_DIR "${CMAKE_INSTALL_DATADIR}")
    set(Open3D_INSTALL_CMAKE_DIR "${CMAKE_INSTALL_LIBDIR}/cmake/${PROJECT_NAME}")
else()
    set(Open3D_INSTALL_INCLUDE_DIR include)
    set(Open3D_INSTALL_BIN_DIR bin)
    set(Open3D_INSTALL_LIB_DIR lib)
    # Put resources in */bin, with executables / DLLs
    set(Open3D_INSTALL_RESOURCE_DIR bin)
    set(Open3D_INSTALL_CMAKE_DIR CMake)
endif()

# Put build results in some predictable places
# The $<CONFIG> generator expression makes sure that XCode or Visual Studio do not
# append additional path components, as we need to know *exactly* where the build results
# end up.
set(CMAKE_ARCHIVE_OUTPUT_DIRECTORY ${PROJECT_BINARY_DIR}/lib/$<CONFIG>)
set(CMAKE_LIBRARY_OUTPUT_DIRECTORY ${PROJECT_BINARY_DIR}/lib/$<CONFIG>)
set(CMAKE_RUNTIME_OUTPUT_DIRECTORY ${PROJECT_BINARY_DIR}/bin)

# Global Security options (including 3rd party code)
# Add -fPIC for library and -fPIE for executable to compiler and linker. Does not add -pie !
set(CMAKE_POSITION_INDEPENDENT_CODE ON)

# Explicitly specify the preference of using -pthread over -lpthread.
# This must be defined here since CUDA calls find_package(Threads) internally.
set(THREADS_PREFER_PTHREAD_FLAG TRUE)

# Overwrites property for Thread::Threads in find_package(Threads)
# For CUDA, "-pthread" is replaced with "-Xcompiler -pthread" (CMake's default)
# For ISPC, "-pthread" is disabled
macro(open3d_patch_findthreads_module_)
    if(TARGET Threads::Threads AND THREADS_HAVE_PTHREAD_ARG)
        set_property(TARGET Threads::Threads
                     PROPERTY INTERFACE_COMPILE_OPTIONS
                     "$<$<COMPILE_LANG_AND_ID:CUDA,NVIDIA>:SHELL:-Xcompiler -pthread>"
                     "$<$<AND:$<NOT:$<COMPILE_LANG_AND_ID:CUDA,NVIDIA>>,$<NOT:$<COMPILE_LANGUAGE:ISPC>>>:-pthread>")
    endif()
endmacro()
cmake_language(EVAL CODE "cmake_language(DEFER CALL open3d_patch_findthreads_module_)")

# Build CUDA module by default if CUDA is available
if(BUILD_CUDA_MODULE)
    # Suppress nvcc unsupported compiler error for MSVC 2022 with CUDA 11.7 to 12.4
    # https://forums.developer.nvidia.com/t/problems-with-latest-vs2022-update/294150/12
    if (MSVC AND MSVC_VERSION VERSION_LESS_EQUAL "1949")
        # Set this before any CUDA checks
        set(CMAKE_CUDA_FLAGS "--allow-unsupported-compiler" CACHE STRING "Additional flags for nvcc" FORCE)
        message(WARNING "Using --allow-unsupported-compiler flag for nvcc with MSVC 2022.")
    endif()
    if(BUILD_COMMON_CUDA_ARCHS)
        if (CMAKE_CUDA_ARCHITECTURES)
            message(STATUS "Building with user-provided architectures: ${CMAKE_CUDA_ARCHITECTURES}")
        else()
            # Build with all supported architectures for previous 2 generations and
            # M0 (minor=0) architectures for previous generations (including
            # deprecated). Note that cubin for M0 runs on GPUs with architecture Mx.
            # This is a tradeoff between binary size / build time and runtime on
            # older architectures. See:
            # https://docs.nvidia.com/cuda/cuda-c-best-practices-guide/index.html#building-for-maximum-compatibility
            # https://docs.nvidia.com/cuda/ampere-compatibility-guide/index.html#application-compatibility-on-ampere
            # https://en.wikipedia.org/wiki/CUDA#GPUs_supported
            find_package(CUDAToolkit REQUIRED)
            if(CUDAToolkit_VERSION VERSION_GREATER_EQUAL "11.8")
                set(CMAKE_CUDA_ARCHITECTURES 75-real 80-real 86-real 89-real 90)    # Turing, Ampere, Ada Lovelace, Hopper
            elseif(CUDAToolkit_VERSION VERSION_GREATER_EQUAL "11.1")
                set(CMAKE_CUDA_ARCHITECTURES 70-real 75-real 80-real 86)            # Volta, Turing, Ampere
            elseif(CUDAToolkit_VERSION VERSION_GREATER_EQUAL "11.0")
                set(CMAKE_CUDA_ARCHITECTURES 60-real 70-real 72-real 75-real 80)    # Pascal, Volta, Turing, Ampere
            else()
                set(CMAKE_CUDA_ARCHITECTURES 30-real 50-real 60-real 70-real 75)    # Kepler, Maxwell, Pascal, Turing
            endif()
            message(STATUS "Using CUDA architectures: ${CMAKE_CUDA_ARCHITECTURES}")
        endif()
    else()
        execute_process(COMMAND nvidia-smi RESULT_VARIABLE NVIDIA_CHECK OUTPUT_QUIET)
        if (NVIDIA_CHECK EQUAL 0)
            message(STATUS "Building with native CUDA architecture.")
            set(CMAKE_CUDA_ARCHITECTURES native)
        else()
            message(WARNING "No CUDA GPU detected. Building with CMake default CUDA architecture.")
        endif()
    endif()
    enable_language(CUDA)
    set(CMAKE_CUDA_STANDARD 17)
    if (CMAKE_CUDA_COMPILER_ID STREQUAL "NVIDIA" AND CMAKE_CUDA_COMPILER_VERSION VERSION_LESS "10.1")
        message(FATAL_ERROR "CUDA 10.0 and older are not supported. Please upgrade to CUDA 10.1 or newer.")
    endif()
endif()

# ISPC language emulation support
include(Open3DISPC)

if (CMAKE_ISPC_COMPILER_LOADED OR (CMAKE_GENERATOR MATCHES "Make" OR CMAKE_GENERATOR MATCHES "Ninja"))
    option(ISPC_USE_LEGACY_EMULATION "Use legacy ISPC language emulation over first-class CMake support" OFF)
else()
    option(ISPC_USE_LEGACY_EMULATION "Use legacy ISPC language emulation over first-class CMake support" ON)
endif()
mark_as_advanced(ISPC_USE_LEGACY_EMULATION)
option(ISPC_PRINT_LEGACY_COMPILE_COMMANDS "Prints legacy compile commands on CMake configuration time" ON)
mark_as_advanced(ISPC_PRINT_LEGACY_COMPILE_COMMANDS)

# Build ISPC module by default if ISPC is available
if (BUILD_ISPC_MODULE)
    include(Open3DFetchISPCCompiler)
    open3d_fetch_ispc_compiler()

    include(Open3DMakeISPCInstructionSets)
    open3d_make_ispc_instruction_sets(ISPC_ISAS)
    set(CMAKE_ISPC_INSTRUCTION_SETS ${ISPC_ISAS})

    message(STATUS "Using ISPC instruction sets: ${CMAKE_ISPC_INSTRUCTION_SETS}")

    open3d_ispc_enable_language(ISPC)

    if (CMAKE_ISPC_COMPILER_ID STREQUAL "Intel" AND CMAKE_ISPC_COMPILER_VERSION VERSION_LESS "1.16")
        message(FATAL_ERROR "ISPC 1.15 and older are not supported. Please upgrade to ISPC 1.16 or newer.")
    endif()

    if (NOT CMAKE_ISPC_COMPILER_ID)
        message(FATAL_ERROR "Unknown ISPC compiler.")
    endif()
endif()

# OS specific settings
if(WIN32)
    # Windows defaults to hidden symbol visibility, override that
    # TODO: It would be better to explicitly export symbols.
    #       Then, we could use -fvisibility=hidden for Linux as well
    SET(CMAKE_WINDOWS_EXPORT_ALL_SYMBOLS ON)
    if(MSVC)
        # Make sure we don't hit the 65535 object member limit with MSVC
        #
        # /bigobj allows object files with more than 65535 members
        # /Ob2 enables function inlining, because MSVC is particularly
        # verbose with inline members
        #
        # See: https://github.com/tensorflow/tensorflow/pull/10962
        add_compile_options("$<$<COMPILE_LANGUAGE:CXX>:/bigobj;/Ob2>")
    endif()
    if (STATIC_WINDOWS_RUNTIME)
        set(CMAKE_MSVC_RUNTIME_LIBRARY "MultiThreaded$<$<CONFIG:Debug>:Debug>")
    else()
        set(CMAKE_MSVC_RUNTIME_LIBRARY "MultiThreaded$<$<CONFIG:Debug>:Debug>DLL")
    endif()
endif()

# Folder view for project files
set_property(GLOBAL PROPERTY USE_FOLDERS ON)

macro(add_source_group module_name)
    file(GLOB MODULE_HEADER_FILES "${module_name}/*.h")
    source_group("Header Files\\${module_name}" FILES ${MODULE_HEADER_FILES})
    file(GLOB MODULE_SOURCE_FILES "${module_name}/*.cpp")
    source_group("Source Files\\${module_name}" FILES ${MODULE_SOURCE_FILES})
    file(GLOB MODULE_ISPC_HEADER_FILES "${module_name}/*.isph")
    source_group("Header Files\\ISPC" FILES ${MODULE_ISPC_HEADER_FILES})
    file(GLOB MODULE_ISPC_SOURCE_FILES "${module_name}/*.ispc")
    source_group("Source Files\\ISPC" FILES ${MODULE_ISPC_SOURCE_FILES})
    file(GLOB MODULE_SHADER_FILES "${module_name}/*.glsl")
    source_group("Source Files\\Shader\\GLSL" FILES ${MODULE_SHADER_FILES})
    file(GLOB MODULE_MATERIAL_FILES "${module_name}/*.mat")
    source_group("Source Files\\Material" FILES ${MODULE_MATERIAL_FILES})
endmacro()

if (LINUX_AARCH64)
# Fix for ImportError: ... /pybind.cpython-310-aarch64-linux-gnu.so: cannot allocate memory in static TLS block
# https://bugs.launchpad.net/ubuntu/+source/mysql-8.0/+bug/1889851
    add_compile_options("-ftls-model=global-dynamic")
endif()

# Include convenience functions
include(Open3DLink3rdpartyLibraries)
include(Open3DSetGlobalProperties)
include(Open3DShowAndAbortOnWarning)
include(Open3DSYCLTargetSources)

# Enumerate all third-party libraries which we need later
# This creates the necessary targets and sets the
# Open3D_3RDPARTY_*_TARGETS variables we use in open3d_link_3rdparty_libraries
include(3rdparty/find_dependencies.cmake)

# Open3D library
add_subdirectory(cpp)

# Examples
add_subdirectory(examples)

# Documentation
add_subdirectory(docs)

# Install CMake configuration files
install(EXPORT ${PROJECT_NAME}Targets NAMESPACE ${PROJECT_NAME}:: DESTINATION ${Open3D_INSTALL_CMAKE_DIR})
export(EXPORT ${PROJECT_NAME}Targets NAMESPACE ${PROJECT_NAME}::)

if (Python3_EXECUTABLE)
    # `make check-style` checks style for c++/cuda/python/ipynb files
    add_custom_target(check-style
        COMMAND ${Python3_EXECUTABLE}
        ${CMAKE_CURRENT_SOURCE_DIR}/util/check_style.py
        COMMENT "Python executable used for style check: ${Python3_EXECUTABLE}."
    )

    # `make apply-style` applies style for c++/cuda/python/ipynb files
    add_custom_target(apply-style
        COMMAND ${Python3_EXECUTABLE}
        ${CMAKE_CURRENT_SOURCE_DIR}/util/check_style.py --apply
        COMMENT "Python executable used for style check: ${Python3_EXECUTABLE}."
    )
endif()

include(Open3DPackaging)

# `make check-cpp-style` checks style for c++/cuda files.
# This works outside of python virtualenv.
add_custom_target(check-cpp-style
    COMMAND ${CMAKE_COMMAND}
    -DPROJECT_SOURCE_DIR="${PROJECT_SOURCE_DIR}"
    -DAPPLY=OFF
    -P ${CMAKE_CURRENT_SOURCE_DIR}/util/check_cpp_style.cmake
)

# `make apply-cpp-style` applies style for c++/cuda files.
# This works outside of python virtualenv.
add_custom_target(apply-cpp-style
    COMMAND ${CMAKE_COMMAND}
    -DPROJECT_SOURCE_DIR="${PROJECT_SOURCE_DIR}"
    -DAPPLY=ON
    -P ${CMAKE_CURRENT_SOURCE_DIR}/util/check_cpp_style.cmake
)

include(Open3DPrintConfigurationSummary)
open3d_print_configuration_summary()<|MERGE_RESOLUTION|>--- conflicted
+++ resolved
@@ -294,17 +294,7 @@
 
 # Global flag to set CXX standard.
 # This does not affect 3rd party libraries.
-<<<<<<< HEAD
-# Tensorflow 2.9+ requires cxx_17, but MSVC 19.29 throws errors with C++17
-# enabled. ATen in Pytorch 2.2 requires cxx_17 
-if (BUILD_SYCL_MODULE OR BUILD_TENSORFLOW_OPS OR BUILD_PYTORCH_OPS)
-    set(CMAKE_CXX_STANDARD 17)
-else()
-    set(CMAKE_CXX_STANDARD 14)
-endif()
-=======
 set(CMAKE_CXX_STANDARD 17)
->>>>>>> c219d82a
 set(CMAKE_CXX_EXTENSIONS OFF)   # Improved compatibility
 
 # Suppress warnings for deprecated C++17 functions (stdgpu->thrust with CUDA 11 for MSVC).
