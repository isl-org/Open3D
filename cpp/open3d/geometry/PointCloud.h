--- conflicted
+++ resolved
@@ -117,16 +117,11 @@
         return *this;
     }
 
-<<<<<<< HEAD
     /// \brief Removes all points from the point cloud that have a nan entry, or
     /// infinite entries. It also removes the corresponding attributes
     /// associated with the non-finite point such as normals, covariances and
     /// color entries. It doesn't re-computes these attributes after removing
     /// non-finite points.
-=======
-    /// \brief Remove all points from the point cloud that have a nan entry, or
-    /// infinite value. It also removes the corresponding attributes.
->>>>>>> 2573dafa
     ///
     /// \param remove_nan Remove NaN values from the PointCloud.
     /// \param remove_infinite Remove infinite values from the PointCloud.
