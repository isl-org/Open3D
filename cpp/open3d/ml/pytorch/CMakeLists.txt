if(BUILD_CUDA_MODULE)
    message(STATUS "Building PyTorch ops with CUDA")
else()
    message(STATUS "Building PyTorch ops")
endif()

find_package(Pytorch REQUIRED)

if (Python3_VERSION VERSION_GREATER_EQUAL 3.9 AND Pytorch_VERSION VERSION_LESS 1.8.0)
    message(FATAL_ERROR "Please update to PyTorch 1.8.0+ to build PyTorch Ops "
    "with Python 3.9 to prevent a segmentation fault. See "
    "https://github.com/pytorch/pytorch/issues/50014 for details")
endif()

add_library(open3d_torch_ops SHARED)

target_sources(open3d_torch_ops PRIVATE
    continuous_conv/ContinuousConvBackpropFilterOpKernel.cpp
    continuous_conv/ContinuousConvOpKernel.cpp
    continuous_conv/ContinuousConvOps.cpp
    continuous_conv/ContinuousConvTransposeBackpropFilterOpKernel.cpp
    continuous_conv/ContinuousConvTransposeOpKernel.cpp
    continuous_conv/ContinuousConvTransposeOps.cpp
)

target_sources(open3d_torch_ops PRIVATE
    sparse_conv/SparseConvBackpropFilterOpKernel.cpp
    sparse_conv/SparseConvOpKernel.cpp
    sparse_conv/SparseConvOps.cpp
    sparse_conv/SparseConvTransposeBackpropFilterOpKernel.cpp
    sparse_conv/SparseConvTransposeOpKernel.cpp
    sparse_conv/SparseConvTransposeOps.cpp
)

target_sources(open3d_torch_ops PRIVATE
    misc/BuildSpatialHashTableOpKernel.cpp
    misc/BuildSpatialHashTableOps.cpp
    misc/FixedRadiusSearchOpKernel.cpp
    misc/FixedRadiusSearchOps.cpp
    misc/InvertNeighborsListOpKernel.cpp
    misc/InvertNeighborsListOps.cpp
    misc/KnnSearchOpKernel.cpp
    misc/KnnSearchOps.cpp
    misc/NmsOps.cpp
    misc/RadiusSearchOpKernel.cpp
    misc/RadiusSearchOps.cpp
    misc/RaggedToDenseOpKernel.cpp
    misc/RaggedToDenseOps.cpp
    misc/ReduceSubarraysSumOpKernel.cpp
    misc/ReduceSubarraysSumOps.cpp
    misc/RoiPoolOps.cpp
    misc/VoxelizeOpKernel.cpp
    misc/VoxelizeOps.cpp
    misc/VoxelPoolingOpKernel.cpp
    misc/VoxelPoolingOps.cpp
)

target_sources(open3d_torch_ops PRIVATE
    ragged_tensor/RaggedTensor.cpp)

target_sources(open3d_torch_ops PRIVATE
    pointnet/BallQueryOps.cpp
    pointnet/InterpolateOps.cpp
    pointnet/SamplingOps.cpp
    pvcnn/TrilinearDevoxelizeOps.cpp
)

target_sources(open3d_torch_ops PRIVATE
    ../contrib/Nms.cpp
)

if (BUILD_CUDA_MODULE)
    target_sources(open3d_torch_ops PRIVATE
        continuous_conv/ContinuousConvBackpropFilterOpKernel.cu
        continuous_conv/ContinuousConvOpKernel.cu
        continuous_conv/ContinuousConvTransposeBackpropFilterOpKernel.cu
        continuous_conv/ContinuousConvTransposeOpKernel.cu
    )

    target_sources(open3d_torch_ops PRIVATE
        sparse_conv/SparseConvBackpropFilterOpKernel.cu
        sparse_conv/SparseConvOpKernel.cu
        sparse_conv/SparseConvTransposeBackpropFilterOpKernel.cu
        sparse_conv/SparseConvTransposeOpKernel.cu
    )

    target_sources(open3d_torch_ops PRIVATE
        misc/BuildSpatialHashTableOpKernel.cu
        misc/FixedRadiusSearchOpKernel.cu
        misc/InvertNeighborsListOpKernel.cu
        misc/RaggedToDenseOpKernel.cu
        misc/ReduceSubarraysSumOpKernel.cu
        misc/VoxelizeOpKernel.cu
    )

    target_sources(open3d_torch_ops PRIVATE
        pointnet/BallQueryKernel.cu
        pointnet/InterpolateKernel.cu
        pointnet/SamplingKernel.cu
        pvcnn/TrilinearDevoxelizeKernel.cu
    )

    target_sources(open3d_torch_ops PRIVATE
        ../impl/continuous_conv/ContinuousConvCUDAKernels.cu
        ../impl/sparse_conv/SparseConvCUDAKernels.cu
    )

    target_sources(open3d_torch_ops PRIVATE
        ../contrib/BallQuery.cu
        ../contrib/InterpolatePoints.cu
        ../contrib/Nms.cu
        ../contrib/RoiPoolKernel.cu
        ../contrib/TrilinearDevoxelize.cu
    )
endif()

open3d_show_and_abort_on_warning(open3d_torch_ops)
open3d_set_global_properties(open3d_torch_ops)

# Set output directory according to architecture (cpu/cuda)
get_target_property(TORCH_OPS_DIR open3d_torch_ops LIBRARY_OUTPUT_DIRECTORY)
set(TORCH_OPS_ARCH_DIR
    "${TORCH_OPS_DIR}/$<IF:$<BOOL:${BUILD_CUDA_MODULE}>,cuda,cpu>")
set_target_properties(open3d_torch_ops PROPERTIES
    LIBRARY_OUTPUT_DIRECTORY "${TORCH_OPS_ARCH_DIR}"
    ARCHIVE_OUTPUT_DIRECTORY "${TORCH_OPS_ARCH_DIR}")

# Do not add "lib" prefix
set_target_properties(open3d_torch_ops PROPERTIES PREFIX "")
set_target_properties(open3d_torch_ops PROPERTIES DEBUG_POSTFIX "_debug")
# Set BUILD_RPATH to find tbb. We don't install through cmake.
if (APPLE)
    set_target_properties(open3d_torch_ops PROPERTIES BUILD_RPATH "@loader_path/..")
elseif (UNIX)
    set_target_properties(open3d_torch_ops PROPERTIES BUILD_RPATH "$ORIGIN/..")
endif()

target_include_directories(open3d_torch_ops SYSTEM PRIVATE
    ${PROJECT_SOURCE_DIR}/cpp
    ${TORCH_INCLUDE_DIRS}
)

target_link_libraries(open3d_torch_ops PRIVATE
    torch_cpu
    Open3D::Open3D
    Open3D::3rdparty_eigen3
    Open3D::3rdparty_fmt
    Open3D::3rdparty_nanoflann
<<<<<<< HEAD
    TBB::tbb
=======
    Open3D::3rdparty_tbb
>>>>>>> f02e7d24
)
if (TARGET Open3D::3rdparty_parallelstl)
    target_link_libraries(open3d_torch_ops PRIVATE
        Open3D::3rdparty_parallelstl
    )
endif()
if (TARGET Open3D::3rdparty_onedpl)
    target_link_libraries(open3d_torch_ops PRIVATE
        Open3D::3rdparty_onedpl
    )
endif()

if (BUILD_CUDA_MODULE)
    target_link_libraries(open3d_torch_ops PRIVATE
        Open3D::3rdparty_cutlass
        ${TORCH_LIBRARIES}
        CUDA::cuda_driver
    )

    if (TARGET Open3D::3rdparty_cub)
        target_link_libraries(open3d_torch_ops PRIVATE
            Open3D::3rdparty_cub
        )
    endif()
endif()

install(TARGETS open3d_torch_ops EXPORT Open3DTorchOps
    LIBRARY DESTINATION ${Open3D_INSTALL_LIB_DIR}
)
install(EXPORT Open3DTorchOps NAMESPACE ${PROJECT_NAME}:: DESTINATION ${Open3D_INSTALL_CMAKE_DIR})

if (BUILD_SHARED_LIBS AND UNIX)
file(CONFIGURE OUTPUT open3d_torch_ops.pc.in
         CONTENT [=[
prefix=${pcfiledir}/../..
libdir=${prefix}/lib
includedir=${prefix}/include/

Name: Open3D PyTorch Ops
Description: @PROJECT_DESCRIPTION@ This library contains 3D ML Ops for use with PyTorch.
URL: @PROJECT_HOMEPAGE_URL@
Version: @PROJECT_VERSION@
Requires: Open3D = @PROJECT_VERSION@
Cflags:
Libs: -lopen3d_torch_ops -ltbb]=]  @ONLY NEWLINE_STYLE LF)
    file(GENERATE OUTPUT open3d_torch_ops.pc INPUT
        "${CMAKE_CURRENT_BINARY_DIR}/open3d_torch_ops.pc.in"
        TARGET open3d_torch_ops)
    install(FILES "${CMAKE_CURRENT_BINARY_DIR}/open3d_torch_ops.pc"
        DESTINATION "${Open3D_INSTALL_LIB_DIR}/pkgconfig")
endif()<|MERGE_RESOLUTION|>--- conflicted
+++ resolved
@@ -146,11 +146,7 @@
     Open3D::3rdparty_eigen3
     Open3D::3rdparty_fmt
     Open3D::3rdparty_nanoflann
-<<<<<<< HEAD
     TBB::tbb
-=======
-    Open3D::3rdparty_tbb
->>>>>>> f02e7d24
 )
 if (TARGET Open3D::3rdparty_parallelstl)
     target_link_libraries(open3d_torch_ops PRIVATE
