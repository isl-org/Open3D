--- conflicted
+++ resolved
@@ -59,40 +59,6 @@
     if (prefix_.empty()) {
         utility::LogError("prefix cannot be empty.");
     }
-<<<<<<< HEAD
-}
-
-SimpleDataset::SimpleDataset(const std::string& prefix,
-                             const std::vector<std::string>& urls,
-                             const std::string& md5,
-                             const bool no_extract,
-                             const std::string& help_string,
-                             const std::string& data_root)
-    : Dataset(prefix, help_string, data_root) {
-    const std::string filename =
-            utility::filesystem::GetFileNameWithoutDirectory(urls[0]);
-
-    const bool is_extract_present =
-            utility::filesystem::DirectoryExists(Dataset::GetExtractDir());
-
-    if (!is_extract_present) {
-        const std::string download_file_path = DownloadFromURL(
-                urls, md5,
-                Dataset::GetDownloadDir(/*relative_to_data_root =*/true),
-                data_root_);
-
-        // Extract / Copy data.
-        if (!no_extract) {
-            Extract(download_file_path, Dataset::GetExtractDir());
-        } else {
-            utility::filesystem::MakeDirectoryHierarchy(
-                    Dataset::GetExtractDir());
-            utility::filesystem::CopyFile(download_file_path,
-                                          Dataset::GetExtractDir());
-        }
-    }
-}
-=======
 }
 
 SimpleDataset::SimpleDataset(const std::string& prefix,
@@ -269,7 +235,6 @@
 }
 
 }  // namespace dataset
->>>>>>> ccc2f9f8
 
 }  // namespace data
 }  // namespace open3d