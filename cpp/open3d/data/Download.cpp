--- conflicted
+++ resolved
@@ -28,10 +28,6 @@
 
 // clang-format off
 // Must include openssl before curl to build on Windows.
-<<<<<<< HEAD
-#include <openssl/sha.h>
-=======
->>>>>>> e2abd988
 #include <openssl/md5.h>
 
 // https://stackoverflow.com/a/41873190/1255535
@@ -61,43 +57,6 @@
 
 namespace open3d {
 namespace data {
-
-std::string GetMD5(const std::string& file_path) {
-    if (!utility::filesystem::FileExists(file_path)) {
-        utility::LogError("{} does not exist.", file_path);
-    }
-
-    std::ifstream fp(file_path.c_str(), std::ios::in | std::ios::binary);
-
-    if (!fp.good()) {
-        std::ostringstream os;
-        utility::LogError("Cannot open {}", file_path);
-    }
-
-    constexpr const std::size_t buffer_size{1 << 12};  // 4 KiB
-    char buffer[buffer_size];
-    unsigned char hash[MD5_DIGEST_LENGTH] = {0};
-
-    MD5_CTX ctx;
-    MD5_Init(&ctx);
-
-    while (fp.good()) {
-        fp.read(buffer, buffer_size);
-        MD5_Update(&ctx, buffer, fp.gcount());
-    }
-
-    MD5_Final(hash, &ctx);
-    fp.close();
-
-    std::ostringstream os;
-    os << std::hex << std::setfill('0');
-
-    for (int i = 0; i < MD5_DIGEST_LENGTH; ++i) {
-        os << std::setw(2) << static_cast<unsigned int>(hash[i]);
-    }
-
-    return os.str();
-}
 
 std::string GetMD5(const std::string& file_path) {
     if (!utility::filesystem::FileExists(file_path)) {
@@ -215,7 +174,6 @@
     }
 
     return file_path;
-<<<<<<< HEAD
 }
 
 std::string DownloadFromMirrorURLs(const std::vector<std::string>& mirror_urls,
@@ -234,8 +192,6 @@
     }
 
     utility::LogError("Downloading failed from available mirrors.");
-=======
->>>>>>> e2abd988
 }
 
 }  // namespace data
