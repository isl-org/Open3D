--- conflicted
+++ resolved
@@ -69,8 +69,6 @@
 ///   functionalities provided for it.
 class Dataset {
 public:
-<<<<<<< HEAD
-=======
     /// \brief Parameterized Constructor.
     ///
     /// \param prefix Prefix of the dataset. The data is downloaded in
@@ -85,20 +83,12 @@
     ///   (b) OPEN3D_DATA_ROOT environment variable.
     ///   (c) $HOME/open3d_data.
     ///   By default, (c) will be used, and it is also the recommended way.
->>>>>>> 0624be21
     Dataset(const std::string& prefix,
             const std::string& help_string = "",
             const std::string& data_root = "");
 
     virtual ~Dataset() {}
 
-<<<<<<< HEAD
-    /// Get data root directory. The data root is set at construction time or
-    /// automatically determined.
-    const std::string GetDataRoot() const { return data_root_; }
-    const std::string GetPrefix() const { return prefix_; }
-    const std::string GetHelpString() const { return help_string_; }
-=======
     /// \brief Get data root directory. The data root is set at construction
     /// time or automatically determined.
     const std::string GetDataRoot() const { return data_root_; }
@@ -110,18 +100,14 @@
     /// \brief Get path to extract directory.
     /// \param relative_to_data_root If true, the path is relative to open3d
     /// data root, otherwise it is absolute. (Default: false).
->>>>>>> 0624be21
     const std::string GetExtractDir(
             const bool relative_to_data_root = false) const {
         return relative_to_data_root ? "extract/" + prefix_
                                      : data_root_ + "/extract/" + prefix_;
     }
-<<<<<<< HEAD
-=======
     /// \brief Get path to download directory.
     /// \param relative_to_data_root If true, the path is relative to open3d
     /// data root, otherwise it is absolute. (Default: false).
->>>>>>> 0624be21
     const std::string GetDownloadDir(
             const bool relative_to_data_root = false) const {
         return relative_to_data_root ? "download/" + prefix_
@@ -139,12 +125,9 @@
     std::string help_string_;
 };
 
-<<<<<<< HEAD
-=======
 /// \class SimpleDataset
 /// \brief This class allows user to create simple dataset which includes single
 /// file downloading and extracting / copying.
->>>>>>> 0624be21
 class SimpleDataset : public Dataset {
 public:
     SimpleDataset(const std::string& prefix,
@@ -159,15 +142,12 @@
 
 namespace dataset {
 
-<<<<<<< HEAD
-=======
 /// \class SampleICPPointClouds
 /// \brief Dataset class for `SampleICPPointClouds` contains 3 `pointclouds` of
 /// `pcd binary` format. These pointclouds have `positions, colors, normals,
 /// curvatures`. This dataset is used in Open3D for ICP tutorials, examples,
 /// unit-tests, benchmarks.
 /// \copyright Creative Commons 3.0 (CC BY 3.0).
->>>>>>> 0624be21
 class SampleICPPointClouds : public SimpleDataset {
 public:
     SampleICPPointClouds(const std::string& prefix = "SampleICPPointClouds",
@@ -190,40 +170,19 @@
 Information:
 - Type: Point cloud fragments [contains points, colors, normals, curvature].
 - Format: PCD Binary.
-<<<<<<< HEAD
-- Source: ICL-NUIM RGBD Benchmark Dataset.
-- MD5: 4d39442a86e9fe80c967a6c513d57442
-=======
->>>>>>> 0624be21
 
 Contents of SampleICPPointClouds.zip:
     SampleICPPointClouds
     ├── cloud_bin_0.pcd
     ├── cloud_bin_1.pcd
-<<<<<<< HEAD
-    ├── cloud_bin_2.pcd
-    └── init.log
-
-Data Members:
-    path_to_fragments_ : List of path to PCD point-cloud fragments.
-                         path_to_fragments_[x] returns path to `cloud_bin_x.pcd`
-                         where x is from 0 to 2.
-
-Application: Used in Open3D ICP registration demo examples.
-
-=======
     └── cloud_bin_2.pcd
 
 Source: ICL-NUIM RGBD Benchmark Dataset.
->>>>>>> 0624be21
 Licence: The data is released under Creative Commons 3.0 (CC BY 3.0),
          see http://creativecommons.org/licenses/by/3.0/.
      )"""");
     }
 
-<<<<<<< HEAD
-    std::vector<std::string> GetPaths() const { return path_to_pointclouds_; }
-=======
     /// \brief Returns list of paths to the pointclouds.
     /// GetPaths()[x] returns path to `cloud_bin_x.pcd` pointcloud, where X is
     /// between 0 to 2.
@@ -231,7 +190,6 @@
     /// \brief Returns path to the pointcloud at index.
     /// GetPaths(x) returns path to `cloud_bin_x.pcd` pointcloud, where X is
     /// between 0 to 2.
->>>>>>> 0624be21
     std::string GetPaths(size_t index) const {
         if (index > 2) {
             utility::LogError(
@@ -248,14 +206,11 @@
     std::vector<std::string> path_to_pointclouds_;
 };
 
-<<<<<<< HEAD
-=======
 /// \class RedwoodLivingRoomFragments
 /// \brief Dataset class for `RedwoodLivingRoomFragments` contains 57
 /// `pointclouds` of `ply binary` format. These pointclouds have positions,
 /// colors, normals, curvatures.
 /// \copyright Creative Commons 3.0 (CC BY 3.0).
->>>>>>> 0624be21
 class RedwoodLivingRoomFragments : public SimpleDataset {
 public:
     RedwoodLivingRoomFragments(
@@ -273,11 +228,6 @@
                                            "/cloud_bin_" + std::to_string(i) +
                                            ".ply");
         }
-<<<<<<< HEAD
-    }
-
-    std::vector<std::string> GetPaths() const { return path_to_pointclouds_; }
-=======
 
         Dataset::help_string_ = std::string(R""""(
 Colored point-cloud fragments of living-room-1 from ICL-NUIM
@@ -306,7 +256,6 @@
     /// \brief Returns path to the pointcloud at index.
     /// GetPaths(x) returns path to `cloud_bin_x.ply` pointcloud, where x is
     /// between 0 to 56.
->>>>>>> 0624be21
     std::string GetPaths(size_t index) const {
         if (index > 56) {
             utility::LogError(
@@ -323,14 +272,11 @@
     std::vector<std::string> path_to_pointclouds_;
 };
 
-<<<<<<< HEAD
-=======
 /// \class RedwoodOfficeFragments
 /// \brief Dataset class for `RedwoodOfficeFragments` contains 51
 /// `pointclouds` of `ply binary` format. These pointclouds have positions,
 /// colors, normals, curvatures.
 /// \copyright Creative Commons 3.0 (CC BY 3.0).
->>>>>>> 0624be21
 class RedwoodOfficeFragments : public SimpleDataset {
 public:
     RedwoodOfficeFragments(const std::string& prefix = "RedwoodOfficeFragments",
@@ -347,11 +293,6 @@
                                            "/cloud_bin_" + std::to_string(i) +
                                            ".ply");
         }
-<<<<<<< HEAD
-    }
-
-    std::vector<std::string> GetPaths() const { return path_to_pointclouds_; }
-=======
 
         Dataset::help_string_ = std::string(R""""(
 Colored point-cloud fragments of office-1 from ICL-NUIM
@@ -380,7 +321,6 @@
     /// \brief Returns path to the pointcloud at index.
     /// GetPaths(x) returns path to `cloud_bin_x.ply` pointcloud, where x is
     /// between 0 to 51.
->>>>>>> 0624be21
     std::string GetPaths(size_t index) const {
         if (index > 51) {
             utility::LogError(
@@ -395,11 +335,7 @@
     // path_to_pointclouds_[x] return path to `cloud_bin_x.ply` where x is from
     // 0 to 51.
     std::vector<std::string> path_to_pointclouds_;
-<<<<<<< HEAD
-};
-=======
 };  // namespace data
->>>>>>> 0624be21
 
 }  // namespace dataset
 }  // namespace data
