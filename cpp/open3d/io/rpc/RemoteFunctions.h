// ----------------------------------------------------------------------------
// -                        Open3D: www.open3d.org                            -
// ----------------------------------------------------------------------------
// The MIT License (MIT)
//
// Copyright (c) 2018-2021 www.open3d.org
//
// Permission is hereby granted, free of charge, to any person obtaining a copy
// of this software and associated documentation files (the "Software"), to deal
// in the Software without restriction, including without limitation the rights
// to use, copy, modify, merge, publish, distribute, sublicense, and/or sell
// copies of the Software, and to permit persons to whom the Software is
// furnished to do so, subject to the following conditions:
//
// The above copyright notice and this permission notice shall be included in
// all copies or substantial portions of the Software.
//
// THE SOFTWARE IS PROVIDED "AS IS", WITHOUT WARRANTY OF ANY KIND, EXPRESS OR
// IMPLIED, INCLUDING BUT NOT LIMITED TO THE WARRANTIES OF MERCHANTABILITY,
// FITNESS FOR A PARTICULAR PURPOSE AND NONINFRINGEMENT. IN NO EVENT SHALL THE
// AUTHORS OR COPYRIGHT HOLDERS BE LIABLE FOR ANY CLAIM, DAMAGES OR OTHER
// LIABILITY, WHETHER IN AN ACTION OF CONTRACT, TORT OR OTHERWISE, ARISING
// FROM, OUT OF OR IN CONNECTION WITH THE SOFTWARE OR THE USE OR OTHER DEALINGS
// IN THE SOFTWARE.
// ----------------------------------------------------------------------------

#pragma once

#include <array>
#include <map>

#include "open3d/camera/PinholeCameraParameters.h"
#include "open3d/core/Tensor.h"
#include "open3d/geometry/PointCloud.h"
#include "open3d/geometry/TriangleMesh.h"
#include "open3d/io/rpc/ConnectionBase.h"
#include "open3d/t/geometry/Image.h"

namespace zmq {
class message_t;
}

namespace open3d {
namespace io {
namespace rpc {

namespace messages {
struct Status;
}

/// Function for sending a PointCloud.
/// \param pcd         The PointCloud object.
///
/// \param path        Path descriptor defining a location in the scene tree.
/// E.g., 'mygroup/mypoints'.
///
/// \param time        The time point associated with the object.
///
/// \param layer       The layer for this object.
///
/// \param connection  The connection object used for sending the data.
///                    If nullptr a default connection object will be used.
///
bool SetPointCloud(const geometry::PointCloud& pcd,
                   const std::string& path = "",
                   int time = 0,
                   const std::string& layer = "",
                   std::shared_ptr<ConnectionBase> connection =
                           std::shared_ptr<ConnectionBase>());

/// Function for sending a TriangleMesh.
/// \param mesh        The TriangleMesh object.
///
/// \param path        Path descriptor defining a location in the scene tree.
/// E.g., 'mygroup/mypoints'.
///
/// \param time        The time point associated with the object.
///
/// \param layer       The layer for this object.
///
/// \param connection  The connection object used for sending the data.
///                    If nullptr a default connection object will be used.
///
bool SetTriangleMesh(const geometry::TriangleMesh& mesh,
                     const std::string& path = "",
                     int time = 0,
                     const std::string& layer = "",
                     std::shared_ptr<ConnectionBase> connection =
                             std::shared_ptr<ConnectionBase>());

/// Function for sending general mesh data.
///
/// \param path               Path descriptor defining a location in the scene
/// tree. E.g., 'mygroup/mypoints'.
///
/// \param time               The time point associated with the object.
///
/// \param layer              The layer for this object.
///
/// \param vertices           Tensor with vertices of shape [N,3]
///
/// \param vertex_attributes  Map with Tensors storing vertex attributes. The
/// first dim of each attribute must match the number of vertices.
///
/// \param faces              Tensor with vertex indices defining the faces. The
/// Tensor is of rank 1 or 2. A rank 2 Tensor with shape [num_faces,n] defines
/// num_faces n-gons. If the rank is 1 then polys of different lengths are
/// stored sequentially. Each polygon is stored as a sequence 'n i1 i2 ... in'
/// with n>=3. The type of the array must be int32_t or int64_t
///
/// \param face_attributes    Map with Tensors storing face attributes. The
/// first dim of each attribute must match the number of faces.
///
/// \param lines              Tensor with vertex indices defining the lines. The
/// Tensor is of rank 1 or 2. A rank 2 Tensor with shape [num_lines,n] defines
/// num_lines linestrips. If the rank is 1 then linestrips of different lengths
/// are stored sequentially. Each linestrips is stored as a sequence 'n i1 i2
/// ... in' with n>=2. The type of the array must be int32_t or int64_t
///
/// \param line_attributes    Map with Tensors storing line attributes. The
/// first dim of each attribute must match the number of lines.
///
<<<<<<< HEAD
/// \param material_name      Material name for a DrawableGeometry Material.
///                           Must be non-empty if any material attributes or
///                           texture maps are provided.
/// \param material_scalar_attributes Map of material scalar attributes for a
///                           DrawableGeometry  Material (e.g. "point_size",
///                           "line_width" or "base_reflectance")
/// \[aram material_vector_attributes  Map of material Vector4f attributes for a
=======
/// \param material           Basic material model for rendering a
///                           DrawableGeometry (e.g. defaultLit or
///                           defaultUnlit). Must be non-empty if any material
///                           attributes or texture maps are provided.
/// \param material_scalar_attributes Map of material scalar attributes for a
///                           DrawableGeometry  Material (e.g. "point_size",
///                           "line_width" or "base_reflectance")
/// \param material_vector_attributes  Map of material 4-vector attributes for a
>>>>>>> 8e3f4915
///                           DrawableGeometry Material (e.g. "base_color" or
///                           "absorption_color")
/// \param texture_maps       Map of t::geometry::Image for storing textures.
///
/// \param o3d_type           The type of the geometry. This is one of
/// "PointCloud", "LineSet", "TriangleMesh". This argument should be specified
/// for partial data that has no primary key data, e.g., a triangle mesh without
/// vertices but with other attribute tensors.
///
/// \param connection         The connection object used for sending the data.
///                           If nullptr a default connection object will be
///                           used.
///
bool SetMeshData(
        const std::string& path = "",
        int time = 0,
        const std::string& layer = "",
        const core::Tensor& vertices = core::Tensor({0}, core::Float32),
        const std::map<std::string, core::Tensor>& vertex_attributes =
                std::map<std::string, core::Tensor>(),
        const core::Tensor& faces = core::Tensor({0}, core::Int32),
        const std::map<std::string, core::Tensor>& face_attributes =
                std::map<std::string, core::Tensor>(),
        const core::Tensor& lines = core::Tensor({0}, core::Int32),
        const std::map<std::string, core::Tensor>& line_attributes =
                std::map<std::string, core::Tensor>(),
<<<<<<< HEAD
        const std::string& material_name = "",
        const std::map<std::string, float>& material_scalar_attributes =
                std::map<std::string, float>(),
        const std::map<std::string, Eigen::Vector4f>&
                material_vector_attributes =
                        std::map<std::string, Eigen::Vector4f>(),
=======
        const std::string& material = "",
        const std::map<std::string, float>& material_scalar_attributes =
                std::map<std::string, float>(),
        const std::map<std::string, std::array<float, 4>>&
                material_vector_attributes =
                        std::map<std::string, std::array<float, 4>>(),
>>>>>>> 8e3f4915
        const std::map<std::string, t::geometry::Image>& texture_maps =
                std::map<std::string, t::geometry::Image>(),
        const std::string& o3d_type = "",
        std::shared_ptr<ConnectionBase> connection =
                std::shared_ptr<ConnectionBase>());

/// Function for sending Camera data.
/// \param camera      The PinholeCameraParameters object.
///
/// \param path        Path descriptor defining a location in the scene tree.
/// E.g., 'mygroup/mycam'.
///
/// \param time        The time point associated with the object.
///
/// \param layer       The layer for this object.
///
/// \param connection  The connection object used for sending the data.
///                    If nullptr a default connection object will be used.
///
bool SetLegacyCamera(const camera::PinholeCameraParameters& camera,
                     const std::string& path = "",
                     int time = 0,
                     const std::string& layer = "",
                     std::shared_ptr<ConnectionBase> connection =
                             std::shared_ptr<ConnectionBase>());

/// Sets the time in the external visualizer.
/// \param time        The time value
///
/// \param connection  The connection object used for sending the data.
///                    If nullptr a default connection object will be used.
///
bool SetTime(int time,
             std::shared_ptr<ConnectionBase> connection =
                     std::shared_ptr<ConnectionBase>());

/// Sets the object with the specified path as the active camera.
/// \param path        Path descriptor defining a location in the scene tree.
/// E.g., 'mygroup/mycam'.
///
/// \param connection  The connection object used for sending the data.
///                    If nullptr a default connection object will be used.
///
bool SetActiveCamera(const std::string& path,
                     std::shared_ptr<ConnectionBase> connection =
                             std::shared_ptr<ConnectionBase>());

}  // namespace rpc
}  // namespace io
}  // namespace open3d<|MERGE_RESOLUTION|>--- conflicted
+++ resolved
@@ -120,15 +120,6 @@
 /// \param line_attributes    Map with Tensors storing line attributes. The
 /// first dim of each attribute must match the number of lines.
 ///
-<<<<<<< HEAD
-/// \param material_name      Material name for a DrawableGeometry Material.
-///                           Must be non-empty if any material attributes or
-///                           texture maps are provided.
-/// \param material_scalar_attributes Map of material scalar attributes for a
-///                           DrawableGeometry  Material (e.g. "point_size",
-///                           "line_width" or "base_reflectance")
-/// \[aram material_vector_attributes  Map of material Vector4f attributes for a
-=======
 /// \param material           Basic material model for rendering a
 ///                           DrawableGeometry (e.g. defaultLit or
 ///                           defaultUnlit). Must be non-empty if any material
@@ -137,7 +128,6 @@
 ///                           DrawableGeometry  Material (e.g. "point_size",
 ///                           "line_width" or "base_reflectance")
 /// \param material_vector_attributes  Map of material 4-vector attributes for a
->>>>>>> 8e3f4915
 ///                           DrawableGeometry Material (e.g. "base_color" or
 ///                           "absorption_color")
 /// \param texture_maps       Map of t::geometry::Image for storing textures.
@@ -164,21 +154,12 @@
         const core::Tensor& lines = core::Tensor({0}, core::Int32),
         const std::map<std::string, core::Tensor>& line_attributes =
                 std::map<std::string, core::Tensor>(),
-<<<<<<< HEAD
-        const std::string& material_name = "",
-        const std::map<std::string, float>& material_scalar_attributes =
-                std::map<std::string, float>(),
-        const std::map<std::string, Eigen::Vector4f>&
-                material_vector_attributes =
-                        std::map<std::string, Eigen::Vector4f>(),
-=======
         const std::string& material = "",
         const std::map<std::string, float>& material_scalar_attributes =
                 std::map<std::string, float>(),
         const std::map<std::string, std::array<float, 4>>&
                 material_vector_attributes =
                         std::map<std::string, std::array<float, 4>>(),
->>>>>>> 8e3f4915
         const std::map<std::string, t::geometry::Image>& texture_maps =
                 std::map<std::string, t::geometry::Image>(),
         const std::string& o3d_type = "",
