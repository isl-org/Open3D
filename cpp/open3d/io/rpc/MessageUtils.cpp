// ----------------------------------------------------------------------------
// -                        Open3D: www.open3d.org                            -
// ----------------------------------------------------------------------------
// The MIT License (MIT)
//
// Copyright (c) 2018-2021 www.open3d.org
//
// Permission is hereby granted, free of charge, to any person obtaining a copy
// of this software and associated documentation files (the "Software"), to deal
// in the Software without restriction, including without limitation the rights
// to use, copy, modify, merge, publish, distribute, sublicense, and/or sell
// copies of the Software, and to permit persons to whom the Software is
// furnished to do so, subject to the following conditions:
//
// The above copyright notice and this permission notice shall be included in
// all copies or substantial portions of the Software.
//
// THE SOFTWARE IS PROVIDED "AS IS", WITHOUT WARRANTY OF ANY KIND, EXPRESS OR
// IMPLIED, INCLUDING BUT NOT LIMITED TO THE WARRANTIES OF MERCHANTABILITY,
// FITNESS FOR A PARTICULAR PURPOSE AND NONINFRINGEMENT. IN NO EVENT SHALL THE
// AUTHORS OR COPYRIGHT HOLDERS BE LIABLE FOR ANY CLAIM, DAMAGES OR OTHER
// LIABILITY, WHETHER IN AN ACTION OF CONTRACT, TORT OR OTHERWISE, ARISING
// FROM, OUT OF OR IN CONNECTION WITH THE SOFTWARE OR THE USE OR OTHER DEALINGS
// IN THE SOFTWARE.
// ----------------------------------------------------------------------------

#include "open3d/io/rpc/MessageUtils.h"

#include <zmq.hpp>

#include "open3d/io/rpc/Messages.h"
#include "open3d/utility/Logging.h"
#include "open3d/visualization/rendering/Material.h"

using namespace open3d::utility;
using open3d::visualization::rendering::Material;

namespace open3d {
namespace io {
namespace rpc {

std::shared_ptr<messages::Status> UnpackStatusFromReply(
        const zmq::message_t& msg, size_t& offset, bool& ok) {
    ok = false;
    if (msg.size() <= offset) {
        return std::shared_ptr<messages::Status>();
    };

    messages::Reply reply;
    messages::Status status;
    try {
        auto obj_handle =
                msgpack::unpack((char*)msg.data(), msg.size(), offset);
        obj_handle.get().convert(reply);
        if (reply.msg_id != status.MsgId()) {
            LogDebug("Expected msg with id {} but got {}", status.MsgId(),
                     reply.msg_id);
        } else {
            auto status_obj_handle =
                    msgpack::unpack((char*)msg.data(), msg.size(), offset);
            status_obj_handle.get().convert(status);
            ok = true;
        }
    } catch (std::exception& e) {
        LogDebug("Failed to parse message: {}", e.what());
        offset = msg.size();
    }
    return std::make_shared<messages::Status>(status);
}

bool ReplyIsOKStatus(const zmq::message_t& msg) {
    size_t offset = 0;
    return ReplyIsOKStatus(msg, offset);
}

bool ReplyIsOKStatus(const zmq::message_t& msg, size_t& offset) {
    bool ok;
    auto status = UnpackStatusFromReply(msg, offset, ok);
    if (ok && status && 0 == status->code) {
        return true;
    }
    return false;
}

std::string CreateSerializedRequestMessage(const std::string& msg_id) {
    messages::Request request{msg_id};
    msgpack::sbuffer sbuf;
    msgpack::pack(sbuf, request);
    return std::string(sbuf.data(), sbuf.size());
}

std::tuple<const void*, size_t> GetZMQMessageDataAndSize(
        const zmq::message_t& msg) {
    return std::make_tuple(msg.data(), msg.size());
}

std::tuple<int32_t, std::string> GetStatusCodeAndStr(
        const messages::Status& status) {
    return std::make_tuple(status.code, status.str);
}

std::shared_ptr<zmq::message_t> CreateStatusOKMsg() {
    auto OK = messages::Status::OK();
    msgpack::sbuffer sbuf;
    messages::Reply reply{OK.MsgId()};
    msgpack::pack(sbuf, reply);
    msgpack::pack(sbuf, OK);
    return std::shared_ptr<zmq::message_t>(
            new zmq::message_t(sbuf.data(), sbuf.size()));
}

/// Creates a Tensor from an Array. This function also returns a contiguous CPU
/// Tensor. Note that the msgpack object backing the memory for \p array must be
/// alive for calling this function.
static core::Tensor ArrayToTensor(const messages::Array& array) {
    auto TypeStrToDtype = [](const std::string& ts) {
        if ("<f4" == ts) {
            return core::Float32;
        } else if ("<f8" == ts) {
            return core::Float64;
        } else if ("|i1" == ts) {
            return core::Int8;
        } else if ("<i2" == ts) {
            return core::Int16;
        } else if ("<i4" == ts) {
            return core::Int32;
        } else if ("<i8" == ts) {
            return core::Int64;
        } else if ("|u1" == ts) {
            return core::UInt8;
        } else if ("<u2" == ts) {
            return core::UInt16;
        } else if ("<u4" == ts) {
            return core::UInt32;
        } else if ("<u8" == ts) {
            return core::UInt64;
        }
        LogError("Unsupported type {}. Cannot convert to Tensor.", ts);
        return core::Undefined;
    };

    core::Tensor result(array.shape, TypeStrToDtype(array.type));
    memcpy(result.GetDataPtr(), array.data.ptr, array.data.size);

    return result;
}

/// Converts a TensorMap to an Array map.
static std::map<std::string, messages::Array> TensorMapToArrayMap(
        const t::geometry::TensorMap& tensor_map) {
    std::map<std::string, messages::Array> result;
    for (auto item : tensor_map) {
        result[item.first] = messages::Array::FromTensor(item.second);
    }
    return result;
}

static Material GetMaterialFromMeshData(const messages::MeshData& mesh_data,
                                        std::string& errstr) {
<<<<<<< HEAD
    Material material(mesh_data.material_name);
    if (mesh_data.material_name.empty()) return material;
=======
    Material material(mesh_data.material);
    if (mesh_data.material.empty()) return material;
>>>>>>> 8e3f4915
    for (const auto& scalar : mesh_data.material_scalar_attributes)
        material.SetScalarProperty(scalar.first, scalar.second);
    for (const auto& vec : mesh_data.material_vector_attributes)
        material.SetVectorProperty(vec.first,
                                   Eigen::Vector4f(vec.second.data()));
<<<<<<< HEAD
    // Allow 2, 3 dim images. Don't restrict n_channels, since channel packing
    // is a way to efficiently store multiple maps.
=======
    // Allow 2, 3 dim images. Don't restrict n_channels to allow channel packing
>>>>>>> 8e3f4915
    const std::vector<int64_t> expected_shapes[] = {{-1, -1}, {-1, -1, -1}};
    for (const auto& texture : mesh_data.texture_maps) {
        std::string es(texture.first + ": ");
        bool is_right_shape = false;
        for (const auto& shape : expected_shapes) {
            is_right_shape = texture.second.CheckShape(shape, es);
            if (is_right_shape) break;
        }
        if (!is_right_shape) {
            errstr = errstr.empty() ? es : errstr + '\n' + es;
        } else {
            material.SetTextureMap(
                    texture.first,
                    t::geometry::Image(ArrayToTensor(texture.second)));
        }
    }
    return material;
}

std::shared_ptr<t::geometry::Geometry> MeshDataToGeometry(
        const messages::MeshData& mesh_data) {
    std::string errstr;
    if (mesh_data.CheckMessage(errstr)) {
        if (mesh_data.O3DTypeIsTriangleMesh() ||
            mesh_data.faces.CheckNonEmpty()) {
            auto mesh = std::make_shared<t::geometry::TriangleMesh>();
            if (mesh_data.vertices.CheckNonEmpty()) {
                mesh->SetVertexPositions(ArrayToTensor(mesh_data.vertices));
            }
            for (auto item : mesh_data.vertex_attributes) {
                mesh->SetVertexAttr(item.first, ArrayToTensor(item.second));
            }
            if (mesh_data.faces.CheckNonEmpty()) {
                if (mesh_data.faces.CheckShape({-1, 3}, errstr)) {
                    mesh->SetTriangleIndices(ArrayToTensor(mesh_data.faces));
                } else {
                    errstr = "Invalid shape for faces, " + errstr;
                }
            }
            for (auto item : mesh_data.face_attributes) {
                mesh->SetTriangleAttr(item.first, ArrayToTensor(item.second));
            }
            mesh->SetMaterial(GetMaterialFromMeshData(mesh_data, errstr));
            if (!errstr.empty()) {
                LogWarning("MeshDataToGeometry: {}", errstr);
            }
            return mesh;
        } else if (mesh_data.O3DTypeIsLineSet() ||
                   mesh_data.lines.CheckNonEmpty()) {
            auto ls = std::make_shared<t::geometry::LineSet>();
            if (mesh_data.vertices.CheckNonEmpty()) {
                ls->SetPointPositions(ArrayToTensor(mesh_data.vertices));
            }
            for (auto item : mesh_data.vertex_attributes) {
                ls->SetPointAttr(item.first, ArrayToTensor(item.second));
            }
            if (mesh_data.lines.CheckNonEmpty()) {
                if (mesh_data.lines.CheckShape({-1, 2}, errstr)) {
                    ls->SetLineIndices(ArrayToTensor(mesh_data.lines));
                } else {
                    errstr = "Invalid shape for lines, " + errstr;
                }
            }
            for (auto item : mesh_data.line_attributes) {
                ls->SetLineAttr(item.first, ArrayToTensor(item.second));
            }
            ls->SetMaterial(GetMaterialFromMeshData(mesh_data, errstr));
            if (!errstr.empty()) {
                LogWarning("MeshDataToGeometry: {}", errstr);
            }
            return ls;
        } else if (mesh_data.O3DTypeIsPointCloud() ||
                   mesh_data.vertices.CheckNonEmpty()) {
            auto pcd = std::make_shared<t::geometry::PointCloud>();
            if (mesh_data.vertices.CheckNonEmpty()) {
                pcd->SetPointPositions(ArrayToTensor(mesh_data.vertices));
            }
            for (auto item : mesh_data.vertex_attributes) {
                pcd->SetPointAttr(item.first, ArrayToTensor(item.second));
            }
            pcd->SetMaterial(GetMaterialFromMeshData(mesh_data, errstr));
            if (!errstr.empty()) {
                LogWarning("MeshDataToGeometry: {}", errstr);
            }
            return pcd;
        } else {
            errstr += "MeshData has no triangles, lines, or vertices";
        }
    }
    LogWarning("MeshDataToGeometry: {}", errstr);
    return std::shared_ptr<t::geometry::Geometry>();
}

static void AddMaterialToMeshData(messages::MeshData& mesh_data,
                                  const Material& material) {
    if (!material.IsValid()) return;
<<<<<<< HEAD
    mesh_data.material_name = material.GetMaterialName();
=======
    mesh_data.material = material.GetMaterialName();
>>>>>>> 8e3f4915
    auto scalars = material.GetScalarProperties();
    mesh_data.material_scalar_attributes =
            std::map<std::string, float>(scalars.begin(), scalars.end());
    for (const auto& item : material.GetVectorProperties()) {
        mesh_data.material_vector_attributes[item.first] = {
                item.second[0], item.second[1], item.second[2], item.second[3]};
    }
    for (const auto& item : material.GetTextureMaps()) {
        mesh_data.texture_maps[item.first] =
                messages::Array::FromTensor(item.second.AsTensor());
    }
}

messages::MeshData GeometryToMeshData(
        const t::geometry::TriangleMesh& trimesh) {
    messages::MeshData mesh_data;

    // vertices
    auto vertex_attributes = trimesh.GetVertexAttr();
    mesh_data.vertex_attributes = TensorMapToArrayMap(vertex_attributes);
    if (mesh_data.vertex_attributes.count("positions")) {
        mesh_data.vertices = mesh_data.vertex_attributes["positions"];
        mesh_data.vertex_attributes.erase("positions");
    } else {
        LogError("GeometryToMeshData: TriangleMesh has no vertices!");
    }

    // triangles
    auto face_attributes = trimesh.GetTriangleAttr();
    mesh_data.face_attributes = TensorMapToArrayMap(face_attributes);
    if (mesh_data.face_attributes.count("indices")) {
        mesh_data.faces = mesh_data.face_attributes["indices"];
        mesh_data.face_attributes.erase("indices");
    }

    mesh_data.SetO3DTypeToTriangleMesh();

    // material
    AddMaterialToMeshData(mesh_data, trimesh.GetMaterial());

    return mesh_data;
}

messages::MeshData GeometryToMeshData(const t::geometry::PointCloud& pcd) {
    messages::MeshData mesh_data;

    // points
    auto point_attributes = pcd.GetPointAttr();
    mesh_data.vertex_attributes = TensorMapToArrayMap(point_attributes);
    if (mesh_data.vertex_attributes.count("positions")) {
        mesh_data.vertices = mesh_data.vertex_attributes["positions"];
        mesh_data.vertex_attributes.erase("positions");
    } else {
        LogError("GeometryToMeshData: PointCloud has no points!");
    }

    mesh_data.SetO3DTypeToPointCloud();

    // material
    AddMaterialToMeshData(mesh_data, pcd.GetMaterial());

    return mesh_data;
}

messages::MeshData GeometryToMeshData(const t::geometry::LineSet& ls) {
    messages::MeshData mesh_data;

    // points
    auto point_attributes = ls.GetPointAttr();
    mesh_data.vertex_attributes = TensorMapToArrayMap(point_attributes);
    if (mesh_data.vertex_attributes.count("positions")) {
        mesh_data.vertices = mesh_data.vertex_attributes["positions"];
        mesh_data.vertex_attributes.erase("positions");
    } else {
        LogError("GeometryToMeshData: LineSet has no points!");
    }

    // lines
    auto line_attributes = ls.GetLineAttr();
    mesh_data.line_attributes = TensorMapToArrayMap(line_attributes);
    if (mesh_data.line_attributes.count("indices")) {
        mesh_data.lines = mesh_data.line_attributes["indices"];
        mesh_data.line_attributes.erase("indices");
    }

    mesh_data.SetO3DTypeToLineSet();

    // material
    AddMaterialToMeshData(mesh_data, ls.GetMaterial());

    return mesh_data;
}

std::tuple<std::string, double, std::shared_ptr<t::geometry::Geometry>>
DataBufferToMetaGeometry(std::string& data) {
    const char* buffer = data.data();
    size_t buffer_size = data.size();

    auto limits = msgpack::unpack_limit(0xffffffff,  // array
                                        0xffffffff,  // map
                                        65536,       // str
                                        0xffffffff,  // bin
                                        0xffffffff,  // ext
                                        100          // depth
    );

    messages::Request req;
    try {
        size_t offset = 0;
        auto obj_handle = msgpack::unpack(buffer, buffer_size, offset, nullptr,
                                          nullptr, limits);
        auto obj = obj_handle.get();
        req = obj.as<messages::Request>();

        if (messages::SetMeshData::MsgId() == req.msg_id) {
            auto oh = msgpack::unpack(buffer, buffer_size, offset, nullptr,
                                      nullptr, limits);
            auto mesh_obj = oh.get();
            messages::SetMeshData msg;
            msg = mesh_obj.as<messages::SetMeshData>();
            auto result = MeshDataToGeometry(msg.data);
            double time = msg.time;
            return std::tie(msg.path, time, result);
        } else {
            LogWarning(
                    "DataBufferToMetaGeometry: Wrong message id. Expected "
                    "'{}' but got '{}'.",
                    messages::SetMeshData::MsgId(), req.msg_id);
        }
    } catch (std::exception& err) {
        LogWarning("DataBufferToMetaGeometry: {}", err.what());
    }
    return std::forward_as_tuple(std::string(), 0.,
                                 std::shared_ptr<t::geometry::Geometry>());
}

}  // namespace rpc
}  // namespace io
}  // namespace open3d<|MERGE_RESOLUTION|>--- conflicted
+++ resolved
@@ -157,24 +157,14 @@
 
 static Material GetMaterialFromMeshData(const messages::MeshData& mesh_data,
                                         std::string& errstr) {
-<<<<<<< HEAD
-    Material material(mesh_data.material_name);
-    if (mesh_data.material_name.empty()) return material;
-=======
     Material material(mesh_data.material);
     if (mesh_data.material.empty()) return material;
->>>>>>> 8e3f4915
     for (const auto& scalar : mesh_data.material_scalar_attributes)
         material.SetScalarProperty(scalar.first, scalar.second);
     for (const auto& vec : mesh_data.material_vector_attributes)
         material.SetVectorProperty(vec.first,
                                    Eigen::Vector4f(vec.second.data()));
-<<<<<<< HEAD
-    // Allow 2, 3 dim images. Don't restrict n_channels, since channel packing
-    // is a way to efficiently store multiple maps.
-=======
     // Allow 2, 3 dim images. Don't restrict n_channels to allow channel packing
->>>>>>> 8e3f4915
     const std::vector<int64_t> expected_shapes[] = {{-1, -1}, {-1, -1, -1}};
     for (const auto& texture : mesh_data.texture_maps) {
         std::string es(texture.first + ": ");
@@ -271,11 +261,7 @@
 static void AddMaterialToMeshData(messages::MeshData& mesh_data,
                                   const Material& material) {
     if (!material.IsValid()) return;
-<<<<<<< HEAD
-    mesh_data.material_name = material.GetMaterialName();
-=======
     mesh_data.material = material.GetMaterialName();
->>>>>>> 8e3f4915
     auto scalars = material.GetScalarProperties();
     mesh_data.material_scalar_attributes =
             std::map<std::string, float>(scalars.begin(), scalars.end());
