// ----------------------------------------------------------------------------
// -                        Open3D: www.open3d.org                            -
// ----------------------------------------------------------------------------
// The MIT License (MIT)
//
// Copyright (c) 2018 www.open3d.org
//
// Permission is hereby granted, free of charge, to any person obtaining a copy
// of this software and associated documentation files (the "Software"), to deal
// in the Software without restriction, including without limitation the rights
// to use, copy, modify, merge, publish, distribute, sublicense, and/or sell
// copies of the Software, and to permit persons to whom the Software is
// furnished to do so, subject to the following conditions:
//
// The above copyright notice and this permission notice shall be included in
// all copies or substantial portions of the Software.
//
// THE SOFTWARE IS PROVIDED "AS IS", WITHOUT WARRANTY OF ANY KIND, EXPRESS OR
// IMPLIED, INCLUDING BUT NOT LIMITED TO THE WARRANTIES OF MERCHANTABILITY,
// FITNESS FOR A PARTICULAR PURPOSE AND NONINFRINGEMENT. IN NO EVENT SHALL THE
// AUTHORS OR COPYRIGHT HOLDERS BE LIABLE FOR ANY CLAIM, DAMAGES OR OTHER
// LIABILITY, WHETHER IN AN ACTION OF CONTRACT, TORT OR OTHERWISE, ARISING
// FROM, OUT OF OR IN CONNECTION WITH THE SOFTWARE OR THE USE OR OTHER DEALINGS
// IN THE SOFTWARE.
// ----------------------------------------------------------------------------

#include "open3d/visualization/gui/Window.h"

#include <GLFW/glfw3.h>
#include <imgui.h>
#include <imgui_internal.h>  // so we can examine the current context

#include <algorithm>
#include <cmath>
#include <memory>
#include <queue>
#include <unordered_map>
#include <vector>

#include "open3d/utility/Console.h"
#include "open3d/visualization/gui/Application.h"
#include "open3d/visualization/gui/Button.h"
#include "open3d/visualization/gui/Dialog.h"
#include "open3d/visualization/gui/ImguiFilamentBridge.h"
#include "open3d/visualization/gui/Label.h"
#include "open3d/visualization/gui/Layout.h"
#include "open3d/visualization/gui/Menu.h"
#include "open3d/visualization/gui/Native.h"
#include "open3d/visualization/gui/SceneWidget.h"
#include "open3d/visualization/gui/Theme.h"
#include "open3d/visualization/gui/Util.h"
#include "open3d/visualization/gui/Widget.h"
#include "open3d/visualization/rendering/filament/FilamentEngine.h"
#include "open3d/visualization/rendering/filament/FilamentRenderer.h"

// ----------------------------------------------------------------------------
namespace open3d {
namespace visualization {
namespace gui {

namespace {

static constexpr int CENTERED_X = -10000;
static constexpr int CENTERED_Y = -10000;
static constexpr int AUTOSIZE_WIDTH = 0;
static constexpr int AUTOSIZE_HEIGHT = 0;

static constexpr int FALLBACK_MONITOR_WIDTH = 1024;
static constexpr int FALLBACK_MONITOR_HEIGHT = 768;

static constexpr double DOUBLE_CLICK_TIME = 0.300;  // 300 ms is a typical value

// Assumes the correct ImGuiContext is current
void UpdateImGuiForScaling(float new_scaling) {
    ImGuiStyle& style = ImGui::GetStyle();
    // FrameBorderSize is not adjusted (we want minimal borders)
    style.FrameRounding *= new_scaling;
}

float GetScalingGLFW(GLFWwindow* w) {
// Ubuntu 18.04 uses GLFW 3.1, which doesn't have this function
#if (GLFW_VERSION_MAJOR > 3 || \
     (GLFW_VERSION_MAJOR == 3 && GLFW_VERSION_MINOR >= 3))
    float xscale, yscale;
    glfwGetWindowContentScale(w, &xscale, &yscale);
    return std::min(xscale, yscale);
#else
    return 1.0f;
#endif  // GLFW version >= 3.3
}

int MouseButtonFromGLFW(int button) {
    switch (button) {
        case GLFW_MOUSE_BUTTON_LEFT:
            return int(MouseButton::LEFT);
        case GLFW_MOUSE_BUTTON_RIGHT:
            return int(MouseButton::RIGHT);
        case GLFW_MOUSE_BUTTON_MIDDLE:
            return int(MouseButton::MIDDLE);
        case GLFW_MOUSE_BUTTON_4:
            return int(MouseButton::BUTTON4);
        case GLFW_MOUSE_BUTTON_5:
            return int(MouseButton::BUTTON5);
        default:
            return int(MouseButton::NONE);
    }
}

int KeymodsFromGLFW(int glfw_mods) {
    int keymods = 0;
    if (glfw_mods & GLFW_MOD_SHIFT) {
        keymods |= int(KeyModifier::SHIFT);
    }
    if (glfw_mods & GLFW_MOD_CONTROL) {
#if __APPLE__
        keymods |= int(KeyModifier::ALT);
#else
        keymods |= int(KeyModifier::CTRL);
#endif  // __APPLE__
    }
    if (glfw_mods & GLFW_MOD_ALT) {
#if __APPLE__
        keymods |= int(KeyModifier::META);
#else
        keymods |= int(KeyModifier::ALT);
#endif  // __APPLE__
    }
    if (glfw_mods & GLFW_MOD_SUPER) {
#if __APPLE__
        keymods |= int(KeyModifier::CTRL);
#else
        keymods |= int(KeyModifier::META);
#endif  // __APPLE__
    }
    return keymods;
}

void ChangeAllRenderQuality(
        SceneWidget::Quality quality,
        const std::vector<std::shared_ptr<Widget>>& children) {
    for (auto child : children) {
        auto sw = std::dynamic_pointer_cast<SceneWidget>(child);
        if (sw) {
            sw->SetRenderQuality(quality);
        } else {
            if (child->GetChildren().size() > 0) {
                ChangeAllRenderQuality(quality, child->GetChildren());
            }
        }
    }
}

}  // namespace

const int Window::FLAG_HIDDEN = (1 << 0);
const int Window::FLAG_TOPMOST = (1 << 1);

struct Window::Impl {
    GLFWwindow* window_ = nullptr;
    std::string title_;  // there is no glfwGetWindowTitle()...
    std::unordered_map<Menu::ItemId, std::function<void()>> menu_callbacks_;
    std::function<bool(void)> on_tick_event_;
    std::function<bool(void)> on_close_;
    // We need these for mouse moves and wheel events.
    // The only source of ground truth is button events, so the rest of
    // the time we monitor key up/down events.
    int mouse_mods_ = 0;  // ORed KeyModifiers
    double last_render_time_ = 0.0;
<<<<<<< HEAD
    double last_tick_time_ = 0.0;
=======
    double last_button_down_time_ = 0.0;  // we have to compute double-click
    MouseButton last_button_down_ = MouseButton::NONE;
>>>>>>> 2832b4da

    Theme theme_;  // so that the font size can be different based on scaling
    std::unique_ptr<visualization::rendering::FilamentRenderer> renderer_;
    struct {
        std::unique_ptr<ImguiFilamentBridge> imgui_bridge;
        ImGuiContext* context = nullptr;
        ImFont* system_font = nullptr;  // reference; owned by imguiContext
        float scaling = 1.0;
    } imgui_;
    std::vector<std::shared_ptr<Widget>> children_;

    // Active dialog is owned here. It is not put in the children because
    // we are going to add it and take it out during draw (since that's
    // how an immediate mode GUI works) and that involves changing the
    // children while iterating over it. Also, conceptually it is not a
    // child, it is a child window, and needs to be on top, which we cannot
    // guarantee if it is a child widget.
    std::shared_ptr<Dialog> active_dialog_;

    std::queue<std::function<void()>> deferred_until_before_draw_;
    std::queue<std::function<void()>> deferred_until_draw_;
    Widget* mouse_grabber_widget_ = nullptr;  // only if not ImGUI widget
    Widget* focus_widget_ =
            nullptr;  // only used if ImGUI isn't taking keystrokes
    bool wants_auto_size_ = false;
    bool wants_auto_center_ = false;
    bool needs_layout_ = true;
    bool needs_redraw_ = true;  // set by PostRedraw to defer if already drawing
    bool is_resizing_ = false;
    bool is_drawing_ = false;
};

Window::Window(const std::string& title, int flags /*= 0*/)
    : Window(title, CENTERED_X, CENTERED_Y, AUTOSIZE_WIDTH, AUTOSIZE_HEIGHT) {}

Window::Window(const std::string& title,
               int width,
               int height,
               int flags /*= 0*/)
    : Window(title, CENTERED_X, CENTERED_Y, width, height) {}

Window::Window(const std::string& title,
               int x,
               int y,
               int width,
               int height,
               int flags /*= 0*/)
    : impl_(new Window::Impl()) {
    impl_->wants_auto_center_ = (x == CENTERED_X || y == CENTERED_Y);
    impl_->wants_auto_size_ =
            (width == AUTOSIZE_WIDTH || height == AUTOSIZE_HEIGHT);

    glfwWindowHint(GLFW_CONTEXT_VERSION_MAJOR, 3);
    glfwWindowHint(GLFW_CONTEXT_VERSION_MINOR, 2);
    glfwWindowHint(GLFW_OPENGL_FORWARD_COMPAT, GL_TRUE);
    glfwWindowHint(GLFW_OPENGL_PROFILE, GLFW_OPENGL_CORE_PROFILE);
    // NOTE: Setting alpha and stencil bits to match GLX standard default
    // values. GLFW sets these internally to 8 and 8 respectively if not
    // specified which causes problems with Filament on Linux with Nvidia binary
    // driver
    glfwWindowHint(GLFW_ALPHA_BITS, 0);
    glfwWindowHint(GLFW_STENCIL_BITS, 0);

#if __APPLE__
    glfwWindowHint(GLFW_COCOA_RETINA_FRAMEBUFFER, GLFW_TRUE);
#endif
    bool visible = (!(flags & FLAG_HIDDEN) &&
                    (impl_->wants_auto_size_ || impl_->wants_auto_center_));
    glfwWindowHint(GLFW_VISIBLE, visible ? GLFW_TRUE : GLFW_FALSE);
    glfwWindowHint(GLFW_FLOATING,
                   ((flags & FLAG_TOPMOST) != 0 ? GLFW_TRUE : GLFW_FALSE));

    impl_->window_ = glfwCreateWindow(std::max(10, width), std::max(10, height),
                                      title.c_str(), NULL, NULL);
    impl_->title_ = title;

    if (x != CENTERED_X || y != CENTERED_Y) {
        glfwSetWindowPos(impl_->window_, x, y);
    }

    glfwSetWindowUserPointer(impl_->window_, this);
    glfwSetWindowSizeCallback(impl_->window_, ResizeCallback);
    glfwSetWindowPosCallback(impl_->window_, WindowMovedCallback);
    glfwSetWindowRefreshCallback(impl_->window_, DrawCallback);
    glfwSetCursorPosCallback(impl_->window_, MouseMoveCallback);
    glfwSetMouseButtonCallback(impl_->window_, MouseButtonCallback);
    glfwSetScrollCallback(impl_->window_, MouseScrollCallback);
    glfwSetKeyCallback(impl_->window_, KeyCallback);
    glfwSetCharCallback(impl_->window_, CharCallback);
    glfwSetDropCallback(impl_->window_, DragDropCallback);
    glfwSetWindowCloseCallback(impl_->window_, CloseCallback);

    auto& theme = impl_->theme_;  // shorter alias
    impl_->imgui_.context = ImGui::CreateContext();
    auto oldContext = MakeDrawContextCurrent();

    // ImGUI creates a bitmap atlas from a font, so we need to have the correct
    // size when we create it, because we can't change the bitmap without
    // reloading the whole thing (expensive).
    // Note that GetScaling() gets the pixel scaling. On macOS, coordinates are
    // specified in points, not device pixels. The conversion to device pixels
    // is the scaling factor. On Linux, there is no scaling of pixels (just
    // like in Open3D's GUI library), and glfwGetWindowContentScale() returns
    // the appropriate scale factor for text and icons and such.
    float scaling = GetScalingGLFW(impl_->window_);
    impl_->theme_ = Application::GetInstance().GetTheme();
    impl_->theme_.font_size =
            int(std::round(impl_->theme_.font_size * scaling));
    impl_->theme_.default_margin =
            int(std::round(impl_->theme_.default_margin * scaling));
    impl_->theme_.default_layout_spacing =
            int(std::round(impl_->theme_.default_layout_spacing * scaling));

    ImGui::StyleColorsDark();
    ImGuiStyle& style = ImGui::GetStyle();
    style.WindowPadding = ImVec2(0, 0);
    style.WindowRounding = 0;
    style.WindowBorderSize = 0;
    style.FrameBorderSize = float(theme.border_width);
    style.FrameRounding = float(theme.border_radius);
    style.ChildRounding = float(theme.border_radius);
    style.Colors[ImGuiCol_WindowBg] = colorToImgui(theme.background_color);
    style.Colors[ImGuiCol_Text] = colorToImgui(theme.text_color);
    style.Colors[ImGuiCol_Border] = colorToImgui(theme.border_color);
    style.Colors[ImGuiCol_Button] = colorToImgui(theme.button_color);
    style.Colors[ImGuiCol_ButtonHovered] =
            colorToImgui(theme.button_hover_color);
    style.Colors[ImGuiCol_ButtonActive] =
            colorToImgui(theme.button_active_color);
    style.Colors[ImGuiCol_CheckMark] = colorToImgui(theme.checkbox_check_color);
    style.Colors[ImGuiCol_FrameBg] =
            colorToImgui(theme.combobox_background_color);
    style.Colors[ImGuiCol_FrameBgHovered] =
            colorToImgui(theme.combobox_hover_color);
    style.Colors[ImGuiCol_FrameBgActive] =
            style.Colors[ImGuiCol_FrameBgHovered];
    style.Colors[ImGuiCol_SliderGrab] = colorToImgui(theme.slider_grab_color);
    style.Colors[ImGuiCol_SliderGrabActive] =
            colorToImgui(theme.slider_grab_color);
    style.Colors[ImGuiCol_Tab] = colorToImgui(theme.tab_inactive_color);
    style.Colors[ImGuiCol_TabHovered] = colorToImgui(theme.tab_hover_color);
    style.Colors[ImGuiCol_TabActive] = colorToImgui(theme.tab_active_color);

    ImGuiIO& io = ImGui::GetIO();
    io.IniFilename = nullptr;
#ifdef WIN32
    io.ImeWindowHandle = GetNativeDrawable();
#endif
    // ImGUI's io.KeysDown is indexed by our scan codes, and we fill out
    // io.KeyMap to map from our code to ImGui's code.
    io.KeyMap[ImGuiKey_Tab] = KEY_TAB;
    io.KeyMap[ImGuiKey_LeftArrow] = KEY_LEFT;
    io.KeyMap[ImGuiKey_RightArrow] = KEY_RIGHT;
    io.KeyMap[ImGuiKey_UpArrow] = KEY_UP;
    io.KeyMap[ImGuiKey_DownArrow] = KEY_DOWN;
    io.KeyMap[ImGuiKey_PageUp] = KEY_PAGEUP;
    io.KeyMap[ImGuiKey_PageDown] = KEY_PAGEDOWN;
    io.KeyMap[ImGuiKey_Home] = KEY_HOME;
    io.KeyMap[ImGuiKey_End] = KEY_END;
    io.KeyMap[ImGuiKey_Insert] = KEY_INSERT;
    io.KeyMap[ImGuiKey_Delete] = KEY_DELETE;
    io.KeyMap[ImGuiKey_Backspace] = KEY_BACKSPACE;
    io.KeyMap[ImGuiKey_Space] = ' ';
    io.KeyMap[ImGuiKey_Enter] = KEY_ENTER;
    io.KeyMap[ImGuiKey_Escape] = KEY_ESCAPE;
    io.KeyMap[ImGuiKey_A] = 'a';
    io.KeyMap[ImGuiKey_C] = 'c';
    io.KeyMap[ImGuiKey_V] = 'v';
    io.KeyMap[ImGuiKey_X] = 'x';
    io.KeyMap[ImGuiKey_Y] = 'y';
    io.KeyMap[ImGuiKey_Z] = 'z';
    /*    io.SetClipboardTextFn = [this](void*, const char* text) {
            glfwSetClipboardString(this->impl_->window, text);
        };
        io.GetClipboardTextFn = [this](void*) -> const char* {
            return glfwGetClipboardString(this->impl_->window);
        }; */
    io.ClipboardUserData = nullptr;

    // Restore the context, in case we are creating a window during a draw.
    // (This is quite likely, since ImGUI only handles things like button
    // presses during draw. A file open dialog is likely to create a window
    // after pressing "Open".)
    RestoreDrawContext(oldContext);

    CreateRenderer();
}

void Window::CreateRenderer() {
    // This is a delayed part of the constructor. See comment at end of ctor.
    auto old_context = MakeDrawContextCurrent();

    // On single-threaded platforms, Filament's OpenGL context must be current,
    // not GLFW's context, so create the renderer after the window.
    auto& engine = visualization::rendering::EngineInstance::GetInstance();
    auto& resource_manager =
            visualization::rendering::EngineInstance::GetResourceManager();

    impl_->renderer_ =
            std::make_unique<visualization::rendering::FilamentRenderer>(
                    engine, GetNativeDrawable(), resource_manager);
    impl_->renderer_->SetClearColor({1.0f, 1.0f, 1.0f, 1.0f});

    impl_->imgui_.imgui_bridge = std::make_unique<ImguiFilamentBridge>(
            impl_->renderer_.get(), GetSize());

    // If the given font path is invalid, ImGui will silently fall back to
    // proggy, which is a tiny "pixel art" texture that is compiled into the
    // library.
    auto& theme = GetTheme();
    if (!theme.font_path.empty()) {
        ImGuiIO& io = ImGui::GetIO();
        int en_fonts = 0;
        for (auto& custom : Application::GetInstance().GetUserFontInfo()) {
            if (custom.lang == "en") {
                impl_->imgui_.system_font = io.Fonts->AddFontFromFileTTF(
                        custom.path.c_str(), float(theme.font_size), NULL,
                        io.Fonts->GetGlyphRangesDefault());
                en_fonts += 1;
            }
        }
        if (en_fonts == 0) {
            impl_->imgui_.system_font = io.Fonts->AddFontFromFileTTF(
                    theme.font_path.c_str(), float(theme.font_size));
        }

        ImFontConfig config;
        config.MergeMode = true;
        for (auto& custom : Application::GetInstance().GetUserFontInfo()) {
            if (!custom.lang.empty()) {
                const ImWchar* range;
                if (custom.lang == "en") {
                    continue;  // added above, don't want to add cyrillic too
                } else if (custom.lang == "ja") {
                    range = io.Fonts->GetGlyphRangesJapanese();
                } else if (custom.lang == "ko") {
                    range = io.Fonts->GetGlyphRangesKorean();
                } else if (custom.lang == "th") {
                    range = io.Fonts->GetGlyphRangesThai();
                } else if (custom.lang == "vi") {
                    range = io.Fonts->GetGlyphRangesVietnamese();
                } else if (custom.lang == "zh") {
                    range = io.Fonts->GetGlyphRangesChineseSimplifiedCommon();
                } else if (custom.lang == "zh_all") {
                    range = io.Fonts->GetGlyphRangesChineseFull();
                } else {  // so many languages use Cyrillic it can be the
                          // default
                    range = io.Fonts->GetGlyphRangesCyrillic();
                }
                impl_->imgui_.system_font = io.Fonts->AddFontFromFileTTF(
                        custom.path.c_str(), float(theme.font_size), &config,
                        range);
            } else if (!custom.code_points.empty()) {
                ImVector<ImWchar> range;
                ImFontGlyphRangesBuilder builder;
                for (auto c : custom.code_points) {
                    builder.AddChar(c);
                }
                builder.BuildRanges(&range);
                impl_->imgui_.system_font = io.Fonts->AddFontFromFileTTF(
                        custom.path.c_str(), float(theme.font_size), &config,
                        range.Data);
            }
        }

        /*static*/ unsigned char* pixels;
        int textureW, textureH, bytesPerPx;
        io.Fonts->GetTexDataAsAlpha8(&pixels, &textureW, &textureH,
                                     &bytesPerPx);
        // Some fonts seem to result in 0x0 textures (maybe if the font does
        // not contain any of the code points?), which cause Filament to
        // panic. Handle this gracefully.
        if (textureW == 0 || textureH == 0) {
            utility::LogWarning(
                    "Got zero-byte font texture; ignoring custom fonts");
            io.Fonts->Clear();
            impl_->imgui_.system_font = io.Fonts->AddFontFromFileTTF(
                    theme.font_path.c_str(), float(theme.font_size));
            io.Fonts->GetTexDataAsAlpha8(&pixels, &textureW, &textureH,
                                         &bytesPerPx);
        }
        impl_->imgui_.imgui_bridge->CreateAtlasTextureAlpha8(
                pixels, textureW, textureH, bytesPerPx);
        ImGui::SetCurrentFont(impl_->imgui_.system_font);
    }

    RestoreDrawContext(old_context);
}

Window::~Window() {
    impl_->active_dialog_.reset();
    impl_->children_.clear();  // needs to happen before deleting renderer
    ImGui::SetCurrentContext(impl_->imgui_.context);
    ImGui::DestroyContext();
    impl_->renderer_.reset();
    DestroyWindow();
}

void Window::DestroyWindow() {
    glfwDestroyWindow(impl_->window_);
    // Ensure DestroyWindow() can be called multiple times, which will
    // happen if you call DestroyWindow() before the destructor.
    impl_->window_ = nullptr;
}

const std::vector<std::shared_ptr<Widget>>& Window::GetChildren() const {
    return impl_->children_;
}

void* Window::MakeDrawContextCurrent() const {
    auto old_context = ImGui::GetCurrentContext();
    ImGui::SetCurrentContext(impl_->imgui_.context);
    return old_context;
}

void Window::RestoreDrawContext(void* oldContext) const {
    ImGui::SetCurrentContext((ImGuiContext*)oldContext);
}

void* Window::GetNativeDrawable() const {
    return open3d::visualization::gui::GetNativeDrawable(impl_->window_);
}

const Theme& Window::GetTheme() const { return impl_->theme_; }

visualization::rendering::Renderer& Window::GetRenderer() const {
    return *impl_->renderer_;
}

Rect Window::GetOSFrame() const {
    int x, y, w, h;
    glfwGetWindowPos(impl_->window_, &x, &y);
    glfwGetWindowSize(impl_->window_, &w, &h);
    return Rect(x, y, w, h);
}

void Window::SetOSFrame(const Rect& r) {
    glfwSetWindowPos(impl_->window_, r.x, r.y);
    glfwSetWindowSize(impl_->window_, r.width, r.height);
}

const char* Window::GetTitle() const { return impl_->title_.c_str(); }

void Window::SetTitle(const char* title) {
    impl_->title_ = title;
    glfwSetWindowTitle(impl_->window_, title);
}

// Note: can only be called if the ImGUI context is current (that is,
//       after MakeDrawContextCurrent() has been called), otherwise
//       ImGUI won't be able to access the font.
Size Window::CalcPreferredSize() {
    // If we don't have any children--unlikely, but might happen when you're
    // experimenting and just create an empty window to see if you understand
    // how to config the library--return a non-zero size, since a size of (0, 0)
    // will end up with a crash.
    if (impl_->children_.empty()) {
        return Size(int(std::round(640.0f * impl_->imgui_.scaling)),
                    int(std::round(480.0f * impl_->imgui_.scaling)));
    }

    Rect bbox(0, 0, 0, 0);
    for (auto& child : impl_->children_) {
        auto pref = child->CalcPreferredSize(GetTheme());
        Rect r(child->GetFrame().x, child->GetFrame().y, pref.width,
               pref.height);
        bbox = bbox.UnionedWith(r);
    }

    // Note: we are doing (bbox.GetRight() - 0) NOT (bbox.GetRight() - bbox.x)
    //       (and likewise for height) because the origin of the window is
    //       (0, 0) and anything up/left is clipped.
    return Size(bbox.GetRight(), bbox.GetBottom());
}

void Window::SizeToFit() {
    // CalcPreferredSize() can only be called while the ImGUI context
    // is current, but we are probably calling this while setting up the
    // window.
    auto auto_size = [this]() { SetSize(CalcPreferredSize()); };
    impl_->deferred_until_draw_.push(auto_size);
}

void Window::SetSize(const Size& size) {
    // Make sure we do the resize outside of a draw, to avoid unsightly
    // errors if we happen to do this in the middle of a draw.
    auto resize = [this, size /*copy*/]() {
        auto scaling = this->impl_->imgui_.scaling;
        glfwSetWindowSize(this->impl_->window_,
                          int(std::round(float(size.width) / scaling)),
                          int(std::round(float(size.height) / scaling)));
        // SDL_SetWindowSize() doesn't generate an event, so we need to update
        // the size ourselves
        this->OnResize();
    };
    impl_->deferred_until_before_draw_.push(resize);
}

Size Window::GetSize() const {
    uint32_t w, h;
    glfwGetFramebufferSize(impl_->window_, (int*)&w, (int*)&h);
    return Size(w, h);
}

Rect Window::GetContentRect() const {
    auto size = GetSize();
    int menu_height = 0;
#if !(GUI_USE_NATIVE_MENUS && defined(__APPLE__))
    MakeDrawContextCurrent();
    auto menubar = Application::GetInstance().GetMenubar();
    if (menubar) {
        menu_height = menubar->CalcHeight(GetTheme());
    }
#endif

    return Rect(0, menu_height, size.width, size.height - menu_height);
}

float Window::GetScaling() const {
// macOS unit of measurement is 72 dpi pixels, which on newer displays
// is a factor of 2 or 3 smaller than the real number of pixels per inch.
// This means that you can keep your hard-coded 12 pixel font and N pixel
// sizes and it will be the same size on any disply.
// On X Windows a pixel is a device pixel, so glfwGetWindowContentScale()
// returns the scale factor needed so that your fonts and icons and sizes
// are correct. This is not the same thing as Apple does.
#if __APPLE__
    return GetScalingGLFW(impl_->window_);
#else
    return 1.0f;
#endif  // __APPLE__
}

Point Window::GlobalToWindowCoord(int global_x, int global_y) {
    int wx, wy;
    glfwGetWindowPos(impl_->window_, &wx, &wy);
    return Point(global_y - wx, global_y - wy);
}

bool Window::IsVisible() const {
    return glfwGetWindowAttrib(impl_->window_, GLFW_VISIBLE);
}

void Window::Show(bool vis /*= true*/) {
    if (vis) {
        glfwShowWindow(impl_->window_);
    } else {
        glfwHideWindow(impl_->window_);
    }
}

void Window::Close() {
    if (impl_->on_close_) {
        bool shouldContinue = impl_->on_close_();
        if (!shouldContinue) {
            glfwSetWindowShouldClose(impl_->window_, 0);
            return;
        }
    }
    Application::GetInstance().RemoveWindow(this);
}

void Window::SetNeedsLayout() { impl_->needs_layout_ = true; }

void Window::PostRedraw() {
    // Windows cannot actually post an expose event, and the actual mechanism
    // requires that PostNativeExposeEvent() not be called while drawing
    // (see the implementation for details).
    if (impl_->is_drawing_) {
        impl_->needs_redraw_ = true;
    } else {
        PostNativeExposeEvent(impl_->window_);
    }
}

void Window::RaiseToTop() const { glfwFocusWindow(impl_->window_); }

bool Window::IsActiveWindow() const {
    return glfwGetWindowAttrib(impl_->window_, GLFW_FOCUSED);
}

void Window::SetFocusWidget(Widget* w) { impl_->focus_widget_ = w; }

void Window::AddChild(std::shared_ptr<Widget> w) {
    impl_->children_.push_back(w);
    impl_->needs_layout_ = true;
}

void Window::SetOnMenuItemActivated(Menu::ItemId item_id,
                                    std::function<void()> callback) {
    impl_->menu_callbacks_[item_id] = callback;
}

void Window::SetOnTickEvent(std::function<bool()> callback) {
    impl_->on_tick_event_ = callback;
}

void Window::SetOnClose(std::function<bool()> callback) {
    impl_->on_close_ = callback;
}

void Window::ShowDialog(std::shared_ptr<Dialog> dlg) {
    if (impl_->active_dialog_) {
        CloseDialog();
    }
    impl_->active_dialog_ = dlg;
    dlg->OnWillShow();

    auto win_size = GetSize();
    auto pref = dlg->CalcPreferredSize(GetTheme());
    int w = dlg->GetFrame().width;
    int h = dlg->GetFrame().height;
    if (w == 0) {
        w = pref.width;
    }
    if (h == 0) {
        h = pref.height;
    }
    w = std::min(w, int(std::round(0.8 * win_size.width)));
    h = std::min(h, int(std::round(0.8 * win_size.height)));
    dlg->SetFrame(gui::Rect((win_size.width - w) / 2, (win_size.height - h) / 2,
                            w, h));
    dlg->Layout(GetTheme());
}

// When scene caching is enabled on a SceneWidget the SceneWidget only redraws
// when something in the scene has changed (e.g., camera change, material
// change). However, the SceneWidget also needs to redraw if any part of it
// becomes uncovered. Unfortunately, we do not have 'Expose' events to use for
// that purpose. So, we manually force the redraw by calling
// ForceRedrawSceneWidget when an event occurs that we know will expose the
// SceneWidget. For example, submenu's of a menu bar opening/closing and dialog
// boxes closing.
void Window::ForceRedrawSceneWidget() {
    std::for_each(impl_->children_.begin(), impl_->children_.end(), [](auto w) {
        auto sw = std::dynamic_pointer_cast<SceneWidget>(w);
        if (sw) {
            sw->ForceRedraw();
        }
    });
}

void Window::CloseDialog() {
    if (impl_->focus_widget_ == impl_->active_dialog_.get()) {
        SetFocusWidget(nullptr);
    }
    impl_->active_dialog_.reset();

    ForceRedrawSceneWidget();

    // Closing a dialog does not change the layout of widgets so the following
    // is not necessary. However, on Apple, ForceRedrawSceneWidget isn't
    // sufficent to force a SceneWidget to redraw and therefore flickering of
    // the now closed dialog may occur. SetNeedsLayout ensures that
    // SceneWidget::Layout gets called which will guarantee proper redraw of the
    // SceneWidget.
    SetNeedsLayout();

    // The dialog might not be closing from within a draw call, such as when
    // a native file dialog closes, so we need to post a redraw, just in case.
    // If it is from within a draw call, then any redraw request from that will
    // get merged in with this one by the OS.
    PostRedraw();
}

void Window::ShowMessageBox(const char* title, const char* message) {
    auto em = GetTheme().font_size;
    auto margins = Margins(GetTheme().default_margin);
    auto dlg = std::make_shared<Dialog>(title);
    auto layout = std::make_shared<Vert>(em, margins);
    layout->AddChild(std::make_shared<Label>(message));
    auto ok = std::make_shared<Button>("Ok");
    ok->SetOnClicked([this]() { this->CloseDialog(); });
    layout->AddChild(Horiz::MakeCentered(ok));
    dlg->AddChild(layout);
    ShowDialog(dlg);
}

void Window::Layout(const Theme& theme) {
    if (impl_->children_.size() == 1) {
        auto r = GetContentRect();
        impl_->children_[0]->SetFrame(r);
        impl_->children_[0]->Layout(theme);
    } else {
        for (auto& child : impl_->children_) {
            child->Layout(theme);
        }
    }
}

void Window::OnMenuItemSelected(Menu::ItemId item_id) {
    auto callback = impl_->menu_callbacks_.find(item_id);
    if (callback != impl_->menu_callbacks_.end()) {
        callback->second();
        PostRedraw();  // might not be in a draw if from native menu
    }
}

namespace {
enum Mode { NORMAL, DIALOG, NO_INPUT };

Widget::DrawResult DrawChild(DrawContext& dc,
                             const char* name,
                             std::shared_ptr<Widget> child,
                             Mode mode) {
    // Note: ImGUI's concept of a "window" is really a moveable child of the
    //       OS window. We want a child to act like a child of the OS window,
    //       like native UI toolkits, Qt, etc. So the top-level widgets of
    //       a window are drawn using ImGui windows whose frame is specified
    //       and which have no title bar, resizability, etc.

    ImGuiWindowFlags flags = ImGuiWindowFlags_NoTitleBar |
                             ImGuiWindowFlags_NoResize |
                             ImGuiWindowFlags_NoCollapse;
    // Q: When we want no input, why not use ImGui::BeginPopupModal(),
    //    which takes care of blocking input for us, since a modal popup
    //    is the most likely use case for wanting no input?
    // A: It animates an overlay, which would require us to constantly
    //    redraw, otherwise it only animates when the mouse moves. But
    //    we don't need constant animation for anything else, so that would
    //    be a waste of CPU and battery (and really annoys people like me).
    if (mode == NO_INPUT) {
        flags |= ImGuiWindowFlags_NoInputs;
    }
    auto frame = child->GetFrame();
    bool bg_color_not_default = !child->IsDefaultBackgroundColor();
    auto is_container = !child->GetChildren().empty();
    if (is_container) {
        dc.uiOffsetX = frame.x;
        dc.uiOffsetY = frame.y;
        ImGui::SetNextWindowPos(ImVec2(float(frame.x), float(frame.y)));
        ImGui::SetNextWindowSize(
                ImVec2(float(frame.width), float(frame.height)));
        if (bg_color_not_default) {
            auto& bgColor = child->GetBackgroundColor();
            ImGui::PushStyleColor(ImGuiCol_WindowBg, colorToImgui(bgColor));
        }
        ImGui::Begin(name, nullptr, flags);
    } else {
        dc.uiOffsetX = 0;
        dc.uiOffsetY = 0;
    }

    Widget::DrawResult result;
    result = child->Draw(dc);

    if (is_container) {
        ImGui::End();
        if (bg_color_not_default) {
            ImGui::PopStyleColor();
        }
    }

    return result;
}
}  // namespace

Widget::DrawResult Window::DrawOnce(bool is_layout_pass) {
    // These are here to provide fast unique window names. (Hence using
    // char* instead of a std::string, just in case c_str() recreates
    // the buffer on some platform and unwittingly makes
    // ImGui::DrawChild(dc, name.c_str(), ...) slow.
    // If you find yourself needing more than a handful of top-level
    // children, you should probably be using a layout of some sort
    // (gui::Vert, gui::Horiz, gui::VGrid, etc. See Layout.h).
    static const std::vector<const char*> win_names = {
            "win1",  "win2",  "win3",  "win4",  "win5",  "win6",  "win7",
            "win8",  "win9",  "win10", "win11", "win12", "win13", "win14",
            "win15", "win16", "win17", "win18", "win19", "win20"};

    bool needs_layout = false;
    bool needs_redraw = false;

    // ImGUI uses the dt parameter to calculate double-clicks, so it
    // needs to be reasonably accurate.
    double now = Application::GetInstance().Now();
    double dt_sec = now - impl_->last_render_time_;
    impl_->last_render_time_ = now;

    // Run the deferred callbacks that need to happen outside a draw
    while (!impl_->deferred_until_before_draw_.empty()) {
        impl_->deferred_until_before_draw_.front()();
        impl_->deferred_until_before_draw_.pop();
    }

    // Set current context
    MakeDrawContextCurrent();  // make sure our ImGUI context is active
    ImGuiIO& io = ImGui::GetIO();
    io.DeltaTime = float(dt_sec);

    // Set mouse information
    io.MousePos = ImVec2(-FLT_MAX, -FLT_MAX);
    if (IsActiveWindow()) {
        double mx, my;
        glfwGetCursorPos(impl_->window_, &mx, &my);
        auto scaling = GetScaling();
        io.MousePos = ImVec2(float(mx) * scaling, float(my) * scaling);
    }
    io.MouseDown[0] =
            (glfwGetMouseButton(impl_->window_, GLFW_MOUSE_BUTTON_LEFT) ==
             GLFW_PRESS);
    io.MouseDown[1] =
            (glfwGetMouseButton(impl_->window_, GLFW_MOUSE_BUTTON_RIGHT) ==
             GLFW_PRESS);
    io.MouseDown[2] =
            (glfwGetMouseButton(impl_->window_, GLFW_MOUSE_BUTTON_MIDDLE) ==
             GLFW_PRESS);

    // Set key information
    io.KeyShift = (impl_->mouse_mods_ & int(KeyModifier::SHIFT));
    io.KeyAlt = (impl_->mouse_mods_ & int(KeyModifier::ALT));
    io.KeyCtrl = (impl_->mouse_mods_ & int(KeyModifier::CTRL));
    io.KeySuper = (impl_->mouse_mods_ & int(KeyModifier::META));

    // Begin an ImGUI frame. We should NOT begin a filament frame here:
    // a) ImGUI always needs to "draw", because event processing happens
    //    during draw for immediate mode GUIs, but if this is a layout
    //    pass (as ImGUI can take up two draws to layout widgets and text)
    //    we aren't actually going to render it.
    // b) Filament pumps events during a beginFrame(), which can cause
    //    a key up event to process and erase the key down state from
    //    the ImGuiIO structure before we get a chance to draw/process it.
    ImGui::NewFrame();
    ImGui::PushFont(impl_->imgui_.system_font);

    // Run the deferred callbacks that need to happen inside a draw
    // In particular, text sizing with ImGUI seems to require being
    // in a frame, otherwise there isn't an GL texture info and we crash.
    while (!impl_->deferred_until_draw_.empty()) {
        impl_->deferred_until_draw_.front()();
        impl_->deferred_until_draw_.pop();
    }

    // Layout if necessary.  This must happen within ImGui setup so that widgets
    // can query font information.
    auto& theme = impl_->theme_;
    if (impl_->needs_layout_) {
        Layout(theme);
        impl_->needs_layout_ = false;
    }

    auto size = GetSize();
    int em = theme.font_size;  // em = font size in digital type (see Wikipedia)
    DrawContext dc{theme,      *impl_->renderer_, 0,  0,
                   size.width, size.height,       em, float(dt_sec)};

    // Draw all the widgets. These will get recorded by ImGui.
    size_t win_idx = 0;
    Mode draw_mode = (impl_->active_dialog_ ? NO_INPUT : NORMAL);
    for (auto& child : this->impl_->children_) {
        if (!child->IsVisible()) {
            continue;
        }
        if (win_idx >= win_names.size()) {
            win_idx = win_names.size() - 1;
            utility::LogWarning(
                    "Using too many top-level child widgets; use a layout "
                    "instead.");
        }
        auto result = DrawChild(dc, win_names[win_idx++], child, draw_mode);
        if (result != Widget::DrawResult::NONE) {
            needs_redraw = true;
        }
        if (result == Widget::DrawResult::RELAYOUT) {
            needs_layout = true;
        }
    }

    // Draw menubar after the children so it is always on top (although it
    // shouldn't matter, as there shouldn't be anything under it)
    auto menubar = Application::GetInstance().GetMenubar();
    if (menubar) {
        auto id = menubar->DrawMenuBar(dc, !impl_->active_dialog_);
        if (id != Menu::NO_ITEM) {
            OnMenuItemSelected(id);
            needs_redraw = true;
        }
        if (menubar->CheckVisibilityChange()) {
            ForceRedrawSceneWidget();
        }
    }

    // Draw any active dialog
    if (impl_->active_dialog_) {
        ImGui::PushStyleVar(ImGuiStyleVar_WindowBorderSize,
                            float(theme.dialog_border_width));
        ImGui::PushStyleVar(ImGuiStyleVar_WindowRounding,
                            float(theme.dialog_border_radius));
        if (DrawChild(dc, "dialog", impl_->active_dialog_, DIALOG) !=
            Widget::DrawResult::NONE) {
            needs_redraw = true;
        }
        ImGui::PopStyleVar(2);
    }

    // Finish frame and generate the commands
    ImGui::PopFont();
    ImGui::EndFrame();
    ImGui::Render();  // creates the draw data (i.e. Render()s to data)

    // Draw the ImGui commands
    impl_->imgui_.imgui_bridge->Update(ImGui::GetDrawData());

    // Draw. Since ImGUI is an immediate mode gui, it does layout during
    // draw, and if we are drawing for layout purposes, don't actually
    // draw, because we are just going to draw again after this returns.
    if (!is_layout_pass) {
        impl_->renderer_->BeginFrame();
        impl_->renderer_->Draw();
        impl_->renderer_->EndFrame();
    }

    if (needs_layout) {
        return Widget::DrawResult::RELAYOUT;
    } else if (needs_redraw) {
        return Widget::DrawResult::REDRAW;
    } else {
        return Widget::DrawResult::NONE;
    }
}

Window::DrawResult Window::OnDraw() {
    impl_->is_drawing_ = true;
    bool needed_layout = impl_->needs_layout_;

    auto result = DrawOnce(needed_layout);
    if (result == Widget::DrawResult::RELAYOUT) {
        impl_->needs_layout_ = true;
    }

    // ImGUI can take two frames to do its layout, so if we did a layout
    // redraw a second time. This helps prevent a brief red flash when the
    // window first appears, as well as corrupted images if the
    // window initially appears underneath the mouse.
    if (needed_layout || impl_->needs_layout_) {
        DrawOnce(false);
    }

    impl_->is_drawing_ = false;
    if (impl_->needs_redraw_) {
        result = Widget::DrawResult::REDRAW;
        impl_->needs_redraw_ = false;
    }

    return (result == Widget::DrawResult::NONE ? NONE : REDRAW);
}

void Window::OnResize() {
    impl_->needs_layout_ = true;

#if __APPLE__
    // We need to recreate the swap chain after resizing a window on macOS
    // otherwise things look very wrong.
    impl_->renderer_->UpdateSwapChain();
#endif  // __APPLE__

    impl_->imgui_.imgui_bridge->OnWindowResized(*this);

    auto size = GetSize();
    auto scaling = GetScaling();

    auto old_context = MakeDrawContextCurrent();
    ImGuiIO& io = ImGui::GetIO();
    io.DisplaySize = ImVec2(float(size.width), float(size.height));
    if (impl_->imgui_.scaling != scaling) {
        UpdateImGuiForScaling(1.0f / impl_->imgui_.scaling);  // undo previous
        UpdateImGuiForScaling(scaling);
        impl_->imgui_.scaling = scaling;
    }
    io.DisplayFramebufferScale.x = 1.0f;
    io.DisplayFramebufferScale.y = 1.0f;

    if (impl_->wants_auto_size_ || impl_->wants_auto_center_) {
        int screen_width = FALLBACK_MONITOR_WIDTH;
        int screen_height = FALLBACK_MONITOR_HEIGHT;
        auto* monitor = glfwGetWindowMonitor(impl_->window_);
        if (!monitor) {
            monitor = glfwGetPrimaryMonitor();
        }
        if (monitor) {
            const GLFWvidmode* mode = glfwGetVideoMode(monitor);
            if (mode) {
                screen_width = mode->width;
                screen_height = mode->height;
            }
            // TODO: if we can update GLFW we can replace the above with this
            //       Also, see below.
            // int xpos, ypos;
            // glfwGetMonitorWorkarea(monitor, &xpos, &ypos,
            //                       &screen_width, &screen_height);
        }

        int w = GetOSFrame().width;
        int h = GetOSFrame().height;

        if (impl_->wants_auto_size_) {
            ImGui::NewFrame();
            ImGui::PushFont(impl_->imgui_.system_font);
            auto pref = CalcPreferredSize();
            ImGui::PopFont();
            ImGui::EndFrame();

            w = std::min(screen_width,
                         int(std::round(pref.width / impl_->imgui_.scaling)));
            // screen_height is the screen height, not the usable screen height.
            // If we cannot call glfwGetMonitorWorkarea(), then we need to guess
            // at the size. The window titlebar is about 2 * em, and then there
            // is often a global menubar (Linux/GNOME, macOS) or a toolbar
            // (Windows). A toolbar is somewhere around 2 - 3 ems.
            int unusable_height = 4 * impl_->theme_.font_size;
            h = std::min(screen_height - unusable_height,
                         int(std::round(pref.height / impl_->imgui_.scaling)));
            glfwSetWindowSize(impl_->window_, w, h);
        }

        if (impl_->wants_auto_center_) {
            glfwSetWindowPos(impl_->window_, (screen_width - w) / 2,
                             (screen_height - h) / 2);
        }

        impl_->wants_auto_size_ = false;
        impl_->wants_auto_center_ = false;

        OnResize();
    }

    // Resizing looks bad if drawing takes a long time, so turn off MSAA
    // while we resize. On macOS this is critical, because the GL driver does
    // not release the memory for all the buffers of the new sizes right away
    // so it eats up GBs of memory rapidly and then resizing looks awful and
    // eventually stops working correctly. Unfortunately, there isn't a good
    // way to tell when we've stopped resizing, so we use the mouse movement.
    // (We get no mouse events while resizing, so any mouse even must mean we
    // are no longer resizing.)
    if (!impl_->is_resizing_) {
        impl_->is_resizing_ = true;
        ChangeAllRenderQuality(SceneWidget::Quality::FAST, impl_->children_);
    }

    RestoreDrawContext(old_context);
}

void Window::OnMouseEvent(const MouseEvent& e) {
    MakeDrawContextCurrent();

    // We don't have a good way of determining when resizing ends; the most
    // likely action after resizing a window is to move the mouse.
    if (impl_->is_resizing_) {
        impl_->is_resizing_ = false;
        ChangeAllRenderQuality(SceneWidget::Quality::BEST, impl_->children_);
    }

    impl_->mouse_mods_ = e.modifiers;

    switch (e.type) {
        case MouseEvent::MOVE:
        case MouseEvent::BUTTON_DOWN:
        case MouseEvent::DRAG:
        case MouseEvent::BUTTON_UP:
            break;
        case MouseEvent::WHEEL: {
            ImGuiIO& io = ImGui::GetIO();
            float dx = 0.0, dy = 0.0;
            if (e.wheel.dx != 0) {
                dx = e.wheel.dx / std::abs(e.wheel.dx);  // get sign
            }
            if (e.wheel.dy != 0) {
                dy = e.wheel.dy / std::abs(e.wheel.dy);  // get sign
            }
            // Note: ImGUI's documentation says that 1 unit of wheel movement
            //       is about 5 lines of text scrolling.
            if (e.wheel.isTrackpad) {
                io.MouseWheelH += dx * 0.25f;
                io.MouseWheel += dy * 0.25f;
            } else {
                io.MouseWheelH += dx;
                io.MouseWheel += dy;
            }
            break;
        }
    }

    if (impl_->mouse_grabber_widget_) {
        impl_->mouse_grabber_widget_->Mouse(e);
        if (e.type == MouseEvent::BUTTON_UP) {
            impl_->mouse_grabber_widget_ = nullptr;
        }
        return;
    }

    // Some ImGUI widgets have popup windows, in particular, the color
    // picker, which creates a popup window when you click on the color
    // patch. Since these aren't gui::Widgets, we don't know about them,
    // and will deliver mouse events to something below them. So find any
    // that would use the mouse, and if it isn't a toplevel child, then
    // eat the event for it.
    if (e.type == MouseEvent::BUTTON_DOWN || e.type == MouseEvent::BUTTON_UP) {
        ImGuiContext* context = ImGui::GetCurrentContext();
        for (auto* w : context->Windows) {
            if (!w->Hidden && w->Flags & ImGuiWindowFlags_Popup) {
                Rect r(int(w->Pos.x), int(w->Pos.y), int(w->Size.x),
                       int(w->Size.y));
                if (r.Contains(e.x, e.y)) {
                    bool weKnowThis = false;
                    for (auto child : impl_->children_) {
                        if (child->GetFrame() == r) {
                            weKnowThis = true;
                            break;
                        }
                    }
                    if (!weKnowThis) {
                        // This is not a rect that is one of our children,
                        // must be an ImGUI internal popup. Eat event.
                        return;
                    }
                }
            }
        }
    }

    // Iterate backwards so that we send mouse events from the top down.
    auto HandleMouseForChild = [this](const MouseEvent& e,
                                      std::shared_ptr<Widget> child) -> bool {
        if (child->GetFrame().Contains(e.x, e.y) && child->IsVisible()) {
            if (e.type == MouseEvent::BUTTON_DOWN) {
                SetFocusWidget(child.get());
            }
            auto result = child->Mouse(e);
            if (e.type == MouseEvent::BUTTON_DOWN) {
                if (result == Widget::EventResult::CONSUMED) {
                    impl_->mouse_grabber_widget_ = child.get();
                }
            } else if (e.type == MouseEvent::BUTTON_UP) {
                impl_->mouse_grabber_widget_ = nullptr;
            }
            return true;
        }
        return false;
    };
    if (impl_->active_dialog_) {
        HandleMouseForChild(e, impl_->active_dialog_);
    } else {
        // Mouse move and wheel always get delivered.
        // Button up and down get delivered if they weren't in an ImGUI popup.
        // Drag should only be delivered if the grabber widget exists;
        // if it is null, then the mouse is being dragged over an ImGUI popup.
        if (e.type != MouseEvent::DRAG || impl_->mouse_grabber_widget_) {
            std::vector<std::shared_ptr<Widget>>& children = impl_->children_;
            for (auto it = children.rbegin(); it != children.rend(); ++it) {
                if (HandleMouseForChild(e, *it)) {
                    break;
                }
            }
        }
    }
}

void Window::OnKeyEvent(const KeyEvent& e) {
    auto this_mod = 0;
    if (e.key == KEY_LSHIFT || e.key == KEY_RSHIFT) {
        this_mod = int(KeyModifier::SHIFT);
    } else if (e.key == KEY_LCTRL || e.key == KEY_RCTRL) {
        this_mod = int(KeyModifier::CTRL);
    } else if (e.key == KEY_ALT) {
        this_mod = int(KeyModifier::ALT);
    } else if (e.key == KEY_META) {
        this_mod = int(KeyModifier::META);
    }

    if (e.type == KeyEvent::UP) {
        impl_->mouse_mods_ &= ~this_mod;
    } else {
        impl_->mouse_mods_ |= this_mod;
    }

    auto old_context = MakeDrawContextCurrent();
    ImGuiIO& io = ImGui::GetIO();
    if (e.key < IM_ARRAYSIZE(io.KeysDown)) {
        io.KeysDown[e.key] = (e.type == KeyEvent::DOWN);
    }

    // If an ImGUI widget is not getting keystrokes, we can send them to
    // non-ImGUI widgets
    if (ImGui::GetCurrentContext()->ActiveId == 0 && impl_->focus_widget_) {
        impl_->focus_widget_->Key(e);
    }

    RestoreDrawContext(old_context);
}

void Window::OnTextInput(const TextInputEvent& e) {
    auto old_context = MakeDrawContextCurrent();
    ImGuiIO& io = ImGui::GetIO();
    io.AddInputCharactersUTF8(e.utf8);
    RestoreDrawContext(old_context);
}

bool Window::OnTickEvent(const TickEvent&) {
    double now = Application::GetInstance().Now();
    double dt = now - impl_->last_tick_time_;
    TickEvent e;
    e.dt = dt;

    auto old_context = MakeDrawContextCurrent();
    bool redraw = false;

    if (impl_->on_tick_event_) {
        redraw = impl_->on_tick_event_();
    }

    for (auto child : impl_->children_) {
        if (child->Tick(e) == Widget::DrawResult::REDRAW) {
            redraw = true;
        }
    }
    RestoreDrawContext(old_context);

    impl_->last_tick_time_ = now;
    return redraw;
}

void Window::OnDragDropped(const char* path) {}

// ----------------------------------------------------------------------------
void Window::DrawCallback(GLFWwindow* window) {
    Window* w = static_cast<Window*>(glfwGetWindowUserPointer(window));

    if (!w->impl_->renderer_) {
        // Lazily create the renderer, in case we quit before we get here
        // and crash (macOS) or hang (Windows).
        w->CreateRenderer();
    }

    if (w->OnDraw() == Window::REDRAW) {
        // Can't just draw here, because Filament sometimes fences within
        // a draw, and then you can get two draws happening at the same
        // time, which ends up with a crash.
        w->PostRedraw();
    }
}

void Window::ResizeCallback(GLFWwindow* window, int os_width, int os_height) {
    Window* w = static_cast<Window*>(glfwGetWindowUserPointer(window));
    w->OnResize();
    UpdateAfterEvent(w);
}

void Window::WindowMovedCallback(GLFWwindow* window, int os_x, int os_y) {
#ifdef __APPLE__
    // On macOS we need to recreate the swap chain if the window changes
    // size OR MOVES!
    Window* w = static_cast<Window*>(glfwGetWindowUserPointer(window));
    w->OnResize();
    UpdateAfterEvent(w);
#endif
}

void Window::RescaleCallback(GLFWwindow* window, float xscale, float yscale) {
    Window* w = static_cast<Window*>(glfwGetWindowUserPointer(window));
    w->OnResize();
    UpdateAfterEvent(w);
}

void Window::MouseMoveCallback(GLFWwindow* window, double x, double y) {
    Window* w = static_cast<Window*>(glfwGetWindowUserPointer(window));
    int buttons = 0;
    for (int b = GLFW_MOUSE_BUTTON_1; b < GLFW_MOUSE_BUTTON_5; ++b) {
        if (glfwGetMouseButton(window, b) == GLFW_PRESS) {
            buttons |= MouseButtonFromGLFW(b);
        }
    }
    float scaling = w->GetScaling();
    int ix = int(std::ceil(x * scaling));
    int iy = int(std::ceil(y * scaling));

    auto type = (buttons == 0 ? MouseEvent::MOVE : MouseEvent::DRAG);
    MouseEvent me = {type, ix, iy, w->impl_->mouse_mods_};
    me.button.button = MouseButton(buttons);

    w->OnMouseEvent(me);
    UpdateAfterEvent(w);
}

void Window::MouseButtonCallback(GLFWwindow* window,
                                 int button,
                                 int action,
                                 int mods) {
    Window* w = static_cast<Window*>(glfwGetWindowUserPointer(window));

    auto type = (action == GLFW_PRESS ? MouseEvent::BUTTON_DOWN
                                      : MouseEvent::BUTTON_UP);
    double mx, my;
    glfwGetCursorPos(window, &mx, &my);
    float scaling = w->GetScaling();
    int ix = int(std::ceil(mx * scaling));
    int iy = int(std::ceil(my * scaling));

    MouseEvent me = {type, ix, iy, KeymodsFromGLFW(mods)};
    me.button.button = MouseButton(MouseButtonFromGLFW(button));
    me.button.count = 1;

    double now = Application::GetInstance().Now();
    if (w->impl_->last_button_down_ == me.button.button) {
        double dt = now - w->impl_->last_button_down_time_;
        if (dt > 0.0 && dt < DOUBLE_CLICK_TIME) {
            me.button.count += 1;
        }
    }
    if (type == MouseEvent::BUTTON_DOWN) {
        w->impl_->last_button_down_ = me.button.button;
        w->impl_->last_button_down_time_ = now;
    }

    w->OnMouseEvent(me);
    UpdateAfterEvent(w);
}

void Window::MouseScrollCallback(GLFWwindow* window, double dx, double dy) {
    Window* w = static_cast<Window*>(glfwGetWindowUserPointer(window));

    double mx, my;
    glfwGetCursorPos(window, &mx, &my);
    float scaling = w->GetScaling();
    int ix = int(std::ceil(mx * scaling));
    int iy = int(std::ceil(my * scaling));

    // Note that although pixels are integers, the trackpad value needs to
    // be a float, since macOS trackpads produce fractional values when
    // scrolling slowly. These fractional values need to be passed all the way
    // down to the MatrixInteractorLogic::Dolly() in order for dollying to
    // feel buttery smooth with the trackpad.
    MouseEvent me = {MouseEvent::WHEEL, ix, iy, w->impl_->mouse_mods_};
    me.wheel.dx = dx;
    me.wheel.dy = dy;

    // GLFW doesn't give us any information about whether this scroll event
    // came from a mousewheel or a trackpad two-finger scroll.
#if __APPLE__
    me.wheel.isTrackpad = true;
#else
    me.wheel.isTrackpad = false;
#endif  // __APPLE__

    w->OnMouseEvent(me);
    UpdateAfterEvent(w);
}

void Window::KeyCallback(
        GLFWwindow* window, int key, int scancode, int action, int mods) {
    static std::unordered_map<int, uint32_t> g_GLFW2Key = {
            {GLFW_KEY_BACKSPACE, KEY_BACKSPACE},
            {GLFW_KEY_TAB, KEY_TAB},
            {GLFW_KEY_ENTER, KEY_ENTER},
            {GLFW_KEY_ESCAPE, KEY_ESCAPE},
            {GLFW_KEY_DELETE, KEY_DELETE},
            {GLFW_KEY_LEFT_SHIFT, KEY_LSHIFT},
            {GLFW_KEY_RIGHT_SHIFT, KEY_RSHIFT},
            {GLFW_KEY_LEFT_CONTROL, KEY_LCTRL},
            {GLFW_KEY_RIGHT_CONTROL, KEY_RCTRL},
            {GLFW_KEY_LEFT_ALT, KEY_ALT},
            {GLFW_KEY_RIGHT_ALT, KEY_ALT},
            {GLFW_KEY_LEFT_SUPER, KEY_META},
            {GLFW_KEY_RIGHT_SUPER, KEY_META},
            {GLFW_KEY_CAPS_LOCK, KEY_CAPSLOCK},
            {GLFW_KEY_LEFT, KEY_LEFT},
            {GLFW_KEY_RIGHT, KEY_RIGHT},
            {GLFW_KEY_UP, KEY_UP},
            {GLFW_KEY_DOWN, KEY_DOWN},
            {GLFW_KEY_INSERT, KEY_INSERT},
            {GLFW_KEY_HOME, KEY_HOME},
            {GLFW_KEY_END, KEY_END},
            {GLFW_KEY_PAGE_UP, KEY_PAGEUP},
            {GLFW_KEY_PAGE_DOWN, KEY_PAGEDOWN},
    };
    Window* w = static_cast<Window*>(glfwGetWindowUserPointer(window));

    auto type = (action == GLFW_RELEASE ? KeyEvent::Type::UP
                                        : KeyEvent::Type::DOWN);

    uint32_t k = key;
    if (key >= 'A' && key <= 'Z') {
        k += 32;  // GLFW gives uppercase for letters, convert to lowercase
    } else {
        auto it = g_GLFW2Key.find(key);
        if (it != g_GLFW2Key.end()) {
            k = it->second;
        }
    }
    KeyEvent e = {type, k, (action == GLFW_REPEAT)};

    w->OnKeyEvent(e);
    UpdateAfterEvent(w);
}

void Window::CharCallback(GLFWwindow* window, unsigned int utf32char) {
    // Convert utf-32 to utf8
    // From https://stackoverflow.com/a/42013433/218226
    // Note: This code handles all characters, but non-European characters
    //       won't draw unless we will include them in the ImGUI font (which
    //       is prohibitively large for hanzi/kanji)
    char utf8[5];
    if (utf32char <= 0x7f) {
        utf8[0] = utf32char;
        utf8[1] = '\0';
    } else if (utf32char <= 0x7ff) {
        utf8[0] = 0xc0 | (utf32char >> 6);
        utf8[1] = 0x80 | (utf32char & 0x3f);
        utf8[2] = '\0';
    } else if (utf32char <= 0xffff) {
        utf8[0] = 0xe0 | (utf32char >> 12);
        utf8[1] = 0x80 | ((utf32char >> 6) & 0x3f);
        utf8[2] = 0x80 | (utf32char & 0x3f);
        utf8[3] = '\0';
    } else if (utf32char <= 0x10ffff) {
        utf8[0] = 0xf0 | (utf32char >> 18);
        utf8[1] = 0x80 | ((utf32char >> 12) & 0x3f);
        utf8[2] = 0x80 | ((utf32char >> 6) & 0x3f);
        utf8[3] = 0x80 | (utf32char & 0x3f);
        utf8[4] = '\0';
    } else {
        // These characters are supposed to be forbidden, but just in case
        utf8[0] = '?';
        utf8[1] = '\0';
    }

    Window* w = static_cast<Window*>(glfwGetWindowUserPointer(window));
    w->OnTextInput(TextInputEvent{utf8});
    UpdateAfterEvent(w);
}

void Window::DragDropCallback(GLFWwindow* window,
                              int count,
                              const char* paths[]) {
    Window* w = static_cast<Window*>(glfwGetWindowUserPointer(window));
    for (int i = 0; i < count; ++i) {
        w->OnDragDropped(paths[i]);
    }
    UpdateAfterEvent(w);
}

void Window::CloseCallback(GLFWwindow* window) {
    Window* w = static_cast<Window*>(glfwGetWindowUserPointer(window));
    w->Close();
}

void Window::UpdateAfterEvent(Window* w) { w->PostRedraw(); }

}  // namespace gui
}  // namespace visualization
}  // namespace open3d<|MERGE_RESOLUTION|>--- conflicted
+++ resolved
@@ -166,12 +166,9 @@
     // the time we monitor key up/down events.
     int mouse_mods_ = 0;  // ORed KeyModifiers
     double last_render_time_ = 0.0;
-<<<<<<< HEAD
     double last_tick_time_ = 0.0;
-=======
     double last_button_down_time_ = 0.0;  // we have to compute double-click
     MouseButton last_button_down_ = MouseButton::NONE;
->>>>>>> 2832b4da
 
     Theme theme_;  // so that the font size can be different based on scaling
     std::unique_ptr<visualization::rendering::FilamentRenderer> renderer_;
