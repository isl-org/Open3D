--- conflicted
+++ resolved
@@ -558,13 +558,9 @@
 class Interactors {
 public:
     Interactors(rendering::Open3DScene* scene, rendering::Camera* camera)
-<<<<<<< HEAD
         : rotate_(std::make_unique<RotateCameraInteractor>(scene, camera)),
-=======
-        : rotate_(std::make_unique<RotateCameraInteractor>(camera)),
           rotate_sphere_(
                   std::make_unique<RotateCameraSphereInteractor>(camera)),
->>>>>>> 19ccca4e
           fly_(std::make_unique<FlyInteractor>(camera)),
           sun_(std::make_unique<RotateSunInteractor>(scene, camera)),
           ibl_(std::make_unique<RotateIBLInteractor>(scene->GetScene(),
