--- conflicted
+++ resolved
@@ -55,12 +55,7 @@
 public:
     virtual ~MouseInteractor() = default;
 
-<<<<<<< HEAD
-    virtual MatrixInteractorLogic& GetMatrixInteractor() = 0;
-=======
-    virtual visualization::rendering::MatrixInteractorLogic&
-    GetMatrixInteractor() = 0;
->>>>>>> e2ade74f
+    virtual rendering::MatrixInteractorLogic& GetMatrixInteractor() = 0;
     virtual void Mouse(const MouseEvent& e) = 0;
     virtual void Key(const KeyEvent& e) = 0;
     virtual bool Tick(const TickEvent& e) { return false; }
@@ -68,33 +63,18 @@
 
 class RotateSunInteractor : public MouseInteractor {
 public:
-<<<<<<< HEAD
-    RotateSunInteractor(Open3DScene* scene, Camera* camera)
-        : light_dir_(std::make_unique<LightDirectionInteractorLogic>(
+    RotateSunInteractor(rendering::Open3DScene* scene,
+                        rendering::Camera* camera)
+        : light_dir_(std::make_unique<rendering::LightDirectionInteractorLogic>(
                   scene->GetScene(), camera)) {
         light_dir_->SetDirectionalLight(scene->GetSun());
     }
 
-    MatrixInteractorLogic& GetMatrixInteractor() override {
+    rendering::MatrixInteractorLogic& GetMatrixInteractor() override {
         return *light_dir_.get();
     }
 
     void SetOnDirectionalLightChanged(
-=======
-    RotateSunInteractor(visualization::rendering::Scene* scene,
-                        visualization::rendering::Camera* camera)
-        : light_dir_(std::make_unique<
-                     visualization::rendering::LightDirectionInteractorLogic>(
-                  scene, camera)) {}
-
-    visualization::rendering::MatrixInteractorLogic& GetMatrixInteractor()
-            override {
-        return *light_dir_.get();
-    }
-
-    void SetDirectionalLight(
-            visualization::rendering::LightHandle dir_light,
->>>>>>> e2ade74f
             std::function<void(const Eigen::Vector3f&)> on_changed) {
         on_light_dir_changed_ = on_changed;
     }
@@ -129,12 +109,7 @@
     void Key(const KeyEvent& e) override {}
 
 private:
-<<<<<<< HEAD
-    std::unique_ptr<LightDirectionInteractorLogic> light_dir_;
-=======
-    std::unique_ptr<visualization::rendering::LightDirectionInteractorLogic>
-            light_dir_;
->>>>>>> e2ade74f
+    std::unique_ptr<rendering::LightDirectionInteractorLogic> light_dir_;
     int mouse_down_x_ = 0;
     int mouse_down_y_ = 0;
     std::function<void(const Eigen::Vector3f&)> on_light_dir_changed_;
@@ -142,41 +117,20 @@
 
 class RotateIBLInteractor : public MouseInteractor {
 public:
-<<<<<<< HEAD
-    RotateIBLInteractor(Scene* scene, Camera* camera)
-        : ibl_(std::make_unique<IBLRotationInteractorLogic>(scene, camera)) {}
-
-    MatrixInteractorLogic& GetMatrixInteractor() override {
+    RotateIBLInteractor(rendering::Scene* scene, rendering::Camera* camera)
+        : ibl_(std::make_unique<rendering::IBLRotationInteractorLogic>(
+                  scene, camera)) {}
+
+    rendering::MatrixInteractorLogic& GetMatrixInteractor() override {
         return *ibl_.get();
     }
 
-    void SetSkyboxHandle(SkyboxHandle skybox, bool is_on) {
+    void SetSkyboxHandle(rendering::SkyboxHandle skybox, bool is_on) {
         ibl_->SetSkyboxHandle(skybox, is_on);
     }
 
-    void SetOnChanged(
-            std::function<void(const Camera::Transform&)> on_changed) {
-=======
-    RotateIBLInteractor(visualization::rendering::Scene* scene,
-                        visualization::rendering::Camera* camera)
-        : ibl_(std::make_unique<
-                  visualization::rendering::IBLRotationInteractorLogic>(
-                  scene, camera)) {}
-
-    visualization::rendering::MatrixInteractorLogic& GetMatrixInteractor()
-            override {
-        return *ibl_.get();
-    }
-
-    void SetSkyboxHandle(visualization::rendering::SkyboxHandle skybox,
-                         bool is_on) {
-        ibl_->SetSkyboxHandle(skybox, is_on);
-    }
-
-    void SetOnChanged(std::function<
-                      void(const visualization::rendering::Camera::Transform&)>
+    void SetOnChanged(std::function<void(const rendering::Camera::Transform&)>
                               on_changed) {
->>>>>>> e2ade74f
         on_rotation_changed_ = on_changed;
     }
 
@@ -214,37 +168,20 @@
     void Key(const KeyEvent& e) override {}
 
 private:
-<<<<<<< HEAD
-    std::unique_ptr<IBLRotationInteractorLogic> ibl_;
+    std::unique_ptr<rendering::IBLRotationInteractorLogic> ibl_;
     int mouse_down_x_ = 0;
     int mouse_down_y_ = 0;
-    std::function<void(const Camera::Transform&)> on_rotation_changed_;
-=======
-    std::unique_ptr<visualization::rendering::IBLRotationInteractorLogic> ibl_;
-    int mouse_down_x_ = 0;
-    int mouse_down_y_ = 0;
-    std::function<void(const visualization::rendering::Camera::Transform&)>
+    std::function<void(const rendering::Camera::Transform&)>
             on_rotation_changed_;
->>>>>>> e2ade74f
 };
 
 class FlyInteractor : public MouseInteractor {
 public:
-<<<<<<< HEAD
-    explicit FlyInteractor(Camera* camera)
-        : camera_controls_(std::make_unique<CameraInteractorLogic>(
+    explicit FlyInteractor(rendering::Camera* camera)
+        : camera_controls_(std::make_unique<rendering::CameraInteractorLogic>(
                   camera, MIN_FAR_PLANE)) {}
 
-    MatrixInteractorLogic& GetMatrixInteractor() override {
-=======
-    explicit FlyInteractor(visualization::rendering::Camera* camera)
-        : camera_controls_(std::make_unique<
-                           visualization::rendering::CameraInteractorLogic>(
-                  camera, MIN_FAR_PLANE)) {}
-
-    visualization::rendering::MatrixInteractorLogic& GetMatrixInteractor()
-            override {
->>>>>>> e2ade74f
+    rendering::MatrixInteractorLogic& GetMatrixInteractor() override {
         return *camera_controls_.get();
     }
 
@@ -361,12 +298,7 @@
     }
 
 private:
-<<<<<<< HEAD
-    std::unique_ptr<CameraInteractorLogic> camera_controls_;
-=======
-    std::unique_ptr<visualization::rendering::CameraInteractorLogic>
-            camera_controls_;
->>>>>>> e2ade74f
+    std::unique_ptr<rendering::CameraInteractorLogic> camera_controls_;
     int last_mouse_x_ = 0;
     int last_mouse_y_ = 0;
     std::set<uint32_t> keys_down_;
@@ -374,20 +306,12 @@
 
 class RotationInteractor : public MouseInteractor {
 protected:
-<<<<<<< HEAD
-    void SetInteractor(RotationInteractorLogic* r) { interactor_ = r; }
+    void SetInteractor(rendering::RotationInteractorLogic* r) {
+        interactor_ = r;
+    }
 
 public:
-    MatrixInteractorLogic& GetMatrixInteractor() override {
-=======
-    void SetInteractor(visualization::rendering::RotationInteractorLogic* r) {
-        interactor_ = r;
-    }
-
-public:
-    visualization::rendering::MatrixInteractorLogic& GetMatrixInteractor()
-            override {
->>>>>>> e2ade74f
+    rendering::MatrixInteractorLogic& GetMatrixInteractor() override {
         return *interactor_;
     }
 
@@ -433,14 +357,9 @@
                         interactor_->Pan(dx, dy);
                         break;
                     case State::DOLLY:
-                        interactor_->Dolly(
-<<<<<<< HEAD
-                                dy, MatrixInteractorLogic::DragType::MOUSE);
-=======
-                                dy,
-                                visualization::rendering::
-                                        MatrixInteractorLogic::DragType::MOUSE);
->>>>>>> e2ade74f
+                        interactor_->Dolly(dy,
+                                           rendering::MatrixInteractorLogic::
+                                                   DragType::MOUSE);
                         break;
                     case State::ROTATE_XY:
                         interactor_->Rotate(dx, dy);
@@ -453,20 +372,12 @@
                 break;
             }
             case MouseEvent::WHEEL: {
-                interactor_->Dolly(
-                        2.0 * e.wheel.dy,
-                        e.wheel.isTrackpad
-<<<<<<< HEAD
-                                ? MatrixInteractorLogic::DragType::TWO_FINGER
-                                : MatrixInteractorLogic::DragType::WHEEL);
-=======
-                                ? visualization::rendering::
-                                          MatrixInteractorLogic::DragType::
-                                                  TWO_FINGER
-                                : visualization::rendering::
-                                          MatrixInteractorLogic::DragType::
-                                                  WHEEL);
->>>>>>> e2ade74f
+                interactor_->Dolly(2.0 * e.wheel.dy,
+                                   e.wheel.isTrackpad
+                                           ? rendering::MatrixInteractorLogic::
+                                                     DragType::TWO_FINGER
+                                           : rendering::MatrixInteractorLogic::
+                                                     DragType::WHEEL);
                 break;
             }
             case MouseEvent::BUTTON_UP:
@@ -481,11 +392,7 @@
     void Key(const KeyEvent& e) override {}
 
 protected:
-<<<<<<< HEAD
-    RotationInteractorLogic* interactor_ = nullptr;
-=======
-    visualization::rendering::RotationInteractorLogic* interactor_ = nullptr;
->>>>>>> e2ade74f
+    rendering::RotationInteractorLogic* interactor_ = nullptr;
     int mouse_down_x_ = 0;
     int mouse_down_y_ = 0;
 
@@ -497,10 +404,10 @@
     using Super = RotationInteractor;
 
 public:
-<<<<<<< HEAD
-    explicit RotateModelInteractor(Open3DScene* scene, Camera* camera)
+    explicit RotateModelInteractor(rendering::Open3DScene* scene,
+                                   rendering::Camera* camera)
         : RotationInteractor(),
-          rotation_(new ModelInteractorLogic(
+          rotation_(new rendering::ModelInteractorLogic(
                   scene->GetScene(), camera, MIN_FAR_PLANE)),
           scene_(scene) {
         SetInteractor(rotation_.get());
@@ -518,8 +425,10 @@
         // the calculation is not cumulative if there are multiple copies
         // of the object, merely duplicated.
         if (e.type == MouseEvent::BUTTON_DOWN) {
-            std::vector<GeometryHandle> geometries = scene_->GetModel();
-            for (auto& fast : scene_->GetModel(Open3DScene::LOD::FAST)) {
+            std::vector<rendering::GeometryHandle> geometries =
+                    scene_->GetModel();
+            for (auto& fast :
+                 scene_->GetModel(rendering::Open3DScene::LOD::FAST)) {
                 geometries.push_back(fast);
             }
             rotation_->SetModel(scene_->GetAxis(), geometries);
@@ -528,41 +437,16 @@
     }
 
 private:
-    std::unique_ptr<ModelInteractorLogic> rotation_;
-    Open3DScene* scene_;
-=======
-    explicit RotateModelInteractor(visualization::rendering::Scene* scene,
-                                   visualization::rendering::Camera* camera)
-        : RotationInteractor(),
-          rotation_(new visualization::rendering::ModelInteractorLogic(
-                  scene, camera, MIN_FAR_PLANE)) {
-        SetInteractor(rotation_.get());
-    }
-
-    void SetModel(visualization::rendering::GeometryHandle axes,
-                  const std::vector<visualization::rendering::GeometryHandle>&
-                          objects) {
-        rotation_->SetModel(axes, objects);
-    }
-
-private:
-    std::unique_ptr<visualization::rendering::ModelInteractorLogic> rotation_;
-    visualization::rendering::GeometryHandle axes_;
->>>>>>> e2ade74f
+    std::unique_ptr<rendering::ModelInteractorLogic> rotation_;
+    rendering::Open3DScene* scene_;
 };
 
 class RotateCameraInteractor : public RotationInteractor {
     using Super = RotationInteractor;
 
 public:
-<<<<<<< HEAD
-    explicit RotateCameraInteractor(Camera* camera)
-        : camera_controls_(std::make_unique<CameraInteractorLogic>(
-=======
-    explicit RotateCameraInteractor(visualization::rendering::Camera* camera)
-        : camera_controls_(std::make_unique<
-                           visualization::rendering::CameraInteractorLogic>(
->>>>>>> e2ade74f
+    explicit RotateCameraInteractor(rendering::Camera* camera)
+        : camera_controls_(std::make_unique<rendering::CameraInteractorLogic>(
                   camera, MIN_FAR_PLANE)) {
         SetInteractor(camera_controls_.get());
     }
@@ -580,18 +464,10 @@
                     camera_controls_->Zoom(
                             e.wheel.dy,
                             e.wheel.isTrackpad
-<<<<<<< HEAD
-                                    ? MatrixInteractorLogic::DragType::
-                                              TWO_FINGER
-                                    : MatrixInteractorLogic::DragType::WHEEL);
-=======
-                                    ? visualization::rendering::
-                                              MatrixInteractorLogic::DragType::
-                                                      TWO_FINGER
-                                    : visualization::rendering::
-                                              MatrixInteractorLogic::DragType::
-                                                      WHEEL);
->>>>>>> e2ade74f
+                                    ? rendering::MatrixInteractorLogic::
+                                              DragType::TWO_FINGER
+                                    : rendering::MatrixInteractorLogic::
+                                              DragType::WHEEL);
                 } else {
                     Super::Mouse(e);
                 }
@@ -601,23 +477,13 @@
     }
 
 private:
-<<<<<<< HEAD
-    std::unique_ptr<CameraInteractorLogic> camera_controls_;
-=======
-    std::unique_ptr<visualization::rendering::CameraInteractorLogic>
-            camera_controls_;
->>>>>>> e2ade74f
+    std::unique_ptr<rendering::CameraInteractorLogic> camera_controls_;
 };
 
 // ----------------------------------------------------------------------------
 class Interactors {
 public:
-<<<<<<< HEAD
-    Interactors(Open3DScene* scene, Camera* camera)
-=======
-    Interactors(visualization::rendering::Scene* scene,
-                visualization::rendering::Camera* camera)
->>>>>>> e2ade74f
+    Interactors(rendering::Open3DScene* scene, rendering::Camera* camera)
         : rotate_(std::make_unique<RotateCameraInteractor>(camera)),
           fly_(std::make_unique<FlyInteractor>(camera)),
           sun_(std::make_unique<RotateSunInteractor>(scene, camera)),
@@ -647,34 +513,15 @@
         rotate_->SetCenterOfRotation(center);
     }
 
-<<<<<<< HEAD
     void SetOnDirectionalLightChanged(
-=======
-    void SetDirectionalLight(
-            visualization::rendering::LightHandle dirLight,
->>>>>>> e2ade74f
             std::function<void(const Eigen::Vector3f&)> onChanged) {
         sun_->SetOnDirectionalLightChanged(onChanged);
     }
 
-<<<<<<< HEAD
-    void SetSkyboxHandle(SkyboxHandle skybox, bool isOn) {
+    void SetSkyboxHandle(rendering::SkyboxHandle skybox, bool isOn) {
         ibl_->SetSkyboxHandle(skybox, isOn);
     }
 
-=======
-    void SetSkyboxHandle(visualization::rendering::SkyboxHandle skybox,
-                         bool isOn) {
-        ibl_->SetSkyboxHandle(skybox, isOn);
-    }
-
-    void SetModel(visualization::rendering::GeometryHandle axes,
-                  const std::vector<visualization::rendering::GeometryHandle>&
-                          objects) {
-        model_->SetModel(axes, objects);
-    }
-
->>>>>>> e2ade74f
     SceneWidget::Controls GetControls() const {
         if (current_ == fly_.get()) {
             return SceneWidget::Controls::FLY;
@@ -757,40 +604,18 @@
 
 // ----------------------------------------------------------------------------
 struct SceneWidget::Impl {
-<<<<<<< HEAD
-    std::shared_ptr<Open3DScene> scene_;
-    ViewHandle view_id_;
+    std::shared_ptr<rendering::Open3DScene> scene_;
+    rendering::ViewHandle view_id_;
     geometry::AxisAlignedBoundingBox bounds_;
     std::shared_ptr<Interactors> controls_;
     std::function<void(const Eigen::Vector3f&)> on_light_dir_changed_;
-    std::function<void(Camera*)> on_camera_changed_;
+    std::function<void(rendering::Camera*)> on_camera_changed_;
     int buttons_down_ = 0;
     double last_fast_time_ = 0.0;
     bool frame_rect_changed_ = false;
 };
 
 SceneWidget::SceneWidget() : impl_(new Impl()) {}
-=======
-    visualization::rendering::Scene& scene_;
-    visualization::rendering::ViewHandle view_id_;
-    visualization::rendering::Camera* camera_;
-    geometry::AxisAlignedBoundingBox bounds_;
-    std::shared_ptr<Interactors> controls_;
-    ModelDescription model_;
-    visualization::rendering::LightHandle dir_light_;
-    std::function<void(const Eigen::Vector3f&)> on_light_dir_changed_;
-    std::function<void(visualization::rendering::Camera*)> on_camera_changed_;
-    int buttons_down_ = 0;
-    double last_fast_time_ = 0.0;
-    bool frame_rect_changed_ = false;
-
-    explicit Impl(visualization::rendering::Scene& scene) : scene_(scene) {}
-};
-
-SceneWidget::SceneWidget(visualization::rendering::Scene& scene)
-    : impl_(new Impl(scene)) {
-    impl_->view_id_ = scene.AddView(0, 0, 1, 1);
->>>>>>> e2ade74f
 
 SceneWidget::~SceneWidget() {
     SetScene(nullptr);  // will do any necessary cleanup
@@ -812,15 +637,6 @@
     view->SetClearColor({color.GetRed(), color.GetGreen(), color.GetBlue()});
 }
 
-<<<<<<< HEAD
-=======
-void SceneWidget::SetDiscardBuffers(
-        const visualization::rendering::View::TargetBuffers& buffers) {
-    auto view = impl_->scene_.GetView(impl_->view_id_);
-    view->SetDiscardBuffers(buffers);
-}
-
->>>>>>> e2ade74f
 void SceneWidget::SetupCamera(
         float verticalFoV,
         const geometry::AxisAlignedBoundingBox& geometry_bounds,
@@ -845,31 +661,16 @@
     auto model_size = 2.0 * impl_->bounds_.GetExtent().norm();
     auto far = std::max(MIN_FAR_PLANE,
                         std::max(std::max(far1, far2), far3) + model_size);
-<<<<<<< HEAD
     GetCamera()->SetProjection(verticalFoV, aspect, NEAR_PLANE, far,
-                               Camera::FovType::Vertical);
+                               rendering::Camera::FovType::Vertical);
 }
 
 void SceneWidget::SetOnCameraChanged(
-        std::function<void(Camera*)> on_cam_changed) {
+        std::function<void(rendering::Camera*)> on_cam_changed) {
     impl_->on_camera_changed_ = on_cam_changed;
 }
 
 void SceneWidget::SetOnSunDirectionChanged(
-=======
-    GetCamera()->SetProjection(
-            verticalFoV, aspect, NEAR_PLANE, far,
-            visualization::rendering::Camera::FovType::Vertical);
-}
-
-void SceneWidget::SetCameraChangedCallback(
-        std::function<void(visualization::rendering::Camera*)> on_cam_changed) {
-    impl_->on_camera_changed_ = on_cam_changed;
-}
-
-void SceneWidget::SelectDirectionalLight(
-        visualization::rendering::LightHandle dir_light,
->>>>>>> e2ade74f
         std::function<void(const Eigen::Vector3f&)> on_dir_changed) {
     impl_->on_light_dir_changed_ = on_dir_changed;
     impl_->controls_->SetOnDirectionalLightChanged(
@@ -882,42 +683,29 @@
             });
 }
 
-<<<<<<< HEAD
-void SceneWidget::SetSkyboxHandle(SkyboxHandle skybox, bool is_on) {
-=======
-void SceneWidget::SetSkyboxHandle(visualization::rendering::SkyboxHandle skybox,
-                                  bool is_on) {
->>>>>>> e2ade74f
+void SceneWidget::SetSkyboxHandle(rendering::SkyboxHandle skybox, bool is_on) {
     impl_->controls_->SetSkyboxHandle(skybox, is_on);
 }
 
-void SceneWidget::SetScene(std::shared_ptr<Open3DScene> scene) {
+void SceneWidget::SetScene(std::shared_ptr<rendering::Open3DScene> scene) {
     if (impl_->scene_) {
         impl_->scene_->DestroyView(impl_->view_id_);
-        impl_->view_id_ = ViewHandle();
-    }
-<<<<<<< HEAD
+        impl_->view_id_ = rendering::ViewHandle();
+    }
     impl_->scene_ = scene;
     if (impl_->scene_) {
         impl_->view_id_ = impl_->scene_->CreateView();
         auto view = impl_->scene_->GetView(impl_->view_id_);
         impl_->controls_ = std::make_shared<Interactors>(impl_->scene_.get(),
                                                          view->GetCamera());
-=======
-
-    std::vector<visualization::rendering::GeometryHandle> objects;
-    objects.reserve(desc.point_clouds.size() + desc.meshes.size());
-    for (auto p : desc.point_clouds) {
-        objects.push_back(p);
->>>>>>> e2ade74f
-    }
-}
-
-std::shared_ptr<Open3DScene> SceneWidget::GetScene() const {
+    }
+}
+
+std::shared_ptr<rendering::Open3DScene> SceneWidget::GetScene() const {
     return impl_->scene_;
 }
 
-View* SceneWidget::GetRenderView() const {
+rendering::View* SceneWidget::GetRenderView() const {
     if (impl_->scene_) {
         return impl_->scene_->GetView(impl_->view_id_);
     } else {
@@ -953,10 +741,10 @@
         auto view = impl_->scene_->GetView(impl_->view_id_);
         if (quality == Quality::FAST) {
             view->SetSampleCount(1);
-            impl_->scene_->SetLOD(Open3DScene::LOD::FAST);
+            impl_->scene_->SetLOD(rendering::Open3DScene::LOD::FAST);
         } else {
             view->SetSampleCount(4);
-            impl_->scene_->SetLOD(Open3DScene::LOD::HIGH_DETAIL);
+            impl_->scene_->SetLOD(rendering::Open3DScene::LOD::HIGH_DETAIL);
         }
     }
 }
@@ -1001,22 +789,9 @@
     impl_->controls_->SetCenterOfRotation(center);
 }
 
-<<<<<<< HEAD
-Camera* SceneWidget::GetCamera() const { return impl_->scene_->GetCamera(); }
-=======
-visualization::rendering::View* SceneWidget::GetView() const {
-    return impl_->scene_.GetView(impl_->view_id_);
-}
-
-visualization::rendering::Scene* SceneWidget::GetScene() const {
-    return &impl_->scene_;
-}
-
-visualization::rendering::Camera* SceneWidget::GetCamera() const {
-    auto view = impl_->scene_.GetView(impl_->view_id_);
-    return view->GetCamera();
-}
->>>>>>> e2ade74f
+rendering::Camera* SceneWidget::GetCamera() const {
+    return impl_->scene_->GetCamera();
+}
 
 Widget::DrawResult SceneWidget::Draw(const DrawContext& context) {
     // If the widget has changed size we need to update the viewport and the
