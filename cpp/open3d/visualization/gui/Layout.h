// ----------------------------------------------------------------------------
// -                        Open3D: www.open3d.org                            -
// ----------------------------------------------------------------------------
// The MIT License (MIT)
//
// Copyright (c) 2021 www.open3d.org
//
// Permission is hereby granted, free of charge, to any person obtaining a copy
// of this software and associated documentation files (the "Software"), to deal
// in the Software without restriction, including without limitation the rights
// to use, copy, modify, merge, publish, distribute, sublicense, and/or sell
// copies of the Software, and to permit persons to whom the Software is
// furnished to do so, subject to the following conditions:
//
// The above copyright notice and this permission notice shall be included in
// all copies or substantial portions of the Software.
//
// THE SOFTWARE IS PROVIDED "AS IS", WITHOUT WARRANTY OF ANY KIND, EXPRESS OR
// IMPLIED, INCLUDING BUT NOT LIMITED TO THE WARRANTIES OF MERCHANTABILITY,
// FITNESS FOR A PARTICULAR PURPOSE AND NONINFRINGEMENT. IN NO EVENT SHALL THE
// AUTHORS OR COPYRIGHT HOLDERS BE LIABLE FOR ANY CLAIM, DAMAGES OR OTHER
// LIABILITY, WHETHER IN AN ACTION OF CONTRACT, TORT OR OTHERWISE, ARISING
// FROM, OUT OF OR IN CONNECTION WITH THE SOFTWARE OR THE USE OR OTHER DEALINGS
// IN THE SOFTWARE.
// ----------------------------------------------------------------------------

#pragma once

#include "open3d/visualization/gui/Widget.h"

namespace open3d {
namespace visualization {
namespace gui {

struct Margins {
    int left;
    int top;
    int right;
    int bottom;

    /// Margins are specified in pixels, which are not the same size on all
    /// monitors. It is best to use a multiple of
    /// Window::GetTheme().fontSize to specify margins. Theme::fontSize,
    /// represents 1em and is scaled according to the scaling factor of the
    /// window. For example, 0.5em (that is, 0.5 * theme.fontSize) is typically
    /// a good size for a margin.
    Margins();  // all values zero
    Margins(int px);
    Margins(int horiz_px, int vert_px);
    Margins(int left_px, int top_px, int right_px, int bottom_px);

    /// Convenience function that returns left + right
    int GetHoriz() const;
    /// Convenience function that returns top + bottom
    int GetVert() const;
};

/// Lays out widgets either horizontally or vertically.
/// Base class for Vert and Horiz.
class Layout1D : public Widget {
    using Super = Widget;

public:
    enum Dir { VERT, HORIZ };

    static void debug_PrintPreferredSizes(Layout1D* layout,
                                          const Theme& theme,
                                          const Constraints& constraints,
                                          int depth = 0);

    /// Spacing is in pixels; see the comment in Margin(). 1em is typically
    /// a good value for spacing.
    Layout1D(Dir dir,
             int spacing,
             const Margins& margins,
             const std::vector<std::shared_ptr<Widget>>& children);
    virtual ~Layout1D();

    int GetSpacing() const;
    const Margins& GetMargins() const;
    /// Sets spacing. Need to signal a relayout after calling (unless it is
    /// before a layout that will happen, such as before adding as a child).
    void SetSpacing(int spacing);
    /// Sets margins. Need to signal a relayout after calling (unless it is
    /// before a layout that will happen, such as before adding as a child).
    void SetMargins(const Margins& margins);

    Size CalcPreferredSize(const Theme& theme,
                           const Constraints& constraints) const override;
    void Layout(const Theme& theme) override;

    /// Adds a fixed number of pixels after the previously added widget.
    void AddFixed(int size);
    /// Adds a virtual widget that takes up as much space as possible.
    /// This is useful for centering widgets: { stretch, w1, w2, stretch }
    /// or for aligning widgets to one side or the other:
    /// { stretch, ok, cancel }.
    void AddStretch();

public:
    class Fixed : public Widget {
    public:
        Fixed(int size, Dir dir);
        Size CalcPreferredSize(const Theme& theme,
                               const Constraints& constraints) const override;

    private:
        int size_;
        Dir dir_;
    };

    class Stretch : public Widget {
        Size CalcPreferredSize(const Theme& theme,
                               const Constraints& constraints) const override;
    };

protected:
    int GetMinorAxisPreferredSize() const;
    void SetMinorAxisPreferredSize(int size);

    Margins& GetMutableMargins();

private:
    struct Impl;
    std::unique_ptr<Impl> impl_;
};

/// Lays out widgets vertically.
class Vert : public Layout1D {
public:
    static std::shared_ptr<Layout1D::Fixed> MakeFixed(int size);
    static std::shared_ptr<Layout1D::Stretch> MakeStretch();

    Vert();
    /// Spacing is in pixels; see the comment in Margin(). 1em is typically
    /// a good value for spacing.
    Vert(int spacing, const Margins& margins = Margins());
    Vert(int spacing,
         const Margins& margins,
         const std::vector<std::shared_ptr<Widget>>& children);
    virtual ~Vert();

    int GetPreferredWidth() const;
    void SetPreferredWidth(int w);
};

/// This is a vertical layout with a twisty + title that can be clicked on
/// to expand or collapse the layout. Collapsing the layout will hide all
/// the items and shrink the size of the layout to the height of the title.
class CollapsableVert : public Vert {
    using Super = Vert;

public:
    CollapsableVert(const char* text);
    CollapsableVert(const char* text,
                    int spacing,
                    const Margins& margins = Margins());
    virtual ~CollapsableVert();

    /// You will need to call Window::SetNeedsLayout() after this.
    /// (If you call this before the widnows is displayed everything
    /// will work out fine, as layout will automatically be called when
    /// the window is shown.)
    void SetIsOpen(bool is_open);

    Size CalcPreferredSize(const Theme& theme,
                           const Constraints& constraints) const override;
    void Layout(const Theme& theme) override;
    Widget::DrawResult Draw(const DrawContext& context) override;

private:
    struct Impl;
    std::unique_ptr<Impl> impl_;
};

/// Lays out widgets horizontally.
class Horiz : public Layout1D {
public:
    static std::shared_ptr<Layout1D::Fixed> MakeFixed(int size);
    static std::shared_ptr<Layout1D::Stretch> MakeStretch();
    static std::shared_ptr<Horiz> MakeCentered(std::shared_ptr<Widget> w);

    Horiz();
    /// Spacing is in pixels; see the comment in Margin(). 1em is typically
    /// a good value for spacing.
    Horiz(int spacing, const Margins& margins = Margins());
    Horiz(int spacing,
          const Margins& margins,
          const std::vector<std::shared_ptr<Widget>>& children);
    ~Horiz();

    int GetPreferredHeight() const;
    void SetPreferredHeight(int h);
};

/// Lays out widgets in a grid. The widgets are assigned to the next
/// horizontal column, and when all the columns in a row are used, a new
/// row will be created.
class VGrid : public Widget {
    using Super = Widget;

public:
    VGrid(int num_cols, int spacing = 0, const Margins& margins = Margins());
    virtual ~VGrid();

    int GetSpacing() const;
    const Margins& GetMargins() const;

<<<<<<< HEAD
    Size CalcPreferredSize(const Theme& theme,
                           const Constraints& constraints) const override;
=======
    int GetPreferredWidth() const;
    void SetPreferredWidth(int w);

    Size CalcPreferredSize(const Theme& theme) const override;
>>>>>>> 33a158fe
    void Layout(const Theme& theme) override;

private:
    struct Impl;
    std::unique_ptr<Impl> impl_;
};

}  // namespace gui
}  // namespace visualization
}  // namespace open3d<|MERGE_RESOLUTION|>--- conflicted
+++ resolved
@@ -206,15 +206,11 @@
     int GetSpacing() const;
     const Margins& GetMargins() const;
 
-<<<<<<< HEAD
+    int GetPreferredWidth() const;
+    void SetPreferredWidth(int w);
+
     Size CalcPreferredSize(const Theme& theme,
                            const Constraints& constraints) const override;
-=======
-    int GetPreferredWidth() const;
-    void SetPreferredWidth(int w);
-
-    Size CalcPreferredSize(const Theme& theme) const override;
->>>>>>> 33a158fe
     void Layout(const Theme& theme) override;
 
 private:
