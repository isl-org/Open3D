--- conflicted
+++ resolved
@@ -83,14 +83,10 @@
                              const geometry::Geometry3D& geometry,
                              const Material& material) = 0;
     virtual bool AddGeometry(const std::string& object_name,
-<<<<<<< HEAD
                              const tgeometry::PointCloud& point_cloud,
                              const Material& material) = 0;
     virtual bool AddGeometry(const std::string& object_name,
-                             const Model& model) = 0;
-=======
                              const TriangleMeshModel& model) = 0;
->>>>>>> 447d95ad
     virtual void RemoveGeometry(const std::string& object_name) = 0;
     virtual void ShowGeometry(const std::string& object_name, bool show) = 0;
     virtual bool GeometryIsVisible(const std::string& object_name) = 0;
