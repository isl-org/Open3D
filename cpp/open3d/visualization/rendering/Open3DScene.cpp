// ----------------------------------------------------------------------------
// -                        Open3D: www.open3d.org                            -
// ----------------------------------------------------------------------------
// The MIT License (MIT)
//
// Copyright (c) 2018 www.open3d.org
//
// Permission is hereby granted, free of charge, to any person obtaining a copy
// of this software and associated documentation files (the "Software"), to deal
// in the Software without restriction, including without limitation the rights
// to use, copy, modify, merge, publish, distribute, sublicense, and/or sell
// copies of the Software, and to permit persons to whom the Software is
// furnished to do so, subject to the following conditions:
//
// The above copyright notice and this permission notice shall be included in
// all copies or substantial portions of the Software.
//
// THE SOFTWARE IS PROVIDED "AS IS", WITHOUT WARRANTY OF ANY KIND, EXPRESS OR
// IMPLIED, INCLUDING BUT NOT LIMITED TO THE WARRANTIES OF MERCHANTABILITY,
// FITNESS FOR A PARTICULAR PURPOSE AND NONINFRINGEMENT. IN NO EVENT SHALL THE
// AUTHORS OR COPYRIGHT HOLDERS BE LIABLE FOR ANY CLAIM, DAMAGES OR OTHER
// LIABILITY, WHETHER IN AN ACTION OF CONTRACT, TORT OR OTHERWISE, ARISING
// FROM, OUT OF OR IN CONNECTION WITH THE SOFTWARE OR THE USE OR OTHER DEALINGS
// IN THE SOFTWARE.
// ----------------------------------------------------------------------------

#include "open3d/visualization/rendering/Open3DScene.h"

#include <algorithm>

#include "open3d/geometry/LineSet.h"
#include "open3d/geometry/PointCloud.h"
#include "open3d/geometry/TriangleMesh.h"
#include "open3d/visualization/rendering/Material.h"
#include "open3d/visualization/rendering/Scene.h"
#include "open3d/visualization/rendering/View.h"

namespace open3d {
namespace visualization {
namespace rendering {

const std::string kAxisObjectName("__axis__");
const std::string kFastModelObjectSuffix("__fast__");
const std::string kLowQualityModelObjectSuffix("__low__");

namespace {
std::shared_ptr<geometry::TriangleMesh> CreateAxisGeometry(double axis_length) {
    const double sphere_radius = 0.005 * axis_length;
    const double cyl_radius = 0.0025 * axis_length;
    const double cone_radius = 0.0075 * axis_length;
    const double cyl_height = 0.975 * axis_length;
    const double cone_height = 0.025 * axis_length;

    auto mesh_frame = geometry::TriangleMesh::CreateSphere(sphere_radius);
    mesh_frame->ComputeVertexNormals();
    mesh_frame->PaintUniformColor(Eigen::Vector3d(0.5, 0.5, 0.5));

    std::shared_ptr<geometry::TriangleMesh> mesh_arrow;
    Eigen::Matrix4d transformation;

    mesh_arrow = geometry::TriangleMesh::CreateArrow(cyl_radius, cone_radius,
                                                     cyl_height, cone_height);
    mesh_arrow->ComputeVertexNormals();
    mesh_arrow->PaintUniformColor(Eigen::Vector3d(1.0, 0.0, 0.0));
    transformation << 0, 0, 1, 0, 1, 0, 0, 0, 0, 1, 0, 0, 0, 0, 0, 1;
    mesh_arrow->Transform(transformation);
    *mesh_frame += *mesh_arrow;

    mesh_arrow = geometry::TriangleMesh::CreateArrow(cyl_radius, cone_radius,
                                                     cyl_height, cone_height);
    mesh_arrow->ComputeVertexNormals();
    mesh_arrow->PaintUniformColor(Eigen::Vector3d(0.0, 1.0, 0.0));
    transformation << 0, 1, 0, 0, 0, 0, 1, 0, 1, 0, 0, 0, 0, 0, 0, 1;
    mesh_arrow->Transform(transformation);
    *mesh_frame += *mesh_arrow;

    mesh_arrow = geometry::TriangleMesh::CreateArrow(cyl_radius, cone_radius,
                                                     cyl_height, cone_height);
    mesh_arrow->ComputeVertexNormals();
    mesh_arrow->PaintUniformColor(Eigen::Vector3d(0.0, 0.0, 1.0));
    transformation << 1, 0, 0, 0, 0, 1, 0, 0, 0, 0, 1, 0, 0, 0, 0, 1;
    mesh_arrow->Transform(transformation);
    *mesh_frame += *mesh_arrow;

    // Add UVs because material shader for axes expects them
    mesh_frame->triangle_uvs_.resize(mesh_frame->triangles_.size() * 3,
                                     {0.0, 0.0});

    return mesh_frame;
}

void RecreateAxis(Scene* scene,
                  const geometry::AxisAlignedBoundingBox& bounds,
                  bool enabled) {
    scene->RemoveGeometry(kAxisObjectName);

    // Axes length should be the longer of the bounds extent or 25% of the
    // distance from the origin. The latter is necessary so that the axis is
    // big enough to be visible even if the object is far from the origin.
    // See caterpillar.ply from Tanks & Temples.
    auto axis_length = bounds.GetMaxExtent();
    if (axis_length < 0.001) {  // avoid div by zero errors in CreateAxes()
        axis_length = 1.0;
    }
    axis_length = std::max(axis_length, 0.25 * bounds.GetCenter().norm());
    auto mesh = CreateAxisGeometry(axis_length);
    scene->AddGeometry(kAxisObjectName, *mesh, Material());
    // It looks awkward to have the axis cast a a shadow, and even stranger
    // to receive a shadow.
    scene->GeometryShadows(kAxisObjectName, false, false);
    scene->ShowGeometry(kAxisObjectName, enabled);
}

}  // namespace

Open3DScene::Open3DScene(Renderer& renderer) : renderer_(renderer) {
    scene_ = renderer_.CreateScene();
    auto scene = renderer_.GetScene(scene_);
    view_ = scene->AddView(0, 0, 1, 1);
    scene->SetBackgroundColor({1.0f, 1.0f, 1.0f, 1.0f});

    RecreateAxis(scene, bounds_, false);
}

Open3DScene::~Open3DScene() {
    ClearGeometry();
    auto scene = renderer_.GetScene(scene_);
    scene->RemoveGeometry(kAxisObjectName);
    scene->RemoveView(view_);
}

View* Open3DScene::GetView() const {
    auto scene = renderer_.GetScene(scene_);
    return scene->GetView(view_);
}

void Open3DScene::ShowSkybox(bool enable) {
    auto scene = renderer_.GetScene(scene_);
    scene->ShowSkybox(enable);
}

void Open3DScene::ShowAxes(bool enable) {
    auto scene = renderer_.GetScene(scene_);
    if (enable && axis_dirty_) {
        RecreateAxis(scene, bounds_, false);
        axis_dirty_ = false;
    }
    scene->ShowGeometry(kAxisObjectName, enable);
}

void Open3DScene::SetBackgroundColor(const Eigen::Vector4f& color) {
    auto scene = renderer_.GetScene(scene_);
    scene->SetBackgroundColor(color);
}

void Open3DScene::ClearGeometry() {
    auto scene = renderer_.GetScene(scene_);
    for (auto& g : geometries_) {
        scene->RemoveGeometry(g.second.name);
        if (!g.second.fast_name.empty()) {
            scene->RemoveGeometry(g.second.fast_name);
        }
        if (!g.second.low_name.empty()) {
            scene->RemoveGeometry(g.second.low_name);
        }
    }
    geometries_.clear();
    bounds_ = geometry::AxisAlignedBoundingBox();
    axis_dirty_ = true;
}

void Open3DScene::AddGeometry(
        const std::string& name,
        std::shared_ptr<const geometry::Geometry3D> geom,
        const Material& mat,
        bool add_downsampled_copy_for_fast_rendering /*= true*/) {
    size_t downsample_threshold = SIZE_MAX;
    std::string fast_name;
    if (add_downsampled_copy_for_fast_rendering) {
        fast_name = name + "." + kFastModelObjectSuffix;
        downsample_threshold = downsample_threshold_;
    }

    auto scene = renderer_.GetScene(scene_);
    if (scene->AddGeometry(name, *geom, mat, fast_name, downsample_threshold)) {
        bounds_ += scene->GetGeometryBoundingBox(name);
        GeometryData info(name, "");
        // If the downsampled object got created, add it. It may not have been
        // created if downsampling wasn't enabled or if the object does not meet
        // the threshold.
        if (add_downsampled_copy_for_fast_rendering &&
            scene->HasGeometry(fast_name)) {
            info.fast_name = fast_name;
            geometries_[fast_name] = info;
        }
        geometries_[name] = info;
        SetGeometryToLOD(info, lod_);
    }

    axis_dirty_ = true;
}

void Open3DScene::AddGeometry(
        const std::string& name,
        const t::geometry::PointCloud* geom,
        const Material& mat,
        bool add_downsampled_copy_for_fast_rendering /*= true*/) {
    size_t downsample_threshold = SIZE_MAX;
    std::string fast_name;
    if (add_downsampled_copy_for_fast_rendering) {
        fast_name = name + "." + kFastModelObjectSuffix;
        downsample_threshold = downsample_threshold_;
    }

    auto scene = renderer_.GetScene(scene_);
    if (scene->AddGeometry(name, *geom, mat, fast_name, downsample_threshold)) {
        auto bbox = scene->GetGeometryBoundingBox(name);
        bounds_ += bbox;
        GeometryData info(name, "");
        // If the downsampled object got created, add it. It may not have been
        // created if downsampling wasn't enabled or if the object does not meet
        // the threshold.
        if (add_downsampled_copy_for_fast_rendering &&
            scene->HasGeometry(fast_name)) {
            info.fast_name = fast_name;

            auto lowq_name = name + kLowQualityModelObjectSuffix;
            auto bbox_geom =
                    geometry::LineSet::CreateFromAxisAlignedBoundingBox(bbox);
            Material bbox_mat;
            bbox_mat.base_color = {1.0f, 0.5f, 0.0f, 1.0f};  // orange
            bbox_mat.shader = "unlitSolidColor";
            scene->AddGeometry(lowq_name, *bbox_geom, bbox_mat);
            info.low_name = lowq_name;
        }
        geometries_[name] = info;
        SetGeometryToLOD(info, lod_);
    }

    // Axes may need to be recreated
    axis_dirty_ = true;
<<<<<<< HEAD
=======
}

bool Open3DScene::HasGeometry(const std::string& name) const {
    auto scene = renderer_.GetScene(scene_);
    return scene->HasGeometry(name);
>>>>>>> 7f3080b5
}

void Open3DScene::RemoveGeometry(const std::string& name) {
    auto scene = renderer_.GetScene(scene_);
    auto g = geometries_.find(name);
    if (g != geometries_.end()) {
        scene->RemoveGeometry(name);
        if (!g->second.fast_name.empty()) {
            scene->RemoveGeometry(g->second.fast_name);
        }
        if (!g->second.low_name.empty()) {
            scene->RemoveGeometry(g->second.low_name);
        }
        geometries_.erase(name);
    }
}

void Open3DScene::ModifyGeometryMaterial(const std::string& name,
                                         const Material& mat) {
    auto scene = renderer_.GetScene(scene_);
    scene->OverrideMaterial(name, mat);
    auto it = geometries_.find(name);
    if (it != geometries_.end()) {
        if (!it->second.fast_name.empty()) {
            scene->OverrideMaterial(it->second.fast_name, mat);
        }
        // Don't want to override low_name, as that is a bounding box.
    }
}

void Open3DScene::ShowGeometry(const std::string& name, bool show) {
    auto it = geometries_.find(name);
    if (it != geometries_.end()) {
        it->second.visible = show;

        int n_lowq_visible = 0;
        for (auto& g : geometries_) {
            if (g.second.visible && !g.second.low_name.empty()) {
                n_lowq_visible += 1;
            }
        }
        use_low_quality_if_available_ = (n_lowq_visible > 1);

        SetGeometryToLOD(it->second, lod_);
    }
}

void Open3DScene::AddModel(const std::string& name,
                           const TriangleMeshModel& model) {
    auto scene = renderer_.GetScene(scene_);
    if (scene->AddGeometry(name, model)) {
        GeometryData info(name, "");
        bounds_ += scene->GetGeometryBoundingBox(name);
        geometries_[name] = info;
        scene->ShowGeometry(name, true);
    }

    axis_dirty_ = true;
}

void Open3DScene::UpdateMaterial(const Material& mat) {
    auto scene = renderer_.GetScene(scene_);
    for (auto& g : geometries_) {
        scene->OverrideMaterial(g.second.name, mat);
        if (!g.second.fast_name.empty()) {
            scene->OverrideMaterial(g.second.fast_name, mat);
        }
        // Low-quality model is a bounding box right now, and we want it to
        // be a solid color, so we do not want to override.
        // if (!g.second.low_name.empty()) {
        //     scene->OverrideMaterial(g.second.low_name, mat);
        // }
    }
}

void Open3DScene::UpdateModelMaterial(const std::string& name,
                                      const TriangleMeshModel& model) {
    auto scene = renderer_.GetScene(scene_);
    scene->RemoveGeometry(name);
    scene->AddGeometry(name, model);
}

std::vector<std::string> Open3DScene::GetGeometries() {
    std::vector<std::string> names;
    names.reserve(geometries_.size());
    for (auto& it : geometries_) {
        names.push_back(it.first);
    }
    return names;
}

void Open3DScene::SetLOD(LOD lod) {
    if (lod != lod_) {
        lod_ = lod;

        for (auto& g : geometries_) {
            SetGeometryToLOD(g.second, lod);
        }
    }
}

void Open3DScene::SetGeometryToLOD(const GeometryData& data, LOD lod) {
    auto scene = renderer_.GetScene(scene_);
    scene->ShowGeometry(data.name, false);
    if (!data.fast_name.empty()) {
        scene->ShowGeometry(data.fast_name, false);
    }
    if (!data.low_name.empty()) {
        scene->ShowGeometry(data.low_name, false);
    }

    if (data.visible) {
        if (lod == LOD::HIGH_DETAIL) {
            scene->ShowGeometry(data.name, true);
        } else {
            std::string id;
            if (use_low_quality_if_available_) {
                id = data.low_name;
            }
            if (id.empty()) {
                id = data.fast_name;
            }
            if (id.empty()) {
                id = data.name;
            }
            scene->ShowGeometry(id, true);
        }
    }
}

Open3DScene::LOD Open3DScene::GetLOD() const { return lod_; }

Scene* Open3DScene::GetScene() const { return renderer_.GetScene(scene_); }

Camera* Open3DScene::GetCamera() const {
    auto scene = renderer_.GetScene(scene_);
    auto view = scene->GetView(view_);
    return view->GetCamera();
}

Renderer& Open3DScene::GetRenderer() const { return renderer_; }

}  // namespace rendering
}  // namespace visualization
}  // namespace open3d<|MERGE_RESOLUTION|>--- conflicted
+++ resolved
@@ -239,14 +239,11 @@
 
     // Axes may need to be recreated
     axis_dirty_ = true;
-<<<<<<< HEAD
-=======
 }
 
 bool Open3DScene::HasGeometry(const std::string& name) const {
     auto scene = renderer_.GetScene(scene_);
     return scene->HasGeometry(name);
->>>>>>> 7f3080b5
 }
 
 void Open3DScene::RemoveGeometry(const std::string& name) {
