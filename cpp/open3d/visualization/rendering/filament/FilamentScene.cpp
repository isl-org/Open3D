// ----------------------------------------------------------------------------
// -                        Open3D: www.open3d.org                            -
// ----------------------------------------------------------------------------
// The MIT License (MIT)
//
// Copyright (c) 2020 www.open3d.org
//
// Permission is hereby granted, free of charge, to any person obtaining a copy
// of this software and associated documentation files (the "Software"), to deal
// in the Software without restriction, including without limitation the rights
// to use, copy, modify, merge, publish, distribute, sublicense, and/or sell
// copies of the Software, and to permit persons to whom the Software is
// furnished to do so, subject to the following conditions:
//
// The above copyright notice and this permission notice shall be included in
// all copies or substantial portions of the Software.
//
// THE SOFTWARE IS PROVIDED "AS IS", WITHOUT WARRANTY OF ANY KIND, EXPRESS OR
// IMPLIED, INCLUDING BUT NOT LIMITED TO THE WARRANTIES OF MERCHANTABILITY,
// FITNESS FOR A PARTICULAR PURPOSE AND NONINFRINGEMENT. IN NO EVENT SHALL THE
// AUTHORS OR COPYRIGHT HOLDERS BE LIABLE FOR ANY CLAIM, DAMAGES OR OTHER
// LIABILITY, WHETHER IN AN ACTION OF CONTRACT, TORT OR OTHERWISE, ARISING
// FROM, OUT OF OR IN CONNECTION WITH THE SOFTWARE OR THE USE OR OTHER DEALINGS
// IN THE SOFTWARE.
// ----------------------------------------------------------------------------

// 4068: Filament has some clang-specific vectorizing pragma's that MSVC flags
// 4146: PixelBufferDescriptor assert unsigned is positive before subtracting
//       but MSVC can't figure that out.
// 4293: Filament's utils/algorithm.h utils::details::clz() does strange
//       things with MSVC. Somehow sizeof(unsigned int) > 4, but its size is
//       32 so that x >> 32 gives a warning. (Or maybe the compiler can't
//       determine the if statement does not run.)
// 4305: LightManager.h needs to specify some constants as floats
#include <unordered_set>
#ifdef _MSC_VER
#pragma warning(push)
#pragma warning(disable : 4068 4146 4293 4305)
#endif  // _MSC_VER

#include <backend/PixelBufferDescriptor.h>  // bogus 4146 warning on MSVC
#include <filament/Engine.h>
#include <filament/IndirectLight.h>
#include <filament/LightManager.h>
#include <filament/MaterialInstance.h>
#include <filament/Renderer.h>
#include <filament/Scene.h>
#include <filament/Skybox.h>
#include <filament/SwapChain.h>
#include <filament/TextureSampler.h>
#include <filament/TransformManager.h>
#include <filament/VertexBuffer.h>
#include <filament/View.h>
#include <geometry/SurfaceOrientation.h>
#include <utils/EntityManager.h>

#ifdef _MSC_VER
#pragma warning(pop)
#endif  // _MSC_VER

// We do NOT include this first because it includes Image.h, which includes
// the fmt library, which includes windows.h (on Windows), which #defines
// OPAQUE (!!??) which causes syntax errors with filament/View.h which tries
// to make OPAQUE an member of a class enum. So include this after all the
// Filament headers to avoid this problem.
#if 1  // (enclose in #if so that apply-style doesn't move this)
#include "open3d/visualization/rendering/filament/FilamentScene.h"
#endif  // 1

#include "open3d/geometry/BoundingVolume.h"
#include "open3d/geometry/LineSet.h"
#include "open3d/geometry/PointCloud.h"
#include "open3d/geometry/TriangleMesh.h"
#include "open3d/t/geometry/PointCloud.h"
#include "open3d/utility/Console.h"
#include "open3d/visualization/rendering/Light.h"
#include "open3d/visualization/rendering/Material.h"
#include "open3d/visualization/rendering/Model.h"
#include "open3d/visualization/rendering/RendererHandle.h"
#include "open3d/visualization/rendering/filament/FilamentEngine.h"
#include "open3d/visualization/rendering/filament/FilamentEntitiesMods.h"
#include "open3d/visualization/rendering/filament/FilamentGeometryBuffersBuilder.h"
#include "open3d/visualization/rendering/filament/FilamentRenderer.h"
#include "open3d/visualization/rendering/filament/FilamentResourceManager.h"
#include "open3d/visualization/rendering/filament/FilamentView.h"

namespace {  // avoid polluting global namespace, since only used here
/// @cond

void DeallocateBuffer(void* buffer, size_t size, void* user_ptr) {
    free(buffer);
}

const std::string kBackgroundName = "__background";

namespace defaults_mapping {

using GeometryType = open3d::geometry::Geometry::GeometryType;
using MaterialHandle = open3d::visualization::rendering::MaterialHandle;
using ResourceManager =
        open3d::visualization::rendering::FilamentResourceManager;

std::unordered_map<std::string, MaterialHandle> shader_mappings = {
        {"defaultLit", ResourceManager::kDefaultLit},
        {"defaultLitTransparency",
         ResourceManager::kDefaultLitWithTransparency},
        {"defaultUnlit", ResourceManager::kDefaultUnlit},
        {"normals", ResourceManager::kDefaultNormalShader},
        {"depth", ResourceManager::kDefaultDepthShader},
        {"unlitGradient", ResourceManager::kDefaultUnlitGradientShader},
        {"unlitSolidColor", ResourceManager::kDefaultUnlitSolidColorShader},
<<<<<<< HEAD
        {"unlitBackground", ResourceManager::kDefaultUnlitBackgroundShader},
=======
        {"unlitLine", ResourceManager::kDefaultLineShader},
>>>>>>> 6d0ebc62
};

MaterialHandle kColorOnlyMesh = ResourceManager::kDefaultUnlit;
MaterialHandle kPlainMesh = ResourceManager::kDefaultLit;
MaterialHandle kMesh = ResourceManager::kDefaultLit;

MaterialHandle kColoredPointcloud = ResourceManager::kDefaultUnlit;
MaterialHandle kPointcloud = ResourceManager::kDefaultLit;

MaterialHandle kLineset = ResourceManager::kDefaultUnlit;

}  // namespace defaults_mapping

namespace converters {
using EigenMatrix =
        open3d::visualization::rendering::FilamentScene::Transform::MatrixType;
using FilamentMatrix = filament::math::mat4f;
EigenMatrix EigenMatrixFromFilamentMatrix(const filament::math::mat4f& fm) {
    EigenMatrix em;

    em << fm(0, 0), fm(0, 1), fm(0, 2), fm(0, 3), fm(1, 0), fm(1, 1), fm(1, 2),
            fm(1, 3), fm(2, 0), fm(2, 1), fm(2, 2), fm(2, 3), fm(3, 0),
            fm(3, 1), fm(3, 2), fm(3, 3);

    return em;
}

FilamentMatrix FilamentMatrixFromEigenMatrix(const EigenMatrix& em) {
    // Filament matrices is column major and Eigen's - row major
    return FilamentMatrix(FilamentMatrix::row_major_init{
            em(0, 0), em(0, 1), em(0, 2), em(0, 3), em(1, 0), em(1, 1),
            em(1, 2), em(1, 3), em(2, 0), em(2, 1), em(2, 2), em(2, 3),
            em(3, 0), em(3, 1), em(3, 2), em(3, 3)});
}
}  // namespace converters
/// @endcond
}  // namespace

namespace open3d {
namespace visualization {
namespace rendering {

FilamentScene::FilamentScene(filament::Engine& engine,
                             FilamentResourceManager& resource_mgr,
                             Renderer& renderer)
    : Scene(renderer), engine_(engine), resource_mgr_(resource_mgr) {
    scene_ = engine_.createScene();
    CreateSunDirectionalLight();
    // Note: can't set background color, because ImguiFilamentBridge
    // creates a Scene, and it needs to not have anything drawing, or it
    // covers up any SceneWidgets in the window.
}

FilamentScene::~FilamentScene() {}

ViewHandle FilamentScene::AddView(std::int32_t x,
                                  std::int32_t y,
                                  std::uint32_t w,
                                  std::uint32_t h) {
    auto handle = ViewHandle::Next();
    auto view = std::make_unique<FilamentView>(engine_, *this, resource_mgr_);

    view->SetViewport(x, y, w, h);
    if (!views_.empty()) {
        view->SetDiscardBuffers(View::TargetBuffers::DepthAndStencil);
    }

    ViewContainer c;
    c.view = std::move(view);
    views_.emplace(handle, std::move(c));

    return handle;
}

View* FilamentScene::GetView(const ViewHandle& view_id) const {
    auto found = views_.find(view_id);
    if (found != views_.end()) {
        return found->second.view.get();
    }

    return nullptr;
}

void FilamentScene::SetViewActive(const ViewHandle& view_id, bool is_active) {
    auto found = views_.find(view_id);
    if (found != views_.end()) {
        found->second.is_active = is_active;
        found->second.render_count = -1;
    }
}

void FilamentScene::SetRenderOnce(const ViewHandle& view_id) {
    auto found = views_.find(view_id);
    if (found != views_.end()) {
        found->second.is_active = true;
        // NOTE: This value should match the value of render_count_ in
        // FilamentRenderer::EnableCaching
        found->second.render_count = 2;
    }
}

void FilamentScene::RemoveView(const ViewHandle& view_id) {
    views_.erase(view_id);
}

void FilamentScene::AddCamera(const std::string& camera_name,
                              std::shared_ptr<Camera> cam) {}

void FilamentScene::RemoveCamera(const std::string& camera_name) {}

void FilamentScene::SetActiveCamera(const std::string& camera_name) {}

MaterialInstanceHandle FilamentScene::AssignMaterialToFilamentGeometry(
        filament::RenderableManager::Builder& builder,
        const Material& material) {
    // TODO: put this in a method
    auto shader = defaults_mapping::shader_mappings[material.shader];
    if (!shader) shader = defaults_mapping::kColorOnlyMesh;

    auto material_instance = resource_mgr_.CreateMaterialInstance(shader);
    auto wmat_instance = resource_mgr_.GetMaterialInstance(material_instance);
    if (!wmat_instance.expired()) {
        builder.material(0, wmat_instance.lock().get());
    }
    return material_instance;
}

bool FilamentScene::AddGeometry(const std::string& object_name,
                                const geometry::Geometry3D& geometry,
                                const Material& material,
                                const std::string& downsampled_name /*= ""*/,
                                size_t downsample_threshold /*= SIZE_MAX*/) {
    if (geometries_.count(object_name) > 0) {
        utility::LogWarning(
                "Geometry {} has already been added to scene graph.",
                object_name);
        return false;
    }

    auto tris = dynamic_cast<const geometry::TriangleMesh*>(&geometry);
    if (tris && tris->vertex_normals_.empty() &&
        tris->triangle_normals_.empty() &&
        (material.shader == "defaultUnlit" ||
         material.shader == "defaultLitTransparency")) {
        utility::LogWarning(
                "Using a shader with lighting but geometry has no normals.");
    }

    // Build Filament buffers
    auto geometry_buffer_builder = GeometryBuffersBuilder::GetBuilder(geometry);
    if (!geometry_buffer_builder) {
        utility::LogWarning("Geometry type {} is not supported yet!",
                            static_cast<size_t>(geometry.GetGeometryType()));
        return false;
    }

    auto buffer_builder = GeometryBuffersBuilder::GetBuilder(geometry);
    if (!downsampled_name.empty()) {
        buffer_builder->SetDownsampleThreshold(downsample_threshold);
    }
    if (material.shader == "unlitLine") {
        buffer_builder->SetWideLines();
    }

    auto buffers = buffer_builder->ConstructBuffers();
    auto vb = std::get<0>(buffers);
    auto ib = std::get<1>(buffers);
    auto ib_downsampled = std::get<2>(buffers);
    filament::Box aabb = buffer_builder->ComputeAABB();  // expensive
    bool success = CreateAndAddFilamentEntity(object_name, *buffer_builder,
                                              aabb, vb, ib, material);
    if (success && ib_downsampled) {
        if (!CreateAndAddFilamentEntity(downsampled_name, *buffer_builder, aabb,
                                        vb, ib_downsampled, material,
                                        BufferReuse::kYes)) {
            utility::LogWarning(
                    "Internal error: could not create downsampled point cloud");
        }
    }
    return success;
}

bool FilamentScene::AddGeometry(const std::string& object_name,
                                const t::geometry::PointCloud& point_cloud,
                                const Material& material,
                                const std::string& downsampled_name /*= ""*/,
                                size_t downsample_threshold /*= SIZE_MAX*/) {
    // Tensor::Min() and Tensor::Max() can be very slow on certain setups,
    // in particular macOS with clang 11.0.0. This is a temporary fix.
    auto ComputeAABB =
            [](const t::geometry::PointCloud& cloud) -> filament::Box {
        Eigen::Vector3f min_pt = {1e30f, 1e30f, 1e30f};
        Eigen::Vector3f max_pt = {-1e30f, -1e30f, -1e30f};
        const auto& points = cloud.GetPoints();
        const size_t n = points.GetLength();
        float* pts = (float*)points.GetDataPtr();
        for (size_t i = 0; i < 3 * n; i += 3) {
            min_pt[0] = std::min(min_pt[0], pts[i]);
            min_pt[1] = std::min(min_pt[1], pts[i + 1]);
            min_pt[2] = std::min(min_pt[2], pts[i + 2]);
            max_pt[0] = std::max(max_pt[0], pts[i]);
            max_pt[1] = std::max(max_pt[1], pts[i + 1]);
            max_pt[2] = std::max(max_pt[2], pts[i + 2]);
        }

        const filament::math::float3 min(min_pt.x(), min_pt.y(), min_pt.z());
        const filament::math::float3 max(max_pt.x(), max_pt.y(), max_pt.z());

        filament::Box aabb;
        aabb.set(min, max);
        return aabb;
    };

    // Basic sanity checks
    if (point_cloud.IsEmpty()) {
        utility::LogWarning("Point cloud for object {} is empty", object_name);
        return false;
    }
    const auto& points = point_cloud.GetPoints();
    if (points.GetDevice().GetType() == core::Device::DeviceType::CUDA) {
        utility::LogWarning(
                "GPU resident tensor point clouds are not supported at this "
                "time");
        return false;
    }
    if (points.GetDtype() != core::Dtype::Float32) {
        utility::LogWarning("tensor point cloud must have Dtype of Float32");
        return false;
    }

    auto buffer_builder = GeometryBuffersBuilder::GetBuilder(point_cloud);
    if (!downsampled_name.empty()) {
        buffer_builder->SetDownsampleThreshold(downsample_threshold);
    }
    auto buffers = buffer_builder->ConstructBuffers();
    auto vb = std::get<0>(buffers);
    auto ib = std::get<1>(buffers);
    auto ib_downsampled = std::get<2>(buffers);
    filament::Box aabb = ComputeAABB(point_cloud);
    bool success = CreateAndAddFilamentEntity(object_name, *buffer_builder,
                                              aabb, vb, ib, material);
    if (success && ib_downsampled) {
        if (!CreateAndAddFilamentEntity(downsampled_name, *buffer_builder, aabb,
                                        vb, ib_downsampled, material,
                                        BufferReuse::kYes)) {
            // If we failed to create a downsampled cloud, which would be
            // unlikely, create another entity with the original buffers
            // (since that succeeded).
            utility::LogWarning(
                    "Internal error: could not create downsampled point cloud");
            CreateAndAddFilamentEntity(downsampled_name, *buffer_builder, aabb,
                                       vb, ib, material, BufferReuse::kYes);
        }
    }
    return success;
}

#ifndef NDEBUG
void OutputMaterialProperties(const visualization::rendering::Material& mat) {
    utility::LogInfo("Material {}", mat.name);
    utility::LogInfo("\tAlpha: {}", mat.has_alpha);
    utility::LogInfo("\tBase Color: {},{},{},{}", mat.base_color.x(),
                     mat.base_color.y(), mat.base_color.z(),
                     mat.base_color.w());
    utility::LogInfo("\tBase Metallic: {}", mat.base_metallic);
    utility::LogInfo("\tBase Roughness: {}", mat.base_roughness);
    utility::LogInfo("\tBase Reflectance: {}", mat.base_reflectance);
    utility::LogInfo("\tBase Clear Cout: {}", mat.base_clearcoat);
}
#endif

bool FilamentScene::AddGeometry(const std::string& object_name,
                                const TriangleMeshModel& model) {
    if (geometries_.count(object_name) > 0 ||
        model_geometries_.count(object_name) > 0) {
        utility::LogWarning("Model {} has already been added to scene graph.",
                            object_name);
        return false;
    }

    std::vector<std::string> mesh_object_names;
    std::unordered_multiset<std::string> check_duplicates;
    for (const auto& mesh : model.meshes_) {
        auto& mat = model.materials_[mesh.material_idx];
        std::string derived_name(object_name + ":" + mesh.mesh_name);
        check_duplicates.insert(derived_name);
        if (check_duplicates.count(derived_name) > 1) {
            derived_name +=
                    std::string("_") +
                    std::to_string(check_duplicates.count(derived_name));
        }
        AddGeometry(derived_name, *(mesh.mesh), mat);
        mesh_object_names.push_back(derived_name);
    }
    model_geometries_[object_name] = mesh_object_names;

    return true;
}

bool FilamentScene::CreateAndAddFilamentEntity(
        const std::string& object_name,
        GeometryBuffersBuilder& buffer_builder,
        filament::Box& aabb,
        VertexBufferHandle vb,
        IndexBufferHandle ib,
        const Material& material,
        BufferReuse reusing_vertex_buffer /*= kNo*/) {
    auto vbuf = resource_mgr_.GetVertexBuffer(vb).lock();
    auto ibuf = resource_mgr_.GetIndexBuffer(ib).lock();

    auto filament_entity = utils::EntityManager::get().create();
    filament::RenderableManager::Builder builder(1);
    builder.boundingBox(aabb)
            .layerMask(FilamentView::kAllLayersMask, FilamentView::kMainLayer)
            .castShadows(true)
            .receiveShadows(true)
            .geometry(0, buffer_builder.GetPrimitiveType(), vbuf.get(),
                      ibuf.get());

    auto material_instance =
            AssignMaterialToFilamentGeometry(builder, material);

    auto result = builder.build(engine_, filament_entity);
    if (result == filament::RenderableManager::Builder::Success) {
        scene_->addEntity(filament_entity);

        auto giter = geometries_.emplace(std::make_pair(
                object_name,
                RenderableGeometry{object_name,
                                   true,
                                   true,
                                   true,
                                   {{}, material, material_instance},
                                   filament_entity,
                                   vb,
                                   ib}));

        SetGeometryTransform(object_name, Transform::Identity());
        UpdateMaterialProperties(giter.first->second);
    } else {
        // NOTE: Is there a better way to handle builder failing? That's a
        // sign of a major problem.
        utility::LogWarning(
                "Failed to build Filament resources for geometry {}",
                object_name);
        return false;
    }

    if (reusing_vertex_buffer == BufferReuse::kYes) {
        resource_mgr_.ReuseVertexBuffer(vb);
    }

    return true;
}

bool FilamentScene::HasGeometry(const std::string& object_name) const {
    if (GeometryIsModel(object_name)) {
        return true;
    }
    auto geom_entry = geometries_.find(object_name);
    return (geom_entry != geometries_.end());
}

static void deallocate_vertex_buffer(void* buffer,
                                     size_t size,
                                     void* user_ptr) {
    free(buffer);
}

void FilamentScene::UpdateGeometry(const std::string& object_name,
                                   const t::geometry::PointCloud& point_cloud,
                                   uint32_t update_flags) {
    auto geoms = GetGeometry(object_name, false);
    if (!geoms.empty()) {
        // Note: There should only be a single entry in geoms
        auto* g = geoms[0];
        auto vbuf_ptr = resource_mgr_.GetVertexBuffer(g->vb).lock();
        auto vbuf = vbuf_ptr.get();

        const auto& points = point_cloud.GetPoints();
        const size_t n_vertices = points.GetLength();

        // NOTE: number of points in the updated point cloud must be the
        // same as the number of points when the vertex buffer was first
        // created. If the number of points has changed then it cannot be
        // updated. In that case, you must remove the geometry then add it
        // again.
        if (n_vertices != vbuf->getVertexCount()) {
            utility::LogWarning(
                    "Geometry for point cloud {} cannot be updated because the "
                    "number of points has changed (Old: {}, New: {})",
                    object_name, vbuf->getVertexCount(), n_vertices);
            return;
        }

        if (update_flags & kUpdatePointsFlag) {
            filament::VertexBuffer::BufferDescriptor pts_descriptor(
                    points.GetDataPtr(), n_vertices * 3 * sizeof(float));
            vbuf->setBufferAt(engine_, 0, std::move(pts_descriptor));
        }

        if (update_flags & kUpdateColorsFlag && point_cloud.HasPointColors()) {
            const size_t color_array_size = n_vertices * 3 * sizeof(float);
            filament::VertexBuffer::BufferDescriptor color_descriptor(
                    point_cloud.GetPointColors().GetDataPtr(),
                    color_array_size);
            vbuf->setBufferAt(engine_, 1, std::move(color_descriptor));
        }

        if (update_flags & kUpdateNormalsFlag &&
            point_cloud.HasPointNormals()) {
            const size_t normal_array_size = n_vertices * 4 * sizeof(float);
            const auto& normals = point_cloud.GetPointNormals();

            // Converting normals to Filament type - quaternions
            auto float4v_tangents = static_cast<filament::math::quatf*>(
                    malloc(normal_array_size));
            auto orientation = filament::geometry::SurfaceOrientation::Builder()
                                       .vertexCount(n_vertices)
                                       .normals(reinterpret_cast<
                                                const filament::math::float3*>(
                                               normals.GetDataPtr()))
                                       .build();
            orientation->getQuats(float4v_tangents, n_vertices);
            filament::VertexBuffer::BufferDescriptor normals_descriptor(
                    float4v_tangents, normal_array_size,
                    deallocate_vertex_buffer);
            vbuf->setBufferAt(engine_, 2, std::move(normals_descriptor));
        }

        if (update_flags & kUpdateUv0Flag) {
            const size_t uv_array_size = n_vertices * 2 * sizeof(float);
            if (point_cloud.HasPointAttr("uv")) {
                filament::VertexBuffer::BufferDescriptor uv_descriptor(
                        point_cloud.GetPointAttr("uv").GetDataPtr(),
                        uv_array_size);
                vbuf->setBufferAt(engine_, 3, std::move(uv_descriptor));
            } else if (point_cloud.HasPointAttr("__visualization_scalar")) {
                // Update in PointCloudBuffers.cpp, too:
                //     TPointCloudBuffersBuilder::ConstructBuffers
                float* uv_array = static_cast<float*>(malloc(uv_array_size));
                memset(uv_array, 0, uv_array_size);
                const float* src = static_cast<const float*>(
                        point_cloud.GetPointAttr("__visualization_scalar")
                                .GetDataPtr());
                const size_t n = 2 * n_vertices;
                for (size_t i = 0; i < n; i += 2) {
                    uv_array[i] = *src++;
                }
                filament::VertexBuffer::BufferDescriptor uv_descriptor(
                        uv_array, uv_array_size, DeallocateBuffer);
                vbuf->setBufferAt(engine_, 3, std::move(uv_descriptor));
            }
        }
    }
}

void FilamentScene::RemoveGeometry(const std::string& object_name) {
    auto geoms = GetGeometry(object_name, false);
    if (!geoms.empty()) {
        for (auto* g : geoms) {
            scene_->remove(g->filament_entity);
            g->ReleaseResources(engine_, resource_mgr_);
            geometries_.erase(g->name);
        }
    }

    if (GeometryIsModel(object_name)) {
        model_geometries_.erase(object_name);
    }
}

void FilamentScene::ShowGeometry(const std::string& object_name, bool show) {
    auto geoms = GetGeometry(object_name);
    for (auto* g : geoms) {
        if (g->visible != show) {
            g->visible = show;
            if (show) {
                scene_->addEntity(g->filament_entity);
            } else {
                scene_->remove(g->filament_entity);
            }
        }
    }
}

bool FilamentScene::GeometryIsVisible(const std::string& object_name) {
    auto geoms = GetGeometry(object_name);
    if (!geoms.empty()) {
        // NOTE: all meshes of model share same visibility so we only need to
        // check first entry of this array
        return geoms[0]->visible;
    } else {
        return false;
    }
}

utils::EntityInstance<filament::TransformManager>
FilamentScene::GetGeometryTransformInstance(RenderableGeometry* geom) {
    filament::TransformManager::Instance itransform;
    auto& transform_mgr = engine_.getTransformManager();
    itransform = transform_mgr.getInstance(geom->filament_entity);
    if (!itransform.isValid()) {
        using namespace filament::math;
        transform_mgr.create(geom->filament_entity);
        itransform = transform_mgr.getInstance(geom->filament_entity);
        transform_mgr.create(geom->filament_entity, itransform,
                             mat4f::translation(float3{0.0f, 0.0f, 0.0f}));
    }
    return itransform;
}

void FilamentScene::SetGeometryTransform(const std::string& object_name,
                                         const Transform& transform) {
    auto geoms = GetGeometry(object_name);
    for (auto* g : geoms) {
        auto itransform = GetGeometryTransformInstance(g);
        if (itransform.isValid()) {
            const auto& ematrix = transform.matrix();
            auto& transform_mgr = engine_.getTransformManager();
            transform_mgr.setTransform(
                    itransform,
                    converters::FilamentMatrixFromEigenMatrix(ematrix));
        }
    }
}

FilamentScene::Transform FilamentScene::GetGeometryTransform(
        const std::string& object_name) {
    Transform etransform;
    auto geoms = GetGeometry(object_name);
    if (!geoms.empty()) {
        auto itransform = GetGeometryTransformInstance(geoms[0]);
        if (itransform.isValid()) {
            auto& transform_mgr = engine_.getTransformManager();
            auto ftransform = transform_mgr.getTransform(itransform);
            etransform = converters::EigenMatrixFromFilamentMatrix(ftransform);
        }
    }
    return etransform;
}

geometry::AxisAlignedBoundingBox FilamentScene::GetGeometryBoundingBox(
        const std::string& object_name) {
    geometry::AxisAlignedBoundingBox result;
    auto geoms = GetGeometry(object_name);
    for (auto* g : geoms) {
        auto& renderable_mgr = engine_.getRenderableManager();
        auto inst = renderable_mgr.getInstance(g->filament_entity);
        auto box = renderable_mgr.getAxisAlignedBoundingBox(inst);

        auto& transform_mgr = engine_.getTransformManager();
        auto itransform = transform_mgr.getInstance(g->filament_entity);
        auto transform = transform_mgr.getWorldTransform(itransform);

        box = rigidTransform(box, transform);

        auto min = box.center - box.halfExtent;
        auto max = box.center + box.halfExtent;
        result += {{min.x, min.y, min.z}, {max.x, max.y, max.z}};
    }
    return result;
}

void FilamentScene::GeometryShadows(const std::string& object_name,
                                    bool cast_shadows,
                                    bool receive_shadows) {
    auto geoms = GetGeometry(object_name);
    for (auto* g : geoms) {
        auto& renderable_mgr = engine_.getRenderableManager();
        filament::RenderableManager::Instance inst =
                renderable_mgr.getInstance(g->filament_entity);
        renderable_mgr.setCastShadows(inst, cast_shadows);
        renderable_mgr.setReceiveShadows(inst, receive_shadows);
    }
}

void FilamentScene::SetGeometryPriority(const std::string& object_name,
                                        uint8_t priority) {
    auto geoms = GetGeometry(object_name);
    for (auto* g : geoms) {
        auto& renderable_mgr = engine_.getRenderableManager();
        filament::RenderableManager::Instance inst =
                renderable_mgr.getInstance(g->filament_entity);
        renderable_mgr.setPriority(inst, priority);
    }
}

void FilamentScene::UpdateDefaultLit(GeometryMaterialInstance& geom_mi) {
    auto& material = geom_mi.properties;
    auto& maps = geom_mi.maps;

    renderer_.ModifyMaterial(geom_mi.mat_instance)
            .SetColor("baseColor", material.base_color, false)
            .SetParameter("pointSize", material.point_size)
            .SetParameter("baseRoughness", material.base_roughness)
            .SetParameter("baseMetallic", material.base_metallic)
            .SetParameter("reflectance", material.base_reflectance)
            .SetParameter("clearCoat", material.base_clearcoat)
            .SetParameter("clearCoatRoughness",
                          material.base_clearcoat_roughness)
            .SetParameter("anisotropy", material.base_anisotropy)
            .SetTexture("albedo", maps.albedo_map,
                        rendering::TextureSamplerParameters::Pretty())
            .SetTexture("normalMap", maps.normal_map,
                        rendering::TextureSamplerParameters::Pretty())
            .SetTexture("ao_rough_metalMap", maps.ao_rough_metal_map,
                        rendering::TextureSamplerParameters::Pretty())
            .SetTexture("reflectanceMap", maps.reflectance_map,
                        rendering::TextureSamplerParameters::Pretty())
            // NOTE: Disabled temporarily to avoid Filament warning until
            // defaultLit is reworked to use fewer samplers
            // .SetTexture("clearCoatMap", maps.clear_coat_map,
            //             rendering::TextureSamplerParameters::Pretty())
            // .SetTexture("clearCoatRoughnessMap",
            // maps.clear_coat_roughness_map,
            //             rendering::TextureSamplerParameters::Pretty())
            .SetTexture("anisotropyMap", maps.anisotropy_map,
                        rendering::TextureSamplerParameters::Pretty())
            .Finish();
}

void FilamentScene::UpdateDefaultUnlit(GeometryMaterialInstance& geom_mi) {
    renderer_.ModifyMaterial(geom_mi.mat_instance)
            .SetColor("baseColor", geom_mi.properties.base_color, true)
            .SetParameter("pointSize", geom_mi.properties.point_size)
            .SetTexture("albedo", geom_mi.maps.albedo_map,
                        rendering::TextureSamplerParameters::Pretty())
            .Finish();
}

void FilamentScene::UpdateNormalShader(GeometryMaterialInstance& geom_mi) {
    renderer_.ModifyMaterial(geom_mi.mat_instance)
            .SetParameter("pointSize", geom_mi.properties.point_size)
            .Finish();
}

void FilamentScene::UpdateDepthShader(GeometryMaterialInstance& geom_mi) {
    auto* camera = views_.begin()->second.view->GetCamera();
    const float f = float(camera->GetFar());
    const float n = float(camera->GetNear());
    renderer_.ModifyMaterial(geom_mi.mat_instance)
            .SetParameter("pointSize", geom_mi.properties.point_size)
            .SetParameter("cameraNear", n)
            .SetParameter("cameraFar", f)
            .Finish();
}

void FilamentScene::UpdateGradientShader(GeometryMaterialInstance& geom_mi) {
    bool isLUT =
            (geom_mi.properties.gradient->GetMode() == Gradient::Mode::kLUT);
    renderer_.ModifyMaterial(geom_mi.mat_instance)
            .SetParameter("minValue", geom_mi.properties.scalar_min)
            .SetParameter("maxValue", geom_mi.properties.scalar_max)
            .SetParameter("isLUT", (isLUT ? 1.0f : 0.0f))
            .SetParameter("pointSize", geom_mi.properties.point_size)
            .SetTexture(
                    "gradient", geom_mi.maps.gradient_texture,
                    isLUT ? rendering::TextureSamplerParameters::Simple()
                          : rendering::TextureSamplerParameters::LinearClamp())
            .Finish();
}

void FilamentScene::UpdateSolidColorShader(GeometryMaterialInstance& geom_mi) {
    renderer_.ModifyMaterial(geom_mi.mat_instance)
            .SetColor("baseColor", geom_mi.properties.base_color, true)
            .SetParameter("pointSize", geom_mi.properties.point_size)
            .Finish();
}

<<<<<<< HEAD
void FilamentScene::UpdateBackgroundShader(GeometryMaterialInstance& geom_mi) {
    renderer_.ModifyMaterial(geom_mi.mat_instance)
            .SetColor("baseColor", geom_mi.properties.base_color, true)
            .SetParameter("aspectRatio", geom_mi.properties.aspect_ratio)
            .SetTexture("albedo", geom_mi.maps.albedo_map,
                        rendering::TextureSamplerParameters::Pretty())
=======
void FilamentScene::UpdateLineShader(GeometryMaterialInstance& geom_mi) {
    renderer_.ModifyMaterial(geom_mi.mat_instance)
            .SetColor("baseColor", geom_mi.properties.base_color, true)
            .SetParameter("lineWidth", geom_mi.properties.line_width)
>>>>>>> 6d0ebc62
            .Finish();
}

std::shared_ptr<geometry::Image> CombineTextures(
        std::shared_ptr<geometry::Image> ao,
        std::shared_ptr<geometry::Image> rough,
        std::shared_ptr<geometry::Image> metal) {
    int width = 0, height = 0;
    if (ao && ao->HasData()) {
        width = ao->width_;
        height = ao->height_;
    }
    if (rough && rough->HasData()) {
        if (width == 0) {
            width = rough->width_;
            height = rough->height_;
        } else if (width != rough->width_ || height != rough->height_) {
            utility::LogWarning(
                    "Attribute texture maps must have same dimensions");
            return {};
        }
    }
    if (metal && metal->HasData()) {
        if (width == 0) {
            width = metal->width_;
            height = metal->height_;
        } else if (width != metal->width_ || height != metal->height_) {
            utility::LogWarning(
                    "Attribute texture maps must have same dimensions");
            return {};
        }
    }

    // no maps are valid so return empty texture and let caller use defaults
    if (width == 0 || height == 0) {
        return {};
    }

    auto image = std::make_shared<geometry::Image>();
    image->Prepare(width, height, 3, 1);
    auto data = reinterpret_cast<uint8_t*>(image->data_.data());

    auto set_pixel = [&data](std::shared_ptr<geometry::Image> map, int i,
                             int j) {
        if (map && map->HasData()) {
            *data++ = *(map->PointerAt<uint8_t>(j, i, 0));
        } else {
            *data++ = 255;
        }
    };

    for (int i = 0; i < width; ++i) {
        for (int j = 0; j < height; ++j) {
            set_pixel(ao, i, j);
            set_pixel(rough, i, j);
            set_pixel(metal, i, j);
        }
    }

    return image;
}

void CombineTextures(std::shared_ptr<geometry::Image> ao,
                     std::shared_ptr<geometry::Image> rough_metal) {
    int width = rough_metal->width_;
    int height = rough_metal->height_;

    if (ao && ao->HasData()) {
        if (width != ao->width_ || height != ao->height_) {
            utility::LogWarning(
                    "Attribute texture maps must have same dimensions");
            return;
        }
    }

    auto data = reinterpret_cast<uint8_t*>(rough_metal->data_.data());

    auto stride = rough_metal->num_of_channels_;
    for (int i = 0; i < width; ++i) {
        for (int j = 0; j < height; ++j) {
            if (ao && ao->HasData()) {
                *data = *(ao->PointerAt<uint8_t>(j, i, 0));
            } else {
                *data = 255;
            }
            data += stride;
        }
    }
}

void FilamentScene::UpdateMaterialProperties(RenderableGeometry& geom) {
    auto& props = geom.mat.properties;
    auto& maps = geom.mat.maps;

    // Load textures
    auto is_map_valid = [](std::shared_ptr<geometry::Image> map) -> bool {
        return map && map->HasData();
    };
    if (is_map_valid(props.albedo_img)) {
        maps.albedo_map = renderer_.AddTexture(props.albedo_img, true);
    }
    if (is_map_valid(props.normal_img)) {
        maps.normal_map = renderer_.AddTexture(props.normal_img);
    }
    if (is_map_valid(props.reflectance_img)) {
        maps.reflectance_map = renderer_.AddTexture(props.reflectance_img);
    }
    if (is_map_valid(props.clearcoat_img)) {
        maps.clear_coat_map = renderer_.AddTexture(props.clearcoat_img);
    }
    if (is_map_valid(props.clearcoat_roughness_img)) {
        maps.clear_coat_roughness_map =
                renderer_.AddTexture(props.clearcoat_roughness_img);
    }
    if (is_map_valid(props.anisotropy_img)) {
        maps.anisotropy_map = renderer_.AddTexture(props.anisotropy_img);
    }
    if (props.shader == "unlitGradient") {
        maps.gradient_texture = props.gradient->GetTextureHandle(renderer_);
    }

    // Create combined ao/rough/metal texture
    if (is_map_valid(props.ao_rough_metal_img)) {
        CombineTextures(props.ao_img, props.ao_rough_metal_img);
        maps.ao_rough_metal_map =
                renderer_.AddTexture(props.ao_rough_metal_img);
    } else if (is_map_valid(props.ao_img) ||
               is_map_valid(props.roughness_img) ||
               is_map_valid(props.metallic_img)) {
        props.ao_rough_metal_img = CombineTextures(
                props.ao_img, props.roughness_img, props.metallic_img);
        maps.ao_rough_metal_map =
                renderer_.AddTexture(props.ao_rough_metal_img);
    }

    // Update shader properties
    // TODO: Use a functional interface to get appropriate update methods
    if (props.shader == "defaultLit" ||
        props.shader == "defaultLitTransparency") {
        UpdateDefaultLit(geom.mat);
    } else if (props.shader == "defaultUnlit") {
        UpdateDefaultUnlit(geom.mat);
    } else if (props.shader == "normals") {
        UpdateNormalShader(geom.mat);
    } else if (props.shader == "depth") {
        UpdateDepthShader(geom.mat);
    } else if (props.shader == "unlitGradient") {
        UpdateGradientShader(geom.mat);
    } else if (props.shader == "unlitSolidColor") {
        UpdateSolidColorShader(geom.mat);
<<<<<<< HEAD
    } else if (props.shader == "unlitBackground") {
        UpdateBackgroundShader(geom.mat);
=======
    } else if (props.shader == "unlitLine") {
        UpdateLineShader(geom.mat);
>>>>>>> 6d0ebc62
    }
}

void FilamentScene::OverrideMaterialInternal(RenderableGeometry* geom,
                                             const Material& material,
                                             bool shader_only) {
    // Has the shader changed?
    if (geom->mat.properties.shader != material.shader) {
        // TODO: put this in a method
        auto shader = defaults_mapping::shader_mappings[material.shader];
        if (!shader) shader = defaults_mapping::kColorOnlyMesh;
        auto old_mi = geom->mat.mat_instance;
        auto new_mi = resource_mgr_.CreateMaterialInstance(shader);
        auto wmat_instance = resource_mgr_.GetMaterialInstance(new_mi);
        if (!wmat_instance.expired()) {
            auto& renderable_mgr = engine_.getRenderableManager();
            filament::RenderableManager::Instance inst =
                    renderable_mgr.getInstance(geom->filament_entity);
            renderable_mgr.setMaterialInstanceAt(inst, 0,
                                                 wmat_instance.lock().get());
        }
        geom->mat.mat_instance = new_mi;
        resource_mgr_.Destroy(old_mi);
    }
    geom->mat.properties = material;
    if (shader_only) {
        if (material.shader == "defaultLit" ||
            material.shader == "defaultLitTransparency") {
            UpdateDefaultLit(geom->mat);
        } else if (material.shader == "defaultUnlit") {
            UpdateDefaultUnlit(geom->mat);
        } else if (material.shader == "normals") {
            UpdateNormalShader(geom->mat);
        } else if (material.shader == "unlitGradient") {
            UpdateGradientShader(geom->mat);
        } else if (material.shader == "unlitColorMap") {
            UpdateGradientShader(geom->mat);
        } else if (material.shader == "unlitSolidColor") {
            UpdateSolidColorShader(geom->mat);
<<<<<<< HEAD
        } else if (material.shader == "unlitBackground") {
            UpdateBackgroundShader(geom->mat);
=======
        } else if (material.shader == "unlitLine") {
            UpdateLineShader(geom->mat);
>>>>>>> 6d0ebc62
        } else {
            UpdateDepthShader(geom->mat);
        }
    } else {
        UpdateMaterialProperties(*geom);
    }
}

void FilamentScene::OverrideMaterial(const std::string& object_name,
                                     const Material& material) {
    auto geoms = GetGeometry(object_name);
    for (auto* g : geoms) {
        OverrideMaterialInternal(g, material);
    }
}

void FilamentScene::QueryGeometry(std::vector<std::string>& geometry) {
    for (const auto& ge : geometries_) {
        geometry.push_back(ge.first);
    }
}

void FilamentScene::OverrideMaterialAll(const Material& material,
                                        bool shader_only) {
    for (auto& ge : geometries_) {
        OverrideMaterialInternal(&ge.second, material, shader_only);
    }
}

bool FilamentScene::AddPointLight(const std::string& light_name,
                                  const Eigen::Vector3f& color,
                                  const Eigen::Vector3f& position,
                                  float intensity,
                                  float falloff,
                                  bool cast_shadows) {
    if (lights_.count(light_name) > 0) {
        utility::LogWarning(
                "Cannot add point light because {} has already been added",
                light_name);
        return false;
    }

    filament::LightManager::Type light_type =
            filament::LightManager::Type::POINT;
    auto light = utils::EntityManager::get().create();
    auto result = filament::LightManager::Builder(light_type)
                          .position({position.x(), position.y(), position.z()})
                          .intensity(intensity)
                          .falloff(falloff)
                          .castShadows(cast_shadows)
                          .color({color.x(), color.y(), color.z()})
                          .build(engine_, light);

    if (result == filament::LightManager::Builder::Success) {
        lights_.emplace(std::make_pair(light_name, LightEntity{true, light}));
    } else {
        utility::LogWarning("Failed to build Filament light resources for {}",
                            light_name);
        return false;
    }

    return true;
}

bool FilamentScene::AddSpotLight(const std::string& light_name,
                                 const Eigen::Vector3f& color,
                                 const Eigen::Vector3f& position,
                                 const Eigen::Vector3f& direction,
                                 float intensity,
                                 float falloff,
                                 float inner_cone_angle,
                                 float outer_cone_angle,
                                 bool cast_shadows) {
    if (lights_.count(light_name) > 0) {
        utility::LogWarning(
                "Cannot add point light because {} has already been added",
                light_name);
        return false;
    }

    filament::LightManager::Type light_type =
            filament::LightManager::Type::SPOT;
    auto light = utils::EntityManager::get().create();
    auto result =
            filament::LightManager::Builder(light_type)
                    .direction({direction.x(), direction.y(), direction.z()})
                    .position({position.x(), position.y(), position.z()})
                    .intensity(intensity)
                    .falloff(falloff)
                    .castShadows(cast_shadows)
                    .color({color.x(), color.y(), color.z()})
                    .spotLightCone(inner_cone_angle, outer_cone_angle)
                    .build(engine_, light);

    if (result == filament::LightManager::Builder::Success) {
        lights_.emplace(std::make_pair(light_name, LightEntity{true, light}));
    } else {
        utility::LogWarning("Failed to build Filament light resources for {}",
                            light_name);
        return false;
    }

    return true;
}

Light& FilamentScene::GetLight(const std::string& light_name) {
    // TODO: Not yet implemented. I still don't see any advantage to doing this
    static Light blah;
    return blah;
}

void FilamentScene::UpdateLight(const std::string& light_name,
                                const Light& light) {
    // TODO: Not yet implemented. I still don't see any advantage to doing this
}

void FilamentScene::RemoveLight(const std::string& light_name) {
    auto light = GetLightInternal(light_name);
    if (light) {
        scene_->remove(light->filament_entity);
        engine_.destroy(light->filament_entity);
        lights_.erase(light_name);
    }
}

void FilamentScene::UpdateLightColor(const std::string& light_name,
                                     const Eigen::Vector3f& color) {
    auto light = GetLightInternal(light_name);
    if (light) {
        auto& light_mgr = engine_.getLightManager();
        filament::LightManager::Instance inst =
                light_mgr.getInstance(light->filament_entity);
        light_mgr.setColor(inst, {color(0), color(1), color(2)});
    }
}

void FilamentScene::UpdateLightPosition(const std::string& light_name,
                                        const Eigen::Vector3f& position) {
    auto light = GetLightInternal(light_name);
    if (light) {
        auto& light_mgr = engine_.getLightManager();
        filament::LightManager::Instance inst =
                light_mgr.getInstance(light->filament_entity);
        if (!light_mgr.isDirectional(inst)) {
            light_mgr.setPosition(inst,
                                  {position.x(), position.y(), position.z()});
        }
    }
}

void FilamentScene::UpdateLightDirection(const std::string& light_name,
                                         const Eigen::Vector3f& direction) {
    auto light = GetLightInternal(light_name);
    if (light) {
        auto& light_mgr = engine_.getLightManager();
        filament::LightManager::Instance inst =
                light_mgr.getInstance(light->filament_entity);
        light_mgr.setDirection(inst,
                               {direction.x(), direction.y(), direction.z()});
    }
}

void FilamentScene::UpdateLightIntensity(const std::string& light_name,
                                         float intensity) {
    auto light = GetLightInternal(light_name);
    if (light) {
        auto& light_mgr = engine_.getLightManager();
        filament::LightManager::Instance inst =
                light_mgr.getInstance(light->filament_entity);
        light_mgr.setIntensity(inst, intensity);
    }
}

void FilamentScene::UpdateLightFalloff(const std::string& light_name,
                                       float falloff) {
    auto light = GetLightInternal(light_name);
    if (light) {
        auto& light_mgr = engine_.getLightManager();
        filament::LightManager::Instance inst =
                light_mgr.getInstance(light->filament_entity);
        light_mgr.setFalloff(inst, falloff);
    }
}

void FilamentScene::UpdateLightConeAngles(const std::string& light_name,
                                          float inner_cone_angle,
                                          float outer_cone_angle) {
    // TODO: Research. Not previously implemented
}

void FilamentScene::EnableLightShadow(const std::string& light_name,
                                      bool cast_shadows) {
    // TODO: Research. Not previously implemented.
}

void FilamentScene::CreateSunDirectionalLight() {
    filament::LightManager::Type light_type = filament::LightManager::Type::SUN;
    auto light = utils::EntityManager::get().create();
    auto result = filament::LightManager::Builder(light_type)
                          .direction({0.f, 0.f, 1.f})
                          .intensity(10000.0f)
                          .falloff(10.0)
                          .castShadows(true)
                          .color({1.f, 1.f, 1.f})
                          .build(engine_, light);

    if (result == filament::LightManager::Builder::Success) {
        sun_.filament_entity = light;
        scene_->addEntity(sun_.filament_entity);
    } else {
        utility::LogWarning(
                "Failed to build Filament light resources for sun light");
    }
}

void FilamentScene::SetDirectionalLight(const Eigen::Vector3f& direction,
                                        const Eigen::Vector3f& color,
                                        float intensity) {
    auto& light_mgr = engine_.getLightManager();
    filament::LightManager::Instance inst =
            light_mgr.getInstance(sun_.filament_entity);
    light_mgr.setDirection(inst, {direction.x(), direction.y(), direction.z()});
    light_mgr.setColor(inst, {color.x(), color.y(), color.z()});
    light_mgr.setIntensity(inst, intensity);
}

void FilamentScene::EnableDirectionalLight(bool enable) {
    if (sun_.enabled != enable) {
        sun_.enabled = enable;
        if (enable) {
            scene_->addEntity(sun_.filament_entity);
        } else {
            scene_->remove(sun_.filament_entity);
        }
    }
}

void FilamentScene::EnableDirectionalLightShadows(bool enable) {
    // TODO: Research. Not previously implemented
}

void FilamentScene::SetDirectionalLightDirection(
        const Eigen::Vector3f& direction) {
    auto& light_mgr = engine_.getLightManager();
    filament::LightManager::Instance inst =
            light_mgr.getInstance(sun_.filament_entity);
    light_mgr.setDirection(inst, {direction.x(), direction.y(), direction.z()});
}

Eigen::Vector3f FilamentScene::GetDirectionalLightDirection() {
    auto& light_mgr = engine_.getLightManager();
    filament::LightManager::Instance inst =
            light_mgr.getInstance(sun_.filament_entity);
    auto dir = light_mgr.getDirection(inst);
    return {dir[0], dir[1], dir[2]};
}

bool FilamentScene::SetIndirectLight(const std::string& ibl_name) {
    // Load IBL
    std::string ibl_path = ibl_name + std::string("_ibl.ktx");
    rendering::IndirectLightHandle new_ibl =
            renderer_.AddIndirectLight(ResourceLoadRequest(ibl_path.c_str()));
    if (!new_ibl) {
        return false;
    }

    auto wlight = resource_mgr_.GetIndirectLight(new_ibl);
    if (auto light = wlight.lock()) {
        indirect_light_ = wlight;
        if (ibl_enabled_) scene_->setIndirectLight(light.get());
        ibl_name_ = ibl_name;
    }

    // Load matching skybox
    std::string skybox_path = ibl_name + std::string("_skybox.ktx");
    SkyboxHandle sky =
            renderer_.AddSkybox(ResourceLoadRequest(skybox_path.c_str()));
    auto wskybox = resource_mgr_.GetSkybox(sky);
    if (auto skybox = wskybox.lock()) {
        skybox_ = wskybox;
        if (skybox_enabled_) {
            scene_->setSkybox(skybox.get());
            ShowSkybox(true);
        }
    }

    return true;
}

const std::string& FilamentScene::GetIndirectLight() { return ibl_name_; }

void FilamentScene::EnableIndirectLight(bool enable) {
    if (enable != ibl_enabled_) {
        if (enable) {
            if (auto light = indirect_light_.lock()) {
                scene_->setIndirectLight(light.get());
            }
        } else {
            scene_->setIndirectLight(nullptr);
        }
        ibl_enabled_ = enable;
    }
}

void FilamentScene::SetIndirectLightIntensity(float intensity) {
    if (auto light = indirect_light_.lock()) {
        light->setIntensity(intensity);
    }
}

float FilamentScene::GetIndirectLightIntensity() {
    if (auto light = indirect_light_.lock()) {
        return light->getIntensity();
    }
    return 0.f;
}

void FilamentScene::SetIndirectLightRotation(const Transform& rotation) {
    if (auto light = indirect_light_.lock()) {
        auto ft = converters::FilamentMatrixFromEigenMatrix(rotation.matrix());
        light->setRotation(ft.upperLeft());
    }
}

FilamentScene::Transform FilamentScene::GetIndirectLightRotation() {
    if (auto light = indirect_light_.lock()) {
        converters::FilamentMatrix ft(light->getRotation());
        auto et = converters::EigenMatrixFromFilamentMatrix(ft);

        return Transform(et);
    }
    return {};
}

void FilamentScene::ShowSkybox(bool show) {
    if (show != skybox_enabled_) {
        if (show) {
            if (auto skybox = skybox_.lock()) {
                scene_->setSkybox(skybox.get());
            }
        } else {
            scene_->setSkybox(nullptr);
        }
        ShowGeometry(kBackgroundName, !show);
        skybox_enabled_ = show;
    }
}

void FilamentScene::SetBackground(
        const Eigen::Vector4f& color,
        const std::shared_ptr<geometry::Image> image) {
    if (!HasGeometry(kBackgroundName)) {
        geometry::TriangleMesh quad;
        quad.vertices_ = {{-1.0, -1.0, -0.5},
                          {1.0, -1.0, -0.5},
                          {1.0, 1.0, -0.5},
                          {-1.0, 1.0, -0.5}};
        quad.triangles_ = {{0, 1, 2}, {0, 2, 3}};
        Material m;
        m.shader = "unlitBackground";
        m.base_color = color;
        m.aspect_ratio = 0.0;
        AddGeometry(kBackgroundName, quad, m);
        GeometryShadows(kBackgroundName, false, false);
        SetGeometryPriority(kBackgroundName, 0);
    }

    Material m;
    m.shader = "unlitBackground";
    m.base_color = color;
    if (image) {
        m.albedo_img = image;
        m.aspect_ratio = image->width_ / image->height_;
    } else {
        m.albedo_img = nullptr;
        m.aspect_ratio = 0.0;
    }
    OverrideMaterial(kBackgroundName, m);
}

struct RenderRequest {
    bool frame_done = false;
    std::shared_ptr<geometry::Image> image;
};

void ReadPixelsCallback(void* buffer, size_t buffer_size, void* user) {
    auto rr = static_cast<RenderRequest*>(user);
    rr->frame_done = true;

    if (buffer_size > 0) {
        rr->image->data_ = std::vector<uint8_t>((uint8_t*)buffer,
                                                (uint8_t*)buffer + buffer_size);
    } else {
        utility::LogWarning(
                "0 buffer size encountered while rendering to image");
    }
}

void FilamentScene::RenderToImage(
        std::function<void(std::shared_ptr<geometry::Image>)> callback) {
    auto view = views_.begin()->second.view.get();
    renderer_.RenderToImage(view, this, callback);
}

std::vector<FilamentScene::RenderableGeometry*> FilamentScene::GetGeometry(
        const std::string& object_name, bool warn_if_not_found) {
    std::vector<RenderableGeometry*> geoms;
    if (GeometryIsModel(object_name)) {
        for (const auto& name : model_geometries_[object_name]) {
            auto geom_entry = geometries_.find(name);
            if (geom_entry == geometries_.end()) {
                if (warn_if_not_found) {
                    utility::LogWarning("Geometry {} is not in the scene graph",
                                        name);
                }
            } else {
                geoms.push_back(&geom_entry->second);
            }
        }
    } else {
        auto geom_entry = geometries_.find(object_name);
        if (geom_entry == geometries_.end()) {
            if (warn_if_not_found) {
                utility::LogWarning("Geometry {} is not in the scene graph",
                                    object_name);
            }
        } else {
            geoms.push_back(&geom_entry->second);
        }
    }

    return geoms;
}

bool FilamentScene::GeometryIsModel(const std::string& object_name) const {
    return model_geometries_.count(object_name) > 0;
}

FilamentScene::LightEntity* FilamentScene::GetLightInternal(
        const std::string& light_name, bool warn_if_not_found) {
    auto light_entry = lights_.find(light_name);
    if (light_entry == lights_.end()) {
        if (warn_if_not_found) {
            utility::LogWarning("Light {} is not in the scene graph",
                                light_name);
        }
        return nullptr;
    }
    return &(light_entry->second);
}

void FilamentScene::RenderableGeometry::ReleaseResources(
        filament::Engine& engine, FilamentResourceManager& manager) {
    if (vb) manager.Destroy(vb);
    if (ib) manager.Destroy(ib);
    engine.destroy(filament_entity);

    // Delete texture maps...
    auto destroy_map = [&manager](rendering::TextureHandle map) {
        if (map && map != rendering::FilamentResourceManager::kDefaultTexture &&
            map != rendering::FilamentResourceManager::kDefaultNormalMap)
            manager.Destroy(map);
    };
    destroy_map(mat.maps.albedo_map);
    destroy_map(mat.maps.normal_map);
    destroy_map(mat.maps.ao_rough_metal_map);
    destroy_map(mat.maps.reflectance_map);
    destroy_map(mat.maps.clear_coat_map);
    destroy_map(mat.maps.clear_coat_roughness_map);
    destroy_map(mat.maps.anisotropy_map);

    manager.Destroy(mat.mat_instance);

    filament_entity.clear();
}

void FilamentScene::Draw(filament::Renderer& renderer) {
    for (auto& pair : views_) {
        auto& container = pair.second;
        // Skip inactive views
        if (!container.is_active) continue;
        if (container.render_count-- == 0) {
            container.is_active = false;
            continue;
        }

        container.view->PreRender();
        renderer.render(container.view->GetNativeView());
        container.view->PostRender();
    }
}

}  // namespace rendering
}  // namespace visualization
}  // namespace open3d<|MERGE_RESOLUTION|>--- conflicted
+++ resolved
@@ -109,11 +109,8 @@
         {"depth", ResourceManager::kDefaultDepthShader},
         {"unlitGradient", ResourceManager::kDefaultUnlitGradientShader},
         {"unlitSolidColor", ResourceManager::kDefaultUnlitSolidColorShader},
-<<<<<<< HEAD
         {"unlitBackground", ResourceManager::kDefaultUnlitBackgroundShader},
-=======
-        {"unlitLine", ResourceManager::kDefaultLineShader},
->>>>>>> 6d0ebc62
+        {"unlitLine", ResourceManager::kDefaultLineShader}
 };
 
 MaterialHandle kColorOnlyMesh = ResourceManager::kDefaultUnlit;
@@ -784,19 +781,17 @@
             .Finish();
 }
 
-<<<<<<< HEAD
 void FilamentScene::UpdateBackgroundShader(GeometryMaterialInstance& geom_mi) {
     renderer_.ModifyMaterial(geom_mi.mat_instance)
             .SetColor("baseColor", geom_mi.properties.base_color, true)
             .SetParameter("aspectRatio", geom_mi.properties.aspect_ratio)
             .SetTexture("albedo", geom_mi.maps.albedo_map,
                         rendering::TextureSamplerParameters::Pretty())
-=======
+
 void FilamentScene::UpdateLineShader(GeometryMaterialInstance& geom_mi) {
     renderer_.ModifyMaterial(geom_mi.mat_instance)
             .SetColor("baseColor", geom_mi.properties.base_color, true)
             .SetParameter("lineWidth", geom_mi.properties.line_width)
->>>>>>> 6d0ebc62
             .Finish();
 }
 
@@ -947,13 +942,10 @@
         UpdateGradientShader(geom.mat);
     } else if (props.shader == "unlitSolidColor") {
         UpdateSolidColorShader(geom.mat);
-<<<<<<< HEAD
     } else if (props.shader == "unlitBackground") {
         UpdateBackgroundShader(geom.mat);
-=======
     } else if (props.shader == "unlitLine") {
         UpdateLineShader(geom.mat);
->>>>>>> 6d0ebc62
     }
 }
 
@@ -993,13 +985,10 @@
             UpdateGradientShader(geom->mat);
         } else if (material.shader == "unlitSolidColor") {
             UpdateSolidColorShader(geom->mat);
-<<<<<<< HEAD
         } else if (material.shader == "unlitBackground") {
             UpdateBackgroundShader(geom->mat);
-=======
         } else if (material.shader == "unlitLine") {
             UpdateLineShader(geom->mat);
->>>>>>> 6d0ebc62
         } else {
             UpdateDepthShader(geom->mat);
         }
