// ----------------------------------------------------------------------------
// -                        Open3D: www.open3d.org                            -
// ----------------------------------------------------------------------------
// The MIT License (MIT)
//
// Copyright (c) 2018-2021 www.open3d.org
//
// Permission is hereby granted, free of charge, to any person obtaining a copy
// of this software and associated documentation files (the "Software"), to deal
// in the Software without restriction, including without limitation the rights
// to use, copy, modify, merge, publish, distribute, sublicense, and/or sell
// copies of the Software, and to permit persons to whom the Software is
// furnished to do so, subject to the following conditions:
//
// The above copyright notice and this permission notice shall be included in
// all copies or substantial portions of the Software.
//
// THE SOFTWARE IS PROVIDED "AS IS", WITHOUT WARRANTY OF ANY KIND, EXPRESS OR
// IMPLIED, INCLUDING BUT NOT LIMITED TO THE WARRANTIES OF MERCHANTABILITY,
// FITNESS FOR A PARTICULAR PURPOSE AND NONINFRINGEMENT. IN NO EVENT SHALL THE
// AUTHORS OR COPYRIGHT HOLDERS BE LIABLE FOR ANY CLAIM, DAMAGES OR OTHER
// LIABILITY, WHETHER IN AN ACTION OF CONTRACT, TORT OR OTHERWISE, ARISING
// FROM, OUT OF OR IN CONNECTION WITH THE SOFTWARE OR THE USE OR OTHER DEALINGS
// IN THE SOFTWARE.
// ----------------------------------------------------------------------------

// 4068: Filament has some clang-specific vectorizing pragma's that MSVC flags
// 4146: Filament's utils/algorithm.h utils::details::ctz() tries to negate
//       an unsigned int.
// 4293: Filament's utils/algorithm.h utils::details::clz() does strange
//       things with MSVC. Somehow sizeof(unsigned int) > 4, but its size is
//       32 so that x >> 32 gives a warning. (Or maybe the compiler can't
//       determine the if statement does not run.)
#ifdef _MSC_VER
#pragma warning(push)
#pragma warning(disable : 4068 4146 4293)
#endif  // _MSC_VER

#include <filament/Engine.h>
#include <filament/IndexBuffer.h>
#include <filament/MaterialEnums.h>
#include <filament/Scene.h>
#include <filament/TransformManager.h>
#include <filament/VertexBuffer.h>
#include <geometry/SurfaceOrientation.h>

#ifdef _MSC_VER
#pragma warning(pop)
#endif  // _MSC_VER

#include <map>

#include "open3d/geometry/BoundingVolume.h"
#include "open3d/geometry/TriangleMesh.h"
#include "open3d/t/geometry/TriangleMesh.h"
#include "open3d/visualization/rendering/filament/FilamentEngine.h"
#include "open3d/visualization/rendering/filament/FilamentGeometryBuffersBuilder.h"
#include "open3d/visualization/rendering/filament/FilamentResourceManager.h"

using namespace filament;

namespace open3d {
namespace visualization {
namespace rendering {

namespace {

struct BaseVertex {
    math::float3 position = {0.f, 0.f, 0.f};
    math::quatf tangent = {0.f, 0.f, 0.f, 1.f};
};

struct ColoredVertex {
    math::float3 position = {0.f, 0.f, 0.f};
    math::quatf tangent = {0.f, 0.f, 0.f, 1.f};
    math::float4 color = {0.5f, 0.5f, 0.5f, 1.f};
};

struct TexturedVertex {
    math::float3 position = {0.f, 0.f, 0.f};
    math::quatf tangent = {0.f, 0.f, 0.f, 1.f};
    math::float4 color = {0.5f, 0.5f, 0.5f, 1.f};
    math::float2 uv = {0.f, 0.f};
};

template <typename VertexType>
void SetVertexPosition(VertexType& vertex, const Eigen::Vector3d& pos) {
    auto float_pos = pos.cast<float>();
    vertex.position.x = float_pos(0);
    vertex.position.y = float_pos(1);
    vertex.position.z = float_pos(2);
}

template <typename VertexType>
void SetVertexColor(VertexType& vertex, const Eigen::Vector3d& c) {
    auto float_color = c.cast<float>();
    vertex.color.x = float_color(0);
    vertex.color.y = float_color(1);
    vertex.color.z = float_color(2);
}

template <typename VertexType>
void SetVertexUV(VertexType& vertex, const Eigen::Vector2d& UV) {
    auto float_uv = UV.cast<float>();
    vertex.uv.x = float_uv(0);
    vertex.uv.y = float_uv(1);
}

template <typename VertexType>
std::uint32_t GetVertexPositionOffset() {
    return offsetof(VertexType, position);
}

template <typename VertexType>
std::uint32_t GetVertexTangentOffset() {
    return offsetof(VertexType, tangent);
}

template <typename VertexType>
std::uint32_t GetVertexColorOffset() {
    return offsetof(VertexType, color);
}

template <typename VertexType>
std::uint32_t GetVertexUVOffset() {
    return offsetof(VertexType, uv);
}

template <typename VertexType>
std::uint32_t GetVertexStride() {
    return sizeof(VertexType);
}

VertexBuffer* BuildFilamentVertexBuffer(filament::Engine& engine,
                                        const std::uint32_t vertices_count,
                                        const std::uint32_t stride,
                                        bool has_uvs,
                                        bool has_colors) {
    // For CUSTOM0 explanation, see FilamentGeometryBuffersBuilder.cpp
    // Note, that TANGENTS and CUSTOM0 is pointing on same data in buffer
    auto builder =
            VertexBuffer::Builder()
                    .bufferCount(1)
                    .vertexCount(vertices_count)
                    .attribute(VertexAttribute::POSITION, 0,
                               VertexBuffer::AttributeType::FLOAT3,
                               GetVertexPositionOffset<TexturedVertex>(),
                               stride)
                    .normalized(VertexAttribute::TANGENTS)
                    .attribute(VertexAttribute::TANGENTS, 0,
                               VertexBuffer::AttributeType::FLOAT4,
                               GetVertexTangentOffset<TexturedVertex>(), stride)
                    .attribute(VertexAttribute::CUSTOM0, 0,
                               VertexBuffer::AttributeType::FLOAT4,
                               GetVertexTangentOffset<TexturedVertex>(),
                               stride);

    if (has_colors) {
        builder.normalized(VertexAttribute::COLOR)
                .attribute(VertexAttribute::COLOR, 0,
                           VertexBuffer::AttributeType::FLOAT4,
                           GetVertexColorOffset<TexturedVertex>(), stride);
    }

    if (has_uvs) {
        builder.attribute(VertexAttribute::UV0, 0,
                          VertexBuffer::AttributeType::FLOAT2,
                          GetVertexUVOffset<TexturedVertex>(), stride);
    }

    return builder.build(engine);
}

struct vbdata {
    size_t byte_count = 0;
    size_t bytes_to_copy = 0;
    void* bytes = nullptr;
    size_t vertices_count = 0;
};

struct ibdata {
    size_t byte_count = 0;
    GeometryBuffersBuilder::IndexType* bytes = nullptr;
    size_t stride = 0;
};

// Transfers ownership on return for vbdata.bytes and ibdata.bytes
std::tuple<vbdata, ibdata> CreatePlainBuffers(
        const math::quatf* tangents, const geometry::TriangleMesh& geometry) {
    vbdata vertex_data;
    ibdata index_data;

    vertex_data.vertices_count = geometry.vertices_.size();
    vertex_data.byte_count = vertex_data.vertices_count * sizeof(BaseVertex);
    vertex_data.bytes_to_copy = vertex_data.byte_count;
    vertex_data.bytes = malloc(vertex_data.byte_count);

    const BaseVertex kDefault;
    auto plain_vertices = static_cast<BaseVertex*>(vertex_data.bytes);
    for (size_t i = 0; i < vertex_data.vertices_count; ++i) {
        BaseVertex& element = plain_vertices[i];

        SetVertexPosition(element, geometry.vertices_[i]);
        if (tangents != nullptr) {
            element.tangent = tangents[i];
        } else {
            element.tangent = kDefault.tangent;
        }
    }

    index_data.stride = sizeof(GeometryBuffersBuilder::IndexType);
    index_data.byte_count = geometry.triangles_.size() * 3 * index_data.stride;
    index_data.bytes = static_cast<GeometryBuffersBuilder::IndexType*>(
            malloc(index_data.byte_count));
    for (size_t i = 0; i < geometry.triangles_.size(); ++i) {
        const auto& triangle = geometry.triangles_[i];
        index_data.bytes[3 * i] = triangle(0);
        index_data.bytes[3 * i + 1] = triangle(1);
        index_data.bytes[3 * i + 2] = triangle(2);
    }

    return std::make_tuple(vertex_data, index_data);
}

// Transfers ownership on return for vbdata.bytes and ibdata.bytes
std::tuple<vbdata, ibdata> CreateColoredBuffers(
        const math::quatf* tangents, const geometry::TriangleMesh& geometry) {
    vbdata vertex_data;
    ibdata index_data;

    vertex_data.vertices_count = geometry.vertices_.size();
    vertex_data.byte_count =
            vertex_data.vertices_count * sizeof(TexturedVertex);
    vertex_data.bytes_to_copy = vertex_data.byte_count;
    vertex_data.bytes = malloc(vertex_data.byte_count);

    const TexturedVertex kDefault;
    auto vertices = static_cast<TexturedVertex*>(vertex_data.bytes);
    for (size_t i = 0; i < vertex_data.vertices_count; ++i) {
        TexturedVertex& element = vertices[i];

        SetVertexPosition(element, geometry.vertices_[i]);
        if (tangents != nullptr) {
            element.tangent = tangents[i];
        } else {
            element.tangent = kDefault.tangent;
        }

        if (geometry.HasVertexColors()) {
            SetVertexColor(element, geometry.vertex_colors_[i]);
        } else {
            element.color = kDefault.color;
        }
    }

    index_data.stride = sizeof(GeometryBuffersBuilder::IndexType);
    index_data.byte_count = geometry.triangles_.size() * 3 * index_data.stride;
    index_data.bytes = static_cast<GeometryBuffersBuilder::IndexType*>(
            malloc(index_data.byte_count));
    for (size_t i = 0; i < geometry.triangles_.size(); ++i) {
        const auto& triangle = geometry.triangles_[i];
        index_data.bytes[3 * i] = triangle(0);
        index_data.bytes[3 * i + 1] = triangle(1);
        index_data.bytes[3 * i + 2] = triangle(2);
    }

    return std::make_tuple(vertex_data, index_data);
}

// Transfers ownership on return for vbdata.bytes and ibdata.bytes
std::tuple<vbdata, ibdata> CreateFromDuplicatedMesh(
        const math::quatf* tangents, const geometry::TriangleMesh& geometry) {
    vbdata vertex_data;
    ibdata index_data;

    index_data.stride = sizeof(GeometryBuffersBuilder::IndexType);
    index_data.byte_count = geometry.triangles_.size() * 3 * index_data.stride;
    index_data.bytes = static_cast<GeometryBuffersBuilder::IndexType*>(
            malloc(index_data.byte_count));
    GeometryBuffersBuilder::IndexType* index_ptr = index_data.bytes;

    vertex_data.byte_count =
            geometry.triangles_.size() * 3 * sizeof(TexturedVertex);
    vertex_data.bytes_to_copy = vertex_data.byte_count;
    vertex_data.bytes = malloc(vertex_data.byte_count);
    vertex_data.vertices_count = geometry.triangles_.size() * 3;

    const TexturedVertex kDefault;
    auto textured_vertices = static_cast<TexturedVertex*>(vertex_data.bytes);
    for (size_t i = 0; i < geometry.triangles_.size(); ++i) {
        const auto& triangle = geometry.triangles_[i];

        for (size_t j = 0; j < 3; ++j) {
            GeometryBuffersBuilder::IndexType index = triangle(j);

            auto uv = geometry.triangle_uvs_[i * 3 + j];
            auto pos = geometry.vertices_[index];

            TexturedVertex& element = textured_vertices[index];
            SetVertexPosition(element, pos);
            if (tangents != nullptr) {
                element.tangent = tangents[index];
            } else {
                element.tangent = kDefault.tangent;
            }

            SetVertexUV(element, uv);

            if (geometry.HasVertexColors()) {
                SetVertexColor(element, geometry.vertex_colors_[index]);
            } else {
                element.color = kDefault.color;
            }
            *index_ptr++ = index;
        }
    }

    return std::make_tuple(vertex_data, index_data);
}

std::tuple<vbdata, ibdata> CreateTexturedBuffers(
        const math::quatf* tangents, const geometry::TriangleMesh& geometry) {
    vbdata vertex_data;
    ibdata index_data;

    struct LookupKey {
        LookupKey() = default;
        explicit LookupKey(const Eigen::Vector3d& pos,
                           const Eigen::Vector2d& uv) {
            values[0] = pos.x();
            values[1] = pos.y();
            values[2] = pos.z();
            values[3] = uv.x();
            values[4] = uv.y();
        }

        // Not necessarily transitive for points within kEpsilon.
        // TODO: does this break sort and map?
        bool operator<(const LookupKey& other) const {
            for (int i = 0; i < 5; ++i) {
                double diff = abs(values[i] - other.values[i]);
                if (diff > kEpsilon) {
                    return values[i] < other.values[i];
                }
            }

            return false;
        }

        const double kEpsilon = 0.00001;
        double values[5] = {0};
    };
    //                           < real index  , source index >
    std::map<LookupKey, std::pair<GeometryBuffersBuilder::IndexType,
                                  GeometryBuffersBuilder::IndexType>>
            index_lookup;

    index_data.stride = sizeof(GeometryBuffersBuilder::IndexType);
    index_data.byte_count = geometry.triangles_.size() * 3 * index_data.stride;
    index_data.bytes = static_cast<GeometryBuffersBuilder::IndexType*>(
            malloc(index_data.byte_count));

    vertex_data.byte_count =
            geometry.triangles_.size() * 3 * sizeof(TexturedVertex);
    vertex_data.bytes = malloc(vertex_data.byte_count);

    GeometryBuffersBuilder::IndexType free_idx = 0;
    GeometryBuffersBuilder::IndexType uv_idx = 0;
    auto textured_vertices = static_cast<TexturedVertex*>(vertex_data.bytes);

    const TexturedVertex kDefault;
    for (size_t i = 0; i < geometry.triangles_.size(); ++i) {
        const auto& triangle = geometry.triangles_[i];

        for (size_t j = 0; j < 3; ++j) {
            GeometryBuffersBuilder::IndexType index = triangle(j);

            auto uv = geometry.triangle_uvs_[uv_idx];
            auto pos = geometry.vertices_[index];

            LookupKey lookup_key(pos, uv);
            auto found = index_lookup.find(lookup_key);
            if (found != index_lookup.end()) {
                index = found->second.first;
            } else {
                index = free_idx;
                GeometryBuffersBuilder::IndexType source_idx = triangle(j);

                index_lookup[lookup_key] = {free_idx, source_idx};
                ++free_idx;

                TexturedVertex& element = textured_vertices[index];
                SetVertexPosition(element, pos);
                if (tangents != nullptr) {
                    element.tangent = tangents[source_idx];
                } else {
                    element.tangent = kDefault.tangent;
                }

                SetVertexUV(element, uv);

                if (geometry.HasVertexColors()) {
                    SetVertexColor(element,
                                   geometry.vertex_colors_[source_idx]);
                } else {
                    element.color = kDefault.color;
                }
            }

            index_data.bytes[3 * i + j] = index;

            ++uv_idx;
        }
    }

    vertex_data.vertices_count = free_idx;
    vertex_data.bytes_to_copy =
            vertex_data.vertices_count * sizeof(TexturedVertex);

    return std::make_tuple(vertex_data, index_data);
}

}  // namespace

TriangleMeshBuffersBuilder::TriangleMeshBuffersBuilder(
        const geometry::TriangleMesh& geometry)
    : geometry_(geometry) {}

RenderableManager::PrimitiveType TriangleMeshBuffersBuilder::GetPrimitiveType()
        const {
    return RenderableManager::PrimitiveType::TRIANGLES;
}

GeometryBuffersBuilder::Buffers TriangleMeshBuffersBuilder::ConstructBuffers() {
    auto& engine = EngineInstance::GetInstance();
    auto& resource_mgr = EngineInstance::GetResourceManager();

    const geometry::TriangleMesh* internal_geom = &geometry_;
    geometry::TriangleMesh duplicated_mesh;
    if (geometry_.HasTriangleNormals() && !geometry_.HasVertexNormals()) {
        // If the TriangleMesh has per-triangle normals then the normals must be
        // converted to per-vertex and vertices/Uvs duplicated.
        const size_t new_vertex_count = geometry_.triangles_.size() * 3;
        duplicated_mesh.vertices_.reserve(new_vertex_count);
        duplicated_mesh.vertex_normals_.reserve(new_vertex_count);
        if (geometry_.HasVertexColors()) {
            duplicated_mesh.vertex_colors_.reserve(new_vertex_count);
        }
        for (unsigned int i = 0; i < geometry_.triangles_.size(); ++i) {
            auto& tri_idx = geometry_.triangles_[i];
            duplicated_mesh.vertices_.push_back(
                    geometry_.vertices_[tri_idx.x()]);
            duplicated_mesh.vertices_.push_back(
                    geometry_.vertices_[tri_idx.y()]);
            duplicated_mesh.vertices_.push_back(
                    geometry_.vertices_[tri_idx.z()]);
            duplicated_mesh.vertex_normals_.push_back(
                    geometry_.triangle_normals_[i]);
            duplicated_mesh.vertex_normals_.push_back(
                    geometry_.triangle_normals_[i]);
            duplicated_mesh.vertex_normals_.push_back(
                    geometry_.triangle_normals_[i]);
            if (geometry_.HasVertexColors()) {
                duplicated_mesh.vertex_colors_.push_back(
                        geometry_.vertex_colors_[tri_idx.x()]);
                duplicated_mesh.vertex_colors_.push_back(
                        geometry_.vertex_colors_[tri_idx.y()]);
                duplicated_mesh.vertex_colors_.push_back(
                        geometry_.vertex_colors_[tri_idx.z()]);
            }
            duplicated_mesh.triangles_.push_back(
                    Eigen::Vector3i(i * 3, i * 3 + 1, i * 3 + 2));
        }
        // utility::LogWarning("Taking the duplicate mesh path!");
        duplicated_mesh.triangle_uvs_ = geometry_.triangle_uvs_;
        internal_geom = &duplicated_mesh;
    }

    const size_t n_vertices = internal_geom->vertices_.size();

    math::quatf* float4v_tangents = nullptr;
    if (internal_geom->HasVertexNormals()) {
        // Converting vertex normals to float base
        std::vector<Eigen::Vector3f> normals;
        normals.resize(n_vertices);
        for (size_t i = 0; i < n_vertices; ++i) {
            normals[i] = internal_geom->vertex_normals_[i].cast<float>();
        }

        // Converting normals to Filament type - quaternions
        const size_t tangents_byte_count = n_vertices * 4 * sizeof(float);
        float4v_tangents =
                static_cast<math::quatf*>(malloc(tangents_byte_count));
        auto orientation = filament::geometry::SurfaceOrientation::Builder()
                                   .vertexCount(n_vertices)
                                   .normals(reinterpret_cast<math::float3*>(
                                           normals.data()))
                                   .build();
        orientation->getQuats(float4v_tangents, n_vertices);
    }

    // NOTE: Both default lit and unlit material shaders require per-vertex
    // colors so we unconditionally assume the triangle mesh has color.
    const bool has_colors = true;
    bool has_uvs = internal_geom->HasTriangleUvs();
    bool using_duplicated_mesh = duplicated_mesh.vertices_.size() > 0;

    // We take ownership of vbdata.bytes and ibdata.bytes here.
    std::tuple<vbdata, ibdata> buffers_data;
    size_t stride = sizeof(BaseVertex);
    if (has_uvs && using_duplicated_mesh) {
        buffers_data =
                CreateFromDuplicatedMesh(float4v_tangents, *internal_geom);
        stride = sizeof(TexturedVertex);
    } else if (has_uvs) {
        buffers_data = CreateTexturedBuffers(float4v_tangents, *internal_geom);
        stride = sizeof(TexturedVertex);
    } else if (has_colors) {
        buffers_data = CreateColoredBuffers(float4v_tangents, *internal_geom);
        stride = sizeof(TexturedVertex);
        has_uvs = true;
    } else {
        buffers_data = CreatePlainBuffers(float4v_tangents, *internal_geom);
    }

    free(float4v_tangents);

    const vbdata& vertex_data = std::get<0>(buffers_data);
    const ibdata& index_data = std::get<1>(buffers_data);

    VertexBuffer* vbuf = nullptr;
    vbuf = BuildFilamentVertexBuffer(
            engine, std::uint32_t(vertex_data.vertices_count),
            std::uint32_t(stride), has_uvs, has_colors);

    VertexBufferHandle vb_handle;
    if (vbuf) {
        vb_handle = resource_mgr.AddVertexBuffer(vbuf);
    } else {
        free(vertex_data.bytes);
        free(index_data.bytes);

        return {};
    }

    // Gives ownership of vertexData.bytes to VertexBuffer, which will
    // be deallocated later with DeallocateBuffer.
    VertexBuffer::BufferDescriptor vb_descriptor(vertex_data.bytes,
                                                 vertex_data.bytes_to_copy);
    vb_descriptor.setCallback(GeometryBuffersBuilder::DeallocateBuffer);
    vbuf->setBufferAt(engine, 0, std::move(vb_descriptor));

    auto ib_handle = resource_mgr.CreateIndexBuffer(
            index_data.byte_count / index_data.stride, index_data.stride);
    auto ibuf = resource_mgr.GetIndexBuffer(ib_handle).lock();

    // Gives ownership of indexData.bytes to IndexBuffer, which will
    // be deallocated later with DeallocateBuffer.
    IndexBuffer::BufferDescriptor ib_descriptor(index_data.bytes,
                                                index_data.byte_count);
    ib_descriptor.setCallback(GeometryBuffersBuilder::DeallocateBuffer);
    ibuf->setBuffer(engine, std::move(ib_descriptor));

    return std::make_tuple(vb_handle, ib_handle, IndexBufferHandle());
}

filament::Box TriangleMeshBuffersBuilder::ComputeAABB() {
    auto geometry_aabb = geometry_.GetAxisAlignedBoundingBox();

    const filament::math::float3 min(geometry_aabb.min_bound_.x(),
                                     geometry_aabb.min_bound_.y(),
                                     geometry_aabb.min_bound_.z());
    const filament::math::float3 max(geometry_aabb.max_bound_.x(),
                                     geometry_aabb.max_bound_.y(),
                                     geometry_aabb.max_bound_.z());

    Box aabb;
    aabb.set(min, max);

    return aabb;
}

TMeshBuffersBuilder::TMeshBuffersBuilder(
        const t::geometry::TriangleMesh& geometry)
    : geometry_(geometry) {
    // Make sure geometry is on GPU
    auto pts = geometry.GetVertexPositions();
    if (pts.GetDevice().GetType() == core::Device::DeviceType::CUDA) {
        utility::LogWarning(
                "GPU resident triangle meshes are not currently supported for "
                "visualization. Copying data to CPU.");
        geometry_ = geometry.To(core::Device("CPU:0"));
    }

    // Now make sure data types are Float32
    if (pts.GetDtype() != core::Float32) {
        utility::LogWarning(
                "Tensor triangle mesh vertices must have DType of Float32 not "
                "{}. Converting.",
                pts.GetDtype().ToString());
        geometry_.GetVertexPositions() = pts.To(core::Float32);
    }
    if (geometry_.HasVertexNormals() &&
        geometry_.GetVertexNormals().GetDtype() != core::Float32) {
        auto normals = geometry_.GetVertexNormals();
        utility::LogWarning(
                "Tensor triangle mesh normals must have DType of Float32 not "
                "{}. Converting.",
                normals.GetDtype().ToString());
        geometry_.GetVertexNormals() = normals.To(core::Float32);
    }
    if (geometry_.HasVertexColors() &&
        geometry_.GetVertexColors().GetDtype() != core::Float32) {
        auto colors = geometry_.GetVertexColors();

        utility::LogWarning(
<<<<<<< HEAD
                "Tensor triange mesh colors must have DType of Float32 not {}. "
                "Converting.",
=======
                "Tensor triangle mesh colors must have DType of Float32 not "
                "{}. Converting.",
>>>>>>> c0444515
                colors.GetDtype().ToString());
        geometry_.GetVertexColors() = colors.To(core::Float32);
        // special case for Uint8
        if (colors.GetDtype() == core::UInt8) {
            geometry_.GetVertexColors() = geometry_.GetVertexColors() / 255.0f;
        }
    }
}

RenderableManager::PrimitiveType TMeshBuffersBuilder::GetPrimitiveType() const {
    return RenderableManager::PrimitiveType::TRIANGLES;
}

GeometryBuffersBuilder::Buffers TMeshBuffersBuilder::ConstructBuffers() {
    auto& engine = EngineInstance::GetInstance();
    auto& resource_mgr = EngineInstance::GetResourceManager();

<<<<<<< HEAD
    const auto& points = geometry_.GetVertexPositions();
    const size_t n_vertices = points.GetLength();
=======
    bool need_duplicate_vertices = geometry_.HasTriangleNormals() ||
                                   geometry_.HasTriangleColors() ||
                                   geometry_.HasTriangleAttr("texture_uvs");
    const auto& points = geometry_.GetVertexPositions();
    const auto& indices = geometry_.GetTriangleIndices();
    const size_t n_vertices = need_duplicate_vertices ? indices.GetLength() * 3
                                                      : points.GetLength();
>>>>>>> c0444515

    // We use CUSTOM0 for tangents along with TANGENTS attribute
    // because Filament would optimize out anything about normals and lightning
    // from unlit materials. But our shader for normals visualizing is unlit, so
    // we need to use this workaround.
    VertexBuffer* vbuf = VertexBuffer::Builder()
                                 .bufferCount(4)
                                 .vertexCount(uint32_t(n_vertices))
                                 .attribute(VertexAttribute::POSITION, 0,
                                            VertexBuffer::AttributeType::FLOAT3)
                                 .normalized(VertexAttribute::COLOR)
                                 .attribute(VertexAttribute::COLOR, 1,
                                            VertexBuffer::AttributeType::FLOAT3)
                                 .normalized(VertexAttribute::TANGENTS)
                                 .attribute(VertexAttribute::TANGENTS, 2,
                                            VertexBuffer::AttributeType::FLOAT4)
                                 .attribute(VertexAttribute::CUSTOM0, 2,
                                            VertexBuffer::AttributeType::FLOAT4)
                                 .attribute(VertexAttribute::UV0, 3,
                                            VertexBuffer::AttributeType::FLOAT2)
                                 .build(engine);

    VertexBufferHandle vb_handle;
    if (vbuf) {
        vb_handle = resource_mgr.AddVertexBuffer(vbuf);
    } else {
        return {};
    }

<<<<<<< HEAD
    const size_t vertex_array_size = n_vertices * 3 * sizeof(float);
    float* vertex_array = static_cast<float*>(malloc(vertex_array_size));
    memcpy(vertex_array, points.GetDataPtr(), vertex_array_size);
=======
    // Vertices
    const size_t vertex_array_size = n_vertices * 3 * sizeof(float);
    float* vertex_array = static_cast<float*>(malloc(vertex_array_size));
    if (need_duplicate_vertices) {
        core::Tensor dup_vertices = points.IndexGet(
                {indices.Reshape({static_cast<long>(n_vertices)})});
        memcpy(vertex_array, dup_vertices.GetDataPtr(), vertex_array_size);
    } else {
        memcpy(vertex_array, points.GetDataPtr(), vertex_array_size);
    }
>>>>>>> c0444515
    VertexBuffer::BufferDescriptor pts_descriptor(
            vertex_array, vertex_array_size,
            GeometryBuffersBuilder::DeallocateBuffer);
    vbuf->setBufferAt(engine, 0, std::move(pts_descriptor));

<<<<<<< HEAD
    const size_t color_array_size = n_vertices * 3 * sizeof(float);
    float* color_array = static_cast<float*>(malloc(color_array_size));
    if (geometry_.HasVertexColors()) {
        memcpy(color_array, geometry_.GetVertexColors().GetDataPtr(),
               color_array_size);
        VertexBuffer::BufferDescriptor color_descriptor(
                color_array, color_array_size,
                GeometryBuffersBuilder::DeallocateBuffer);
        vbuf->setBufferAt(engine, 1, std::move(color_descriptor));
=======
    // Prepare color array
    const size_t color_array_size = n_vertices * 3 * sizeof(float);
    float* color_array = static_cast<float*>(malloc(color_array_size));
    if (geometry_.HasVertexColors()) {
        if (need_duplicate_vertices) {
            core::Tensor dup_colors = geometry_.GetVertexColors().IndexGet(
                    {indices.Reshape({static_cast<long>(n_vertices)})});
            memcpy(color_array, dup_colors.GetDataPtr(), color_array_size);
        } else {
            memcpy(color_array, geometry_.GetVertexColors().GetDataPtr(),
                   color_array_size);
        }
>>>>>>> c0444515
    } else {
        for (size_t i = 0; i < n_vertices * 3; ++i) {
            color_array[i] = 1.f;
        }
<<<<<<< HEAD
        VertexBuffer::BufferDescriptor color_descriptor(
                color_array, color_array_size,
                GeometryBuffersBuilder::DeallocateBuffer);
        vbuf->setBufferAt(engine, 1, std::move(color_descriptor));
    }

    const size_t normal_array_size = n_vertices * 4 * sizeof(float);
    if (geometry_.HasVertexNormals()) {
        const auto& normals = geometry_.GetVertexNormals();

        // Converting normals to Filament type - quaternions
        auto float4v_tangents =
                static_cast<math::quatf*>(malloc(normal_array_size));
=======
    }
    VertexBuffer::BufferDescriptor color_descriptor(
            color_array, color_array_size,
            GeometryBuffersBuilder::DeallocateBuffer);
    vbuf->setBufferAt(engine, 1, std::move(color_descriptor));

    // Prepare normal array
    const size_t normal_array_size = n_vertices * 4 * sizeof(float);
    float* normal_array = static_cast<float*>(malloc(normal_array_size));
    if (geometry_.HasVertexNormals()) {
        if (need_duplicate_vertices) {
            core::Tensor dup_normals = geometry_.GetVertexNormals().IndexGet(
                    {indices.Reshape({static_cast<long>(n_vertices)})});
            auto orientation =
                    filament::geometry::SurfaceOrientation::Builder()
                            .vertexCount(n_vertices)
                            .normals(reinterpret_cast<const math::float3*>(
                                    dup_normals.GetDataPtr()))
                            .build();
            orientation->getQuats(reinterpret_cast<math::quatf*>(normal_array),
                                  n_vertices);
        } else {
            const auto& normals = geometry_.GetVertexNormals();
            // Converting normals to Filament type - quaternions
            auto orientation =
                    filament::geometry::SurfaceOrientation::Builder()
                            .vertexCount(n_vertices)
                            .normals(reinterpret_cast<const math::float3*>(
                                    normals.GetDataPtr()))
                            .build();
            orientation->getQuats(reinterpret_cast<math::quatf*>(normal_array),
                                  n_vertices);
        }
    } else if (geometry_.HasTriangleNormals()) {
        const auto& normals = geometry_.GetTriangleNormals();
        core::Tensor dup_normals = core::Tensor::Empty(
                {static_cast<long>(n_vertices), 3}, core::Float32);
        dup_normals.Slice(0, 0, n_vertices, 3) = normals;
        dup_normals.Slice(0, 1, n_vertices, 3) = normals;
        dup_normals.Slice(0, 2, n_vertices, 3) = normals;
>>>>>>> c0444515
        auto orientation =
                filament::geometry::SurfaceOrientation::Builder()
                        .vertexCount(n_vertices)
                        .normals(reinterpret_cast<const math::float3*>(
<<<<<<< HEAD
                                normals.GetDataPtr()))
                        .build();
        orientation->getQuats(float4v_tangents, n_vertices);
        VertexBuffer::BufferDescriptor normals_descriptor(
                float4v_tangents, normal_array_size,
                GeometryBuffersBuilder::DeallocateBuffer);
        vbuf->setBufferAt(engine, 2, std::move(normals_descriptor));
    } else {
        float* normal_array = static_cast<float*>(malloc(normal_array_size));
=======
                                dup_normals.GetDataPtr()))
                        .build();
        orientation->getQuats(reinterpret_cast<math::quatf*>(normal_array),
                              n_vertices);
    } else {
>>>>>>> c0444515
        float* normal_ptr = normal_array;
        for (size_t i = 0; i < n_vertices; ++i) {
            *normal_ptr++ = 0.f;
            *normal_ptr++ = 0.f;
            *normal_ptr++ = 0.f;
            *normal_ptr++ = 1.f;
        }
<<<<<<< HEAD
        VertexBuffer::BufferDescriptor normals_descriptor(
                normal_array, normal_array_size,
                GeometryBuffersBuilder::DeallocateBuffer);
        vbuf->setBufferAt(engine, 2, std::move(normals_descriptor));
    }

    const size_t uv_array_size = n_vertices * 2 * sizeof(float);
    float* uv_array = static_cast<float*>(malloc(uv_array_size));
    // TODO: Support UVs
    memset(uv_array, 0, uv_array_size);
=======
    }
    VertexBuffer::BufferDescriptor normals_descriptor(
            normal_array, normal_array_size,
            GeometryBuffersBuilder::DeallocateBuffer);
    vbuf->setBufferAt(engine, 2, std::move(normals_descriptor));

    // Prepare UV array
    const size_t uv_array_size = n_vertices * 2 * sizeof(float);
    float* uv_array = static_cast<float*>(malloc(uv_array_size));
    if (geometry_.HasVertexAttr("texture_uvs")) {
        if (need_duplicate_vertices) {
            core::Tensor dup_uvs =
                    geometry_.GetVertexAttr("texture_uvs")
                            .IndexGet({indices.Reshape(
                                    {static_cast<long>(n_vertices)})});
            memcpy(uv_array, dup_uvs.GetDataPtr(), uv_array_size);
        } else {
            memcpy(uv_array,
                   geometry_.GetVertexAttr("texture_uvs").GetDataPtr(),
                   uv_array_size);
        }
    } else {
        memset(uv_array, 0x0, uv_array_size);
    }
>>>>>>> c0444515
    VertexBuffer::BufferDescriptor uv_descriptor(
            uv_array, uv_array_size, GeometryBuffersBuilder::DeallocateBuffer);
    vbuf->setBufferAt(engine, 3, std::move(uv_descriptor));

    // Create the index buffer - indices are expected to be Uint32
<<<<<<< HEAD
    auto indices = geometry_.GetTriangleIndices().To(core::UInt32);
    const uint32_t n_indices = indices.GetLength() * 3;
    const size_t n_bytes = n_indices * sizeof(IndexType);
    auto* uint_indices = static_cast<IndexType*>(malloc(n_bytes));
    memcpy(uint_indices, indices.GetDataPtr(), n_bytes);

=======
    const uint32_t n_indices =
            need_duplicate_vertices ? n_vertices : indices.GetLength() * 3;
    const size_t n_bytes = n_indices * sizeof(IndexType);
    auto* uint_indices = static_cast<IndexType*>(malloc(n_bytes));
    if (need_duplicate_vertices) {
        std::iota(uint_indices, uint_indices + n_vertices, 0);
    } else {
        memcpy(uint_indices, indices.GetDataPtr(), n_bytes);
    }
>>>>>>> c0444515
    auto ib_handle =
            resource_mgr.CreateIndexBuffer(n_indices, sizeof(IndexType));
    auto ibuf = resource_mgr.GetIndexBuffer(ib_handle).lock();
    IndexBuffer::BufferDescriptor indices_descriptor(
            uint_indices, n_bytes, GeometryBuffersBuilder::DeallocateBuffer);
    ibuf->setBuffer(engine, std::move(indices_descriptor));
    IndexBufferHandle downsampled_handle;

    return std::make_tuple(vb_handle, ib_handle, downsampled_handle);
}

filament::Box TMeshBuffersBuilder::ComputeAABB() {
    auto min_bounds = geometry_.GetMinBound();
    auto max_bounds = geometry_.GetMaxBound();
    auto* min_bounds_float = min_bounds.GetDataPtr<float>();
    auto* max_bounds_float = max_bounds.GetDataPtr<float>();

    const filament::math::float3 min_pt(
            min_bounds_float[0], min_bounds_float[1], min_bounds_float[2]);
    const filament::math::float3 max_pt(
            max_bounds_float[0], max_bounds_float[1], max_bounds_float[2]);

    Box aabb;
    aabb.set(min_pt, max_pt);
    if (aabb.isEmpty()) {
        const filament::math::float3 offset(0.1, 0.1, 0.1);
        aabb.set(min_pt - offset, max_pt + offset);
    }

    return aabb;
}

}  // namespace rendering
}  // namespace visualization
}  // namespace open3d<|MERGE_RESOLUTION|>--- conflicted
+++ resolved
@@ -614,13 +614,8 @@
         auto colors = geometry_.GetVertexColors();
 
         utility::LogWarning(
-<<<<<<< HEAD
-                "Tensor triange mesh colors must have DType of Float32 not {}. "
-                "Converting.",
-=======
                 "Tensor triangle mesh colors must have DType of Float32 not "
                 "{}. Converting.",
->>>>>>> c0444515
                 colors.GetDtype().ToString());
         geometry_.GetVertexColors() = colors.To(core::Float32);
         // special case for Uint8
@@ -638,10 +633,6 @@
     auto& engine = EngineInstance::GetInstance();
     auto& resource_mgr = EngineInstance::GetResourceManager();
 
-<<<<<<< HEAD
-    const auto& points = geometry_.GetVertexPositions();
-    const size_t n_vertices = points.GetLength();
-=======
     bool need_duplicate_vertices = geometry_.HasTriangleNormals() ||
                                    geometry_.HasTriangleColors() ||
                                    geometry_.HasTriangleAttr("texture_uvs");
@@ -649,7 +640,6 @@
     const auto& indices = geometry_.GetTriangleIndices();
     const size_t n_vertices = need_duplicate_vertices ? indices.GetLength() * 3
                                                       : points.GetLength();
->>>>>>> c0444515
 
     // We use CUSTOM0 for tangents along with TANGENTS attribute
     // because Filament would optimize out anything about normals and lightning
@@ -679,11 +669,6 @@
         return {};
     }
 
-<<<<<<< HEAD
-    const size_t vertex_array_size = n_vertices * 3 * sizeof(float);
-    float* vertex_array = static_cast<float*>(malloc(vertex_array_size));
-    memcpy(vertex_array, points.GetDataPtr(), vertex_array_size);
-=======
     // Vertices
     const size_t vertex_array_size = n_vertices * 3 * sizeof(float);
     float* vertex_array = static_cast<float*>(malloc(vertex_array_size));
@@ -694,23 +679,11 @@
     } else {
         memcpy(vertex_array, points.GetDataPtr(), vertex_array_size);
     }
->>>>>>> c0444515
     VertexBuffer::BufferDescriptor pts_descriptor(
             vertex_array, vertex_array_size,
             GeometryBuffersBuilder::DeallocateBuffer);
     vbuf->setBufferAt(engine, 0, std::move(pts_descriptor));
 
-<<<<<<< HEAD
-    const size_t color_array_size = n_vertices * 3 * sizeof(float);
-    float* color_array = static_cast<float*>(malloc(color_array_size));
-    if (geometry_.HasVertexColors()) {
-        memcpy(color_array, geometry_.GetVertexColors().GetDataPtr(),
-               color_array_size);
-        VertexBuffer::BufferDescriptor color_descriptor(
-                color_array, color_array_size,
-                GeometryBuffersBuilder::DeallocateBuffer);
-        vbuf->setBufferAt(engine, 1, std::move(color_descriptor));
-=======
     // Prepare color array
     const size_t color_array_size = n_vertices * 3 * sizeof(float);
     float* color_array = static_cast<float*>(malloc(color_array_size));
@@ -723,26 +696,10 @@
             memcpy(color_array, geometry_.GetVertexColors().GetDataPtr(),
                    color_array_size);
         }
->>>>>>> c0444515
     } else {
         for (size_t i = 0; i < n_vertices * 3; ++i) {
             color_array[i] = 1.f;
         }
-<<<<<<< HEAD
-        VertexBuffer::BufferDescriptor color_descriptor(
-                color_array, color_array_size,
-                GeometryBuffersBuilder::DeallocateBuffer);
-        vbuf->setBufferAt(engine, 1, std::move(color_descriptor));
-    }
-
-    const size_t normal_array_size = n_vertices * 4 * sizeof(float);
-    if (geometry_.HasVertexNormals()) {
-        const auto& normals = geometry_.GetVertexNormals();
-
-        // Converting normals to Filament type - quaternions
-        auto float4v_tangents =
-                static_cast<math::quatf*>(malloc(normal_array_size));
-=======
     }
     VertexBuffer::BufferDescriptor color_descriptor(
             color_array, color_array_size,
@@ -783,28 +740,15 @@
         dup_normals.Slice(0, 0, n_vertices, 3) = normals;
         dup_normals.Slice(0, 1, n_vertices, 3) = normals;
         dup_normals.Slice(0, 2, n_vertices, 3) = normals;
->>>>>>> c0444515
         auto orientation =
                 filament::geometry::SurfaceOrientation::Builder()
                         .vertexCount(n_vertices)
                         .normals(reinterpret_cast<const math::float3*>(
-<<<<<<< HEAD
-                                normals.GetDataPtr()))
-                        .build();
-        orientation->getQuats(float4v_tangents, n_vertices);
-        VertexBuffer::BufferDescriptor normals_descriptor(
-                float4v_tangents, normal_array_size,
-                GeometryBuffersBuilder::DeallocateBuffer);
-        vbuf->setBufferAt(engine, 2, std::move(normals_descriptor));
-    } else {
-        float* normal_array = static_cast<float*>(malloc(normal_array_size));
-=======
                                 dup_normals.GetDataPtr()))
                         .build();
         orientation->getQuats(reinterpret_cast<math::quatf*>(normal_array),
                               n_vertices);
     } else {
->>>>>>> c0444515
         float* normal_ptr = normal_array;
         for (size_t i = 0; i < n_vertices; ++i) {
             *normal_ptr++ = 0.f;
@@ -812,18 +756,6 @@
             *normal_ptr++ = 0.f;
             *normal_ptr++ = 1.f;
         }
-<<<<<<< HEAD
-        VertexBuffer::BufferDescriptor normals_descriptor(
-                normal_array, normal_array_size,
-                GeometryBuffersBuilder::DeallocateBuffer);
-        vbuf->setBufferAt(engine, 2, std::move(normals_descriptor));
-    }
-
-    const size_t uv_array_size = n_vertices * 2 * sizeof(float);
-    float* uv_array = static_cast<float*>(malloc(uv_array_size));
-    // TODO: Support UVs
-    memset(uv_array, 0, uv_array_size);
-=======
     }
     VertexBuffer::BufferDescriptor normals_descriptor(
             normal_array, normal_array_size,
@@ -848,20 +780,11 @@
     } else {
         memset(uv_array, 0x0, uv_array_size);
     }
->>>>>>> c0444515
     VertexBuffer::BufferDescriptor uv_descriptor(
             uv_array, uv_array_size, GeometryBuffersBuilder::DeallocateBuffer);
     vbuf->setBufferAt(engine, 3, std::move(uv_descriptor));
 
     // Create the index buffer - indices are expected to be Uint32
-<<<<<<< HEAD
-    auto indices = geometry_.GetTriangleIndices().To(core::UInt32);
-    const uint32_t n_indices = indices.GetLength() * 3;
-    const size_t n_bytes = n_indices * sizeof(IndexType);
-    auto* uint_indices = static_cast<IndexType*>(malloc(n_bytes));
-    memcpy(uint_indices, indices.GetDataPtr(), n_bytes);
-
-=======
     const uint32_t n_indices =
             need_duplicate_vertices ? n_vertices : indices.GetLength() * 3;
     const size_t n_bytes = n_indices * sizeof(IndexType);
@@ -871,7 +794,6 @@
     } else {
         memcpy(uint_indices, indices.GetDataPtr(), n_bytes);
     }
->>>>>>> c0444515
     auto ib_handle =
             resource_mgr.CreateIndexBuffer(n_indices, sizeof(IndexType));
     auto ibuf = resource_mgr.GetIndexBuffer(ib_handle).lock();
