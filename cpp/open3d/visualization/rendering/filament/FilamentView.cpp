// ----------------------------------------------------------------------------
// -                        Open3D: www.open3d.org                            -
// ----------------------------------------------------------------------------
// The MIT License (MIT)
//
// Copyright (c) 2019 www.open3d.org
//
// Permission is hereby granted, free of charge, to any person obtaining a copy
// of this software and associated documentation files (the "Software"), to deal
// in the Software without restriction, including without limitation the rights
// to use, copy, modify, merge, publish, distribute, sublicense, and/or sell
// copies of the Software, and to permit persons to whom the Software is
// furnished to do so, subject to the following conditions:
//
// The above copyright notice and this permission notice shall be included in
// all copies or substantial portions of the Software.
//
// THE SOFTWARE IS PROVIDED "AS IS", WITHOUT WARRANTY OF ANY KIND, EXPRESS OR
// IMPLIED, INCLUDING BUT NOT LIMITED TO THE WARRANTIES OF MERCHANTABILITY,
// FITNESS FOR A PARTICULAR PURPOSE AND NONINFRINGEMENT. IN NO EVENT SHALL THE
// AUTHORS OR COPYRIGHT HOLDERS BE LIABLE FOR ANY CLAIM, DAMAGES OR OTHER
// LIABILITY, WHETHER IN AN ACTION OF CONTRACT, TORT OR OTHERWISE, ARISING
// FROM, OUT OF OR IN CONNECTION WITH THE SOFTWARE OR THE USE OR OTHER DEALINGS
// IN THE SOFTWARE.
// ----------------------------------------------------------------------------

#include "open3d/visualization/rendering/filament/FilamentView.h"

// 4068: Filament has some clang-specific vectorizing pragma's that MSVC flags
// 4146: Filament's utils/algorithm.h utils::details::ctz() tries to negate
//       an unsigned int.
// 4293: Filament's utils/algorithm.h utils::details::clz() does strange
//       things with MSVC. Somehow sizeof(unsigned int) > 4, but its size is
//       32 so that x >> 32 gives a warning. (Or maybe the compiler can't
//       determine the if statement does not run.)
#ifdef _MSC_VER
#pragma warning(push)
#pragma warning(disable : 4068 4146 4293)
#endif  // _MSC_VER

#include <filament/Camera.h>
#include <filament/ColorGrading.h>
#include <filament/Engine.h>
#include <filament/RenderableManager.h>
#include <filament/Scene.h>
#include <filament/View.h>
#include <filament/Viewport.h>

#ifdef _MSC_VER
#pragma warning(pop)
#endif  // _MSC_VER

#include "open3d/geometry/BoundingVolume.h"
#include "open3d/visualization/rendering/ColorGrading.h"
#include "open3d/visualization/rendering/filament/FilamentCamera.h"
#include "open3d/visualization/rendering/filament/FilamentEntitiesMods.h"
#include "open3d/visualization/rendering/filament/FilamentResourceManager.h"
#include "open3d/visualization/rendering/filament/FilamentScene.h"

namespace open3d {
namespace visualization {
namespace rendering {

namespace {

#define AUTO_CLEAR_COLOR 0

#if AUTO_CLEAR_COLOR
const filament::LinearColorA kDepthClearColor = {0.f, 0.f, 0.f, 0.f};
const filament::LinearColorA kNormalsClearColor = {0.5f, 0.5f, 0.5f, 1.f};
#endif

}  // namespace

FilamentView::FilamentView(filament::Engine& engine,
                           FilamentResourceManager& resource_mgr)
    : engine_(engine), resource_mgr_(resource_mgr) {
    view_ = engine_.createView();
    view_->setSampleCount(4);
    view_->setAntiAliasing(filament::View::AntiAliasing::FXAA);
    view_->setPostProcessingEnabled(true);
    view_->setAmbientOcclusion(filament::View::AmbientOcclusion::SSAO);
    view_->setVisibleLayers(kAllLayersMask, kMainLayer);
    ColorGradingParams cp(ColorGradingParams::Quality::kHigh,
                          ColorGradingParams::ToneMapping::kUchimura);
    SetColorGrading(cp);

    camera_ = std::make_unique<FilamentCamera>(engine_);
    view_->setCamera(camera_->GetNativeCamera());

    camera_->SetProjection(90, 4.f / 3.f, 0.01, 1000,
                           Camera::FovType::Horizontal);

    discard_buffers_ = View::TargetBuffers::All;
}

FilamentView::FilamentView(filament::Engine& engine,
                           FilamentScene& scene,
                           FilamentResourceManager& resource_mgr)
    : FilamentView(engine, resource_mgr) {
    scene_ = &scene;

    view_->setScene(scene_->GetNativeScene());
}

FilamentView::~FilamentView() {
    view_->setCamera(nullptr);
    view_->setScene(nullptr);

    camera_.reset();
    engine_.destroy(view_);
    engine_.destroy(color_grading_);
}

View::Mode FilamentView::GetMode() const { return mode_; }

void FilamentView::SetMode(Mode mode) {
// As color switching disabled, we don't need this code.
// Yet disabling this looks like a bad idea, so I leave code commented
#if AUTO_CLEAR_COLOR
    switch (mode) {
        case Mode::Color:
            view_->setVisibleLayers(kAllLayersMask, kMainLayer);
            view_->setClearColor(
                    {clearColor_.x(), clearColor_.y(), clearColor_.z(), 1.f});
            break;
        case Mode::Depth:
            view_->setVisibleLayers(kAllLayersMask, kMainLayer);
            view_->setClearColor(kDepthClearColor);
            break;
        case Mode::Normals:
            view_->setVisibleLayers(kAllLayersMask, kMainLayer);
            view_->setClearColor(kNormalsClearColor);
            break;
        case Mode::ColorMapX:
        case Mode::ColorMapY:
        case Mode::ColorMapZ:
            view_->setVisibleLayers(kAllLayersMask, kMainLayer);
            view_->setClearColor(kDepthClearColor);
            break;
    }
#endif

    mode_ = mode;
}

void FilamentView::SetDiscardBuffers(const TargetBuffers& buffers) {
    discard_buffers_ = buffers;
    view_->setRenderTarget(nullptr);
}

void FilamentView::SetSampleCount(int n) { view_->setSampleCount(n); }

int FilamentView::GetSampleCount() const { return view_->getSampleCount(); }

void FilamentView::SetViewport(std::int32_t x,
                               std::int32_t y,
                               std::uint32_t w,
                               std::uint32_t h) {
    view_->setViewport({x, y, w, h});
}

std::array<int, 4> FilamentView::GetViewport() const {
    auto vp = view_->getViewport();
    return {vp.left, vp.bottom, int(vp.width), int(vp.height)};
}

void FilamentView::SetSSAOEnabled(const bool enabled) {
    const auto option = enabled ? filament::View::AmbientOcclusion::SSAO
                                : filament::View::AmbientOcclusion::NONE;
    view_->setAmbientOcclusion(option);
}

<<<<<<< HEAD
static inline filament::math::float3 eigen_to_float3(const Eigen::Vector3f& v) {
    return filament::math::float3(v.x(), v.y(), v.z());
}

static inline filament::math::float4 eigen_to_float4(const Eigen::Vector4f& v) {
    return filament::math::float4(v.x(), v.y(), v.z(), v.w());
}

void FilamentView::SetColorGrading(const ColorGradingParams& color_grading) {
    filament::ColorGrading::QualityLevel q =
            filament::ColorGrading::QualityLevel::LOW;
    switch (color_grading.GetQuality()) {
        case ColorGradingParams::Quality::kMedium:
            q = filament::ColorGrading::QualityLevel::MEDIUM;
            break;
        case ColorGradingParams::Quality::kHigh:
            q = filament::ColorGrading::QualityLevel::HIGH;
            break;
        case ColorGradingParams::Quality::kUltra:
            q = filament::ColorGrading::QualityLevel::ULTRA;
            break;
        default:
            break;
    }

    filament::ColorGrading::ToneMapping tm =
            filament::ColorGrading::ToneMapping::LINEAR;
    switch (color_grading.GetToneMapping()) {
        case ColorGradingParams::ToneMapping::kAcesLegacy:
            tm = filament::ColorGrading::ToneMapping::ACES_LEGACY;
            break;
        case ColorGradingParams::ToneMapping::kAces:
            tm = filament::ColorGrading::ToneMapping::ACES;
            break;
        case ColorGradingParams::ToneMapping::kFilmic:
            tm = filament::ColorGrading::ToneMapping::FILMIC;
            break;
        case ColorGradingParams::ToneMapping::kUchimura:
            tm = filament::ColorGrading::ToneMapping::UCHIMURA;
            break;
        case ColorGradingParams::ToneMapping::kReinhard:
            tm = filament::ColorGrading::ToneMapping::REINHARD;
            break;
        case ColorGradingParams::ToneMapping::kDisplayRange:
            tm = filament::ColorGrading::ToneMapping::DISPLAY_RANGE;
            break;
        default:
            break;
    }

    if (color_grading_) {
        engine_.destroy(color_grading_);
    }
    color_grading_ =
            filament::ColorGrading::Builder()
                    .quality(q)
                    .toneMapping(tm)
                    .whiteBalance(color_grading.GetTemperature(),
                                  color_grading.GetTint())
                    .channelMixer(
                            eigen_to_float3(color_grading.GetMixerRed()),
                            eigen_to_float3(color_grading.GetMixerGreen()),
                            eigen_to_float3(color_grading.GetMixerBlue()))
                    .shadowsMidtonesHighlights(
                            eigen_to_float4(color_grading.GetShadows()),
                            eigen_to_float4(color_grading.GetMidtones()),
                            eigen_to_float4(color_grading.GetHighlights()),
                            eigen_to_float4(color_grading.GetRanges()))
                    .slopeOffsetPower(
                            eigen_to_float3(color_grading.GetSlope()),
                            eigen_to_float3(color_grading.GetOffset()),
                            eigen_to_float3(color_grading.GetPower()))
                    .contrast(color_grading.GetContrast())
                    .vibrance(color_grading.GetVibrance())
                    .saturation(color_grading.GetSaturation())
                    .curves(eigen_to_float3(color_grading.GetShadowGamma()),
                            eigen_to_float3(color_grading.GetMidpoint()),
                            eigen_to_float3(color_grading.GetHighlightScale()))
                    .build(engine_);
    view_->setColorGrading(color_grading_);
=======
void FilamentView::ConfigureForColorPicking() {
    view_->setSampleCount(1);
    view_->setAntiAliasing(filament::View::AntiAliasing::NONE);
    view_->setPostProcessingEnabled(false);
    view_->setAmbientOcclusion(filament::View::AmbientOcclusion::NONE);
    view_->setShadowsEnabled(false);
    view_->setToneMapping(filament::View::ToneMapping::LINEAR);
>>>>>>> 9310e9cc
}

Camera* FilamentView::GetCamera() const { return camera_.get(); }

void FilamentView::CopySettingsFrom(const FilamentView& other) {
    SetMode(other.mode_);
    view_->setRenderTarget(nullptr);

    auto vp = other.view_->getViewport();
    SetViewport(0, 0, vp.width, vp.height);

    // TODO: Consider moving this code to FilamentCamera
    auto& camera = view_->getCamera();
    auto& other_camera = other.GetNativeView()->getCamera();

    // TODO: Code below could introduce problems with culling,
    //        because Camera::setCustomProjection method
    //        assigns both culling projection and projection matrices
    //        to the same matrix. Which is good for ORTHO but
    //        makes culling matrix with infinite far plane for PERSPECTIVE
    //        See FCamera::setCustomProjection and FCamera::setProjection
    //        There is no easy way to fix it currently (Filament 1.4.3)
    camera.setCustomProjection(other_camera.getProjectionMatrix(),
                               other_camera.getNear(),
                               other_camera.getCullingFar());
    camera.setModelMatrix(other_camera.getModelMatrix());
}

void FilamentView::SetScene(FilamentScene& scene) {
    scene_ = &scene;
    view_->setScene(scene_->GetNativeScene());
}

void FilamentView::PreRender() {
    // auto& renderable_mgr = engine_.getRenderableManager();

    MaterialInstanceHandle material_handle;
    std::shared_ptr<filament::MaterialInstance> selected_material;
    if (mode_ == Mode::Depth) {
        material_handle = FilamentResourceManager::kDepthMaterial;
        // FIXME: Refresh parameters only then something ACTUALLY changed
        selected_material =
                resource_mgr_.GetMaterialInstance(material_handle).lock();
        if (selected_material) {
            const auto f = camera_->GetNativeCamera()->getCullingFar();
            const auto n = camera_->GetNativeCamera()->getNear();

            FilamentMaterialModifier(selected_material, material_handle)
                    .SetParameter("cameraNear", n)
                    .SetParameter("cameraFar", f)
                    .Finish();
        }
    } else if (mode_ == Mode::Normals) {
        material_handle = FilamentResourceManager::kNormalsMaterial;
        selected_material =
                resource_mgr_.GetMaterialInstance(material_handle).lock();
    } else if (mode_ >= Mode::ColorMapX) {
        material_handle = FilamentResourceManager::kColorMapMaterial;

        int coordinate_index = 0;
        switch (mode_) {
            case Mode::ColorMapX:
                coordinate_index = 0;
                break;
            case Mode::ColorMapY:
                coordinate_index = 1;
                break;
            case Mode::ColorMapZ:
                coordinate_index = 2;
                break;

            default:
                break;
        }

        selected_material =
                resource_mgr_.GetMaterialInstance(material_handle).lock();
        if (selected_material) {
            FilamentMaterialModifier(selected_material, material_handle)
                    .SetParameter("coordinateIndex", coordinate_index)
                    .Finish();
        }
    }

    // TODO: is any of this necessary?
    // if (scene_) {
    //     for (const auto& pair : scene_->entities_) {
    //         const auto& entity = pair.second;
    //         if (entity.info.type == EntityType::Geometry) {
    //             std::shared_ptr<filament::MaterialInstance> mat_inst;
    //             if (selected_material) {
    //                 mat_inst = selected_material;

    //                 if (mode_ >= Mode::ColorMapX) {
    //                     auto bbox = scene_->GetEntityBoundingBox(pair.first);
    //                     Eigen::Vector3f bbox_min =
    //                             bbox.GetMinBound().cast<float>();
    //                     Eigen::Vector3f bbox_max =
    //                             bbox.GetMaxBound().cast<float>();

    //                     FilamentMaterialModifier(selected_material,
    //                                              material_handle)
    //                             .SetParameter("bboxMin", bbox_min)
    //                             .SetParameter("bboxMax", bbox_max)
    //                             .Finish();
    //                 }
    //             } else {
    //                 mat_inst =
    //                         resource_mgr_.GetMaterialInstance(entity.material)
    //                                 .lock();
    //             }

    //             filament::RenderableManager::Instance inst =
    //                     renderable_mgr.getInstance(entity.info.self);
    //             renderable_mgr.setMaterialInstanceAt(inst, 0,
    //             mat_inst.get());
    //         }
    //     }
    // }
}

void FilamentView::PostRender() {}

}  // namespace rendering
}  // namespace visualization
}  // namespace open3d<|MERGE_RESOLUTION|>--- conflicted
+++ resolved
@@ -171,7 +171,6 @@
     view_->setAmbientOcclusion(option);
 }
 
-<<<<<<< HEAD
 static inline filament::math::float3 eigen_to_float3(const Eigen::Vector3f& v) {
     return filament::math::float3(v.x(), v.y(), v.z());
 }
@@ -252,7 +251,7 @@
                             eigen_to_float3(color_grading.GetHighlightScale()))
                     .build(engine_);
     view_->setColorGrading(color_grading_);
-=======
+
 void FilamentView::ConfigureForColorPicking() {
     view_->setSampleCount(1);
     view_->setAntiAliasing(filament::View::AntiAliasing::NONE);
@@ -260,7 +259,6 @@
     view_->setAmbientOcclusion(filament::View::AmbientOcclusion::NONE);
     view_->setShadowsEnabled(false);
     view_->setToneMapping(filament::View::ToneMapping::LINEAR);
->>>>>>> 9310e9cc
 }
 
 Camera* FilamentView::GetCamera() const { return camera_.get(); }
