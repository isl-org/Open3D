// ----------------------------------------------------------------------------
// -                        Open3D: www.open3d.org                            -
// ----------------------------------------------------------------------------
// The MIT License (MIT)
//
// Copyright (c) 2018-2021 www.open3d.org
//
// Permission is hereby granted, free of charge, to any person obtaining a copy
// of this software and associated documentation files (the "Software"), to deal
// in the Software without restriction, including without limitation the rights
// to use, copy, modify, merge, publish, distribute, sublicense, and/or sell
// copies of the Software, and to permit persons to whom the Software is
// furnished to do so, subject to the following conditions:
//
// The above copyright notice and this permission notice shall be included in
// all copies or substantial portions of the Software.
//
// THE SOFTWARE IS PROVIDED "AS IS", WITHOUT WARRANTY OF ANY KIND, EXPRESS OR
// IMPLIED, INCLUDING BUT NOT LIMITED TO THE WARRANTIES OF MERCHANTABILITY,
// FITNESS FOR A PARTICULAR PURPOSE AND NONINFRINGEMENT. IN NO EVENT SHALL THE
// AUTHORS OR COPYRIGHT HOLDERS BE LIABLE FOR ANY CLAIM, DAMAGES OR OTHER
// LIABILITY, WHETHER IN AN ACTION OF CONTRACT, TORT OR OTHERWISE, ARISING
// FROM, OUT OF OR IN CONNECTION WITH THE SOFTWARE OR THE USE OR OTHER DEALINGS
// IN THE SOFTWARE.
// ----------------------------------------------------------------------------

// 4068: Filament has some clang-specific vectorizing pragma's that MSVC flags
// 4146: Filament's utils/algorithm.h utils::details::ctz() tries to negate
//       an unsigned int.
// 4293: Filament's utils/algorithm.h utils::details::clz() does strange
//       things with MSVC. Somehow sizeof(unsigned int) > 4, but its size is
//       32 so that x >> 32 gives a warning. (Or maybe the compiler can't
//       determine the if statement does not run.)
#ifdef _MSC_VER
#pragma warning(push)
#pragma warning(disable : 4068 4146 4293)
#endif  // _MSC_VER

#include <filament/IndexBuffer.h>
#include <filament/VertexBuffer.h>

#ifdef _MSC_VER
#pragma warning(pop)
#endif  // _MSC_VER

#include <map>

#include "open3d/geometry/BoundingVolume.h"
#include "open3d/geometry/LineSet.h"
#include "open3d/visualization/rendering/filament/FilamentEngine.h"
#include "open3d/visualization/rendering/filament/FilamentGeometryBuffersBuilder.h"
#include "open3d/visualization/rendering/filament/FilamentResourceManager.h"

using namespace filament;

namespace open3d {
namespace visualization {
namespace rendering {

namespace {
struct ColoredVertex {
    math::float3 position = {0.f, 0.f, 0.f};
    math::float4 next = {0.f, 0.f, 0.f, 1.f};
    math::float4 color = {1.f, 1.f, 1.f, 1.f};

    static std::uint32_t GetPositionOffset() {
        return offsetof(ColoredVertex, position);
    }
    static std::uint32_t GetNextOffset() {
        return offsetof(ColoredVertex, next);
    }
    static std::uint32_t GetColorOffset() {
        return offsetof(ColoredVertex, color);
    }

    void SetVertexPosition(const Eigen::Vector3d& pos) {
        auto float_pos = pos.cast<float>();
        position.x = float_pos(0);
        position.y = float_pos(1);
        position.z = float_pos(2);
    }

    void SetVertexNext(const Eigen::Vector3d& pos, float dir) {
        auto float_pos = pos.cast<float>();
        next.x = float_pos(0);
        next.y = float_pos(1);
        next.z = float_pos(2);
        next.w = dir;
    }

    void SetVertexColor(const Eigen::Vector3d& c) {
        auto float_color = c.cast<float>();
        color.x = float_color(0);
        color.y = float_color(1);
        color.z = float_color(2);
        color.w = 1.0f;
    }
};

}  // namespace

LineSetBuffersBuilder::LineSetBuffersBuilder(const geometry::LineSet& geometry)
    : geometry_(geometry) {}

RenderableManager::PrimitiveType LineSetBuffersBuilder::GetPrimitiveType()
        const {
    if (wide_lines_) {
        return RenderableManager::PrimitiveType::TRIANGLES;
    } else {
        return RenderableManager::PrimitiveType::LINES;
    }
}

LineSetBuffersBuilder::Buffers LineSetBuffersBuilder::ConstructThinLines() {
    auto& engine = EngineInstance::GetInstance();
    auto& resource_mgr = EngineInstance::GetResourceManager();

    struct LookupKey {
        LookupKey() = default;
        explicit LookupKey(const Eigen::Vector3d& pos,
                           const Eigen::Vector3d& color) {
            values[0] = pos.x();
            values[1] = pos.y();
            values[2] = pos.z();
            values[3] = color.x();
            values[4] = color.y();
            values[5] = color.z();
        }

        // Not necessarily transitive.
        // TODO: does this break sort and map?
        bool operator<(const LookupKey& other) const {
            for (int i = 0; i < 6; ++i) {
                double diff = abs(values[i] - other.values[i]);
                if (diff > kEpsilon) {
                    return values[i] < other.values[i];
                }
            }

            return false;
        }

        const double kEpsilon = 0.00001;
        double values[6] = {0};
    };

    // <source, real>
    std::map<LookupKey, std::pair<GeometryBuffersBuilder::IndexType,
                                  GeometryBuffersBuilder::IndexType>>
            index_lookup;

    const size_t lines_count = geometry_.lines_.size();
    const size_t vertices_bytes_count = lines_count * 2 * sizeof(ColoredVertex);
    auto* vertices = static_cast<ColoredVertex*>(malloc(vertices_bytes_count));

    const size_t indices_bytes_count = lines_count * 2 * sizeof(IndexType);
    auto* indices = static_cast<IndexType*>(malloc(indices_bytes_count));

    const bool has_colors = geometry_.HasColors();
    Eigen::Vector3d kWhite(1.0, 1.0, 1.0);
    size_t vertex_idx = 0;
    for (size_t i = 0; i < lines_count; ++i) {
        const auto& line = geometry_.lines_[i];

        for (size_t j = 0; j < 2; ++j) {
            size_t index = line(j);

            auto& color = kWhite;
            if (has_colors) {
                color = geometry_.colors_[i];
            }
            const auto& pos = geometry_.points_[index];
            LookupKey lookup_key(pos, color);
            auto found = index_lookup.find(lookup_key);
            if (found != index_lookup.end()) {
                index = found->second.second;
            } else {
                auto& element = vertices[vertex_idx];

                element.SetVertexPosition(pos);
                element.SetVertexColor(color);

                index_lookup[lookup_key] = {IndexType(index),
                                            IndexType(vertex_idx)};
                index = vertex_idx;

                ++vertex_idx;
            }

            indices[2 * i + j] = IndexType(index);
        }
    }

    const size_t vertices_count = vertex_idx;

    VertexBuffer* vbuf = VertexBuffer::Builder()
                                 .bufferCount(1)
                                 .vertexCount(std::uint32_t(vertices_count))
                                 .attribute(VertexAttribute::POSITION, 0,
                                            VertexBuffer::AttributeType::FLOAT3,
                                            ColoredVertex::GetPositionOffset(),
                                            sizeof(ColoredVertex))
                                 .normalized(VertexAttribute::COLOR)
                                 .attribute(VertexAttribute::COLOR, 0,
                                            VertexBuffer::AttributeType::FLOAT4,
                                            ColoredVertex::GetColorOffset(),
                                            sizeof(ColoredVertex))
                                 .build(engine);

    VertexBufferHandle vb_handle;
    if (vbuf) {
        vb_handle = resource_mgr.AddVertexBuffer(vbuf);
    } else {
        free(vertices);
        free(indices);
        return {};
    }

    // Moving `vertices` to VertexBuffer, which will clean them up later
    // with DeallocateBuffer
    VertexBuffer::BufferDescriptor vb_descriptor(
            vertices, vertices_count * sizeof(ColoredVertex));
    vb_descriptor.setCallback(GeometryBuffersBuilder::DeallocateBuffer);
    vbuf->setBufferAt(engine, 0, std::move(vb_descriptor));

    const size_t indices_count = lines_count * 2;
    auto ib_handle =
            resource_mgr.CreateIndexBuffer(indices_count, sizeof(IndexType));
    if (!ib_handle) {
        free(indices);
        return {};
    }

    auto ibuf = resource_mgr.GetIndexBuffer(ib_handle).lock();

    // Moving `indices` to IndexBuffer, which will clean them up later
    // with DeallocateBuffer
    IndexBuffer::BufferDescriptor ib_descriptor(indices, indices_bytes_count);
    ib_descriptor.setCallback(GeometryBuffersBuilder::DeallocateBuffer);
    ibuf->setBuffer(engine, std::move(ib_descriptor));

    return std::make_tuple(vb_handle, ib_handle, IndexBufferHandle());
}

LineSetBuffersBuilder::Buffers LineSetBuffersBuilder::ConstructBuffers() {
    // Build lines instead of triangles unless wide lines are specified
    if (!wide_lines_) {
        return ConstructThinLines();
    }

    auto& engine = EngineInstance::GetInstance();
    auto& resource_mgr = EngineInstance::GetResourceManager();

    const size_t lines_count = geometry_.lines_.size();
    // NOTE: Vertices are duplicated so you need double (x4 instead of x2) the
    // bytes
    const size_t vertices_bytes_count = lines_count * 4 * sizeof(ColoredVertex);
    auto* vertices = static_cast<ColoredVertex*>(malloc(vertices_bytes_count));

    // NOTE: Each line is 2 triangles
    const size_t indices_bytes_count = lines_count * 6 * sizeof(IndexType);
    auto* indices = static_cast<IndexType*>(malloc(indices_bytes_count));

    const bool has_colors = geometry_.HasColors();
    Eigen::Vector3d kWhite(1.0, 1.0, 1.0);
    size_t vertex_idx = 0;
    size_t index_idx = 0;
    for (size_t i = 0; i < lines_count; ++i) {
        const auto& line = geometry_.lines_[i];

        auto& color = kWhite;
        if (has_colors) {
            color = geometry_.colors_[i];
        }

        const auto& pos1 = geometry_.points_[line(0)];
        const auto& pos2 = geometry_.points_[line(1)];

        auto& element1 = vertices[vertex_idx];
        element1.SetVertexPosition(pos1);
        element1.SetVertexNext(pos2, 1.f);
        element1.SetVertexColor(color);

        auto& element2 = vertices[vertex_idx + 1];
        element2.SetVertexPosition(pos1);
        element2.SetVertexNext(pos2, -1.f);
        element2.SetVertexColor(color);

        auto& element3 = vertices[vertex_idx + 2];
        element3.SetVertexPosition(pos2);
        element3.SetVertexNext(pos1, -1.f);
        element3.SetVertexColor(color);

        auto& element4 = vertices[vertex_idx + 3];
        element4.SetVertexPosition(pos2);
        element4.SetVertexNext(pos1, 1.f);
        element4.SetVertexColor(color);

        // Triangle 1
        indices[index_idx++] = IndexType(vertex_idx);
        indices[index_idx++] = IndexType(vertex_idx + 1);
        indices[index_idx++] = IndexType(vertex_idx + 2);

        // Triangle 2
        indices[index_idx++] = IndexType(vertex_idx + 3);
        indices[index_idx++] = IndexType(vertex_idx + 2);
        indices[index_idx++] = IndexType(vertex_idx + 1);

        vertex_idx += 4;
    }

    const size_t vertices_count = vertex_idx;

    VertexBuffer* vbuf = VertexBuffer::Builder()
                                 .bufferCount(1)
                                 .vertexCount(std::uint32_t(vertices_count))
                                 .attribute(VertexAttribute::POSITION, 0,
                                            VertexBuffer::AttributeType::FLOAT3,
                                            ColoredVertex::GetPositionOffset(),
                                            sizeof(ColoredVertex))
                                 .attribute(VertexAttribute::CUSTOM0, 0,
                                            VertexBuffer::AttributeType::FLOAT4,
                                            ColoredVertex::GetNextOffset(),
                                            sizeof(ColoredVertex))
                                 .normalized(VertexAttribute::COLOR)
                                 .attribute(VertexAttribute::COLOR, 0,
                                            VertexBuffer::AttributeType::FLOAT4,
                                            ColoredVertex::GetColorOffset(),
                                            sizeof(ColoredVertex))
                                 .build(engine);

    VertexBufferHandle vb_handle;
    if (vbuf) {
        vb_handle = resource_mgr.AddVertexBuffer(vbuf);
    } else {
        free(vertices);
        free(indices);
        return {};
    }

    // Moving `vertices` to VertexBuffer, which will clean them up later
    // with DeallocateBuffer
    VertexBuffer::BufferDescriptor vb_descriptor(
            vertices, vertices_count * sizeof(ColoredVertex));
    vb_descriptor.setCallback(GeometryBuffersBuilder::DeallocateBuffer);
    vbuf->setBufferAt(engine, 0, std::move(vb_descriptor));

    // const size_t indices_count = lines_count * 6;
    const size_t indices_count = index_idx;
    auto ib_handle =
            resource_mgr.CreateIndexBuffer(indices_count, sizeof(IndexType));
    if (!ib_handle) {
        free(indices);
        return {};
    }

    auto ibuf = resource_mgr.GetIndexBuffer(ib_handle).lock();

    // Moving `indices` to IndexBuffer, which will clean them up later
    // with DeallocateBuffer
    IndexBuffer::BufferDescriptor ib_descriptor(indices, indices_bytes_count);
    ib_descriptor.setCallback(GeometryBuffersBuilder::DeallocateBuffer);
    ibuf->setBuffer(engine, std::move(ib_descriptor));

    return std::make_tuple(vb_handle, ib_handle, IndexBufferHandle());
}

Box LineSetBuffersBuilder::ComputeAABB() {
    const auto geometry_aabb = geometry_.GetAxisAlignedBoundingBox();

    const filament::math::float3 min(geometry_aabb.min_bound_.x(),
                                     geometry_aabb.min_bound_.y(),
                                     geometry_aabb.min_bound_.z());
    const filament::math::float3 max(geometry_aabb.max_bound_.x(),
                                     geometry_aabb.max_bound_.y(),
                                     geometry_aabb.max_bound_.z());

    Box aabb;
    aabb.set(min, max);

    return aabb;
}

TLineSetBuffersBuilder::TLineSetBuffersBuilder(
        const t::geometry::LineSet& geometry)
    : geometry_(geometry) {
    // Make sure geometry is on CPU
    auto pts = geometry.GetPointPositions();
    if (pts.GetDevice().GetType() == core::Device::DeviceType::CUDA) {
        utility::LogWarning(
                "GPU resident line sets are not currently supported for "
                "visualization. Copying data to CPU.");
        geometry_ = geometry.To(core::Device("CPU:0"));
    }

    // Make sure data types are Float32 for points
    if (pts.GetDtype() != core::Float32) {
        utility::LogWarning(
                "Tensor point cloud points must have DType of Float32 not {}. "
                "Converting.",
                pts.GetDtype().ToString());
        geometry_.GetPointPositions() = pts.To(core::Float32);
    }
    // Colors should be Float32 but will often by UInt8
    if (geometry_.HasLineColors() &&
        geometry_.GetLineColors().GetDtype() != core::Float32) {
        auto colors = geometry_.GetLineColors();
        geometry_.GetLineColors() = colors.To(core::Float32);
        if (colors.GetDtype() == core::UInt8) {
            geometry_.GetLineColors() = geometry_.GetLineColors() / 255.0f;
        }
    }
    // Make sure line indices are Uint32
    if (geometry_.HasLineIndices() &&
        geometry_.GetLineIndices().GetDtype() != core::UInt32) {
        auto indices = geometry_.GetLineIndices();
        geometry_.GetLineIndices() = indices.To(core::UInt32);
    }
}

RenderableManager::PrimitiveType TLineSetBuffersBuilder::GetPrimitiveType()
        const {
    return RenderableManager::PrimitiveType::LINES;
}

GeometryBuffersBuilder::Buffers TLineSetBuffersBuilder::ConstructBuffers() {
    auto& engine = EngineInstance::GetInstance();
    auto& resource_mgr = EngineInstance::GetResourceManager();

    const auto& points = geometry_.GetPointPositions();

    const uint32_t vertex_stride = 7 * sizeof(float);
    const uint32_t color_start_offset = 3 * sizeof(float);
    uint32_t n_vertices = 0;
    float* vertex_data = nullptr;
    uint32_t n_indices = 0;
    IndexType* line_indices = nullptr;
    uint32_t indices_bytes = 0;

    // Two separate paths for lines with colors and those without
    if (geometry_.HasLineColors()) {
        // NOTE: The following code naively duplicates vertex positions for each
        // line in case there are multiple different colored lines sharing a
        // vertex. This could be made more intelligent to avoid uneccessary
        // duplication but as a practical matter there shouldn't be much if any
        // performance difference. This can be revisited in the future if
        // necessary.
        const auto& lines = geometry_.GetLineIndices();
        const auto& colors = geometry_.GetLineColors();
        n_vertices = lines.GetLength() * 2;
<<<<<<< HEAD
        vertex_data = static_cast<float*>(malloc(n_vertices * vertex_stride));
        float* vertex_data_ptr = vertex_data;
        const uint32_t* index_data =
                static_cast<const uint32_t*>(lines.GetDataPtr());
=======
        core::Tensor dup_vertices =
                points.IndexGet({lines.Reshape({n_vertices}).To(core::Int64)});
        vertex_data = static_cast<float*>(malloc(n_vertices * vertex_stride));
        float* vertex_data_ptr = vertex_data;
        const float* current_vertex =
                static_cast<float*>(dup_vertices.GetDataPtr());
>>>>>>> c0444515
        const float* color_data =
                static_cast<const float*>(colors.GetDataPtr());
        for (int i = 0; i < lines.GetLength(); ++i) {
            // Vertex one of the line
<<<<<<< HEAD
            uint32_t idx1 = *index_data++;
            const float* current_vertex = points[idx1].GetDataPtr<float>();
            *vertex_data_ptr++ = *current_vertex;
            *vertex_data_ptr++ = *(current_vertex + 1);
            *vertex_data_ptr++ = *(current_vertex + 2);
=======
            *vertex_data_ptr++ = *current_vertex++;
            *vertex_data_ptr++ = *current_vertex++;
            *vertex_data_ptr++ = *current_vertex++;
>>>>>>> c0444515
            *vertex_data_ptr++ = *color_data;
            *vertex_data_ptr++ = *(color_data + 1);
            *vertex_data_ptr++ = *(color_data + 2);
            *vertex_data_ptr++ = 1.f;
<<<<<<< HEAD
            uint32_t idx2 = *index_data++;
            current_vertex = points[idx2].GetDataPtr<float>();
            *vertex_data_ptr++ = *current_vertex;
            *vertex_data_ptr++ = *(current_vertex + 1);
            *vertex_data_ptr++ = *(current_vertex + 2);
=======
            *vertex_data_ptr++ = *current_vertex++;
            *vertex_data_ptr++ = *current_vertex++;
            *vertex_data_ptr++ = *current_vertex++;
>>>>>>> c0444515
            *vertex_data_ptr++ = *color_data;
            *vertex_data_ptr++ = *(color_data + 1);
            *vertex_data_ptr++ = *(color_data + 2);
            *vertex_data_ptr++ = 1.f;
            color_data += 3;
        }
        indices_bytes = n_vertices * sizeof(IndexType);
        n_indices = n_vertices;
        line_indices = static_cast<IndexType*>(malloc(indices_bytes));
        std::iota(line_indices, line_indices + n_vertices, 0);
    } else {
        n_vertices = points.GetLength();
<<<<<<< HEAD
        auto position_data = static_cast<const float*>(points.GetDataPtr());
        const auto vertex_array_size = n_vertices * vertex_stride;
        vertex_data = static_cast<float*>(malloc(vertex_array_size));
        float* vertex_data_ptr = vertex_data;
        for (auto i = 0ul; i < n_vertices; ++i) {
            *vertex_data_ptr++ = *position_data++;
            *vertex_data_ptr++ = *position_data++;
            *vertex_data_ptr++ = *position_data++;
            *vertex_data_ptr++ = 1.f;
            *vertex_data_ptr++ = 1.f;
            *vertex_data_ptr++ = 1.f;
            *vertex_data_ptr++ = 1.f;
        }
=======
        core::Tensor filament_data =
                core::Tensor::Ones({n_vertices, 7}, core::Float32);
        filament_data.Slice(1, 0, 3) = points;
        const auto vertex_array_size = n_vertices * vertex_stride;
        vertex_data = static_cast<float*>(malloc(vertex_array_size));
        memcpy(vertex_data, filament_data.GetDataPtr(), vertex_array_size);
>>>>>>> c0444515
        indices_bytes =
                geometry_.GetLineIndices().GetLength() * 2 * sizeof(IndexType);
        n_indices = geometry_.GetLineIndices().GetLength() * 2;
        line_indices = static_cast<IndexType*>(malloc(indices_bytes));
        memcpy(line_indices, geometry_.GetLineIndices().GetDataPtr(),
               indices_bytes);
    }

    VertexBuffer* vbuf = VertexBuffer::Builder()
                                 .bufferCount(1)
                                 .vertexCount(n_vertices)
                                 .attribute(VertexAttribute::POSITION, 0,
                                            VertexBuffer::AttributeType::FLOAT3,
                                            0, vertex_stride)
                                 .attribute(VertexAttribute::COLOR, 0,
                                            VertexBuffer::AttributeType::FLOAT4,
                                            color_start_offset, vertex_stride)
                                 .build(engine);
    VertexBufferHandle vb_handle;
    if (vbuf) {
        vb_handle = resource_mgr.AddVertexBuffer(vbuf);
    } else {
        return {};
    }

    VertexBuffer::BufferDescriptor vb_descriptor(vertex_data,
                                                 n_vertices * vertex_stride);
    vb_descriptor.setCallback(GeometryBuffersBuilder::DeallocateBuffer);
    vbuf->setBufferAt(engine, 0, std::move(vb_descriptor));

    // Copy line index data
    auto ib_handle =
            resource_mgr.CreateIndexBuffer(n_indices, sizeof(IndexType));
    if (!ib_handle) {
        free(line_indices);
        return {};
    }
    auto ibuf = resource_mgr.GetIndexBuffer(ib_handle).lock();
    IndexBuffer::BufferDescriptor ib_descriptor(line_indices, indices_bytes);
    ib_descriptor.setCallback(GeometryBuffersBuilder::DeallocateBuffer);
    ibuf->setBuffer(engine, std::move(ib_descriptor));

    return {vb_handle, ib_handle, IndexBufferHandle()};
}

filament::Box TLineSetBuffersBuilder::ComputeAABB() {
    auto min_bounds = geometry_.GetMinBound();
    auto max_bounds = geometry_.GetMaxBound();
    auto* min_bounds_float = min_bounds.GetDataPtr<float>();
    auto* max_bounds_float = max_bounds.GetDataPtr<float>();

    const filament::math::float3 min(min_bounds_float[0], min_bounds_float[1],
                                     min_bounds_float[2]);
    const filament::math::float3 max(max_bounds_float[0], max_bounds_float[1],
                                     max_bounds_float[2]);

    Box aabb;
    aabb.set(min, max);
    return aabb;
}

}  // namespace rendering
}  // namespace visualization
}  // namespace open3d<|MERGE_RESOLUTION|>--- conflicted
+++ resolved
@@ -448,49 +448,26 @@
         const auto& lines = geometry_.GetLineIndices();
         const auto& colors = geometry_.GetLineColors();
         n_vertices = lines.GetLength() * 2;
-<<<<<<< HEAD
-        vertex_data = static_cast<float*>(malloc(n_vertices * vertex_stride));
-        float* vertex_data_ptr = vertex_data;
-        const uint32_t* index_data =
-                static_cast<const uint32_t*>(lines.GetDataPtr());
-=======
         core::Tensor dup_vertices =
                 points.IndexGet({lines.Reshape({n_vertices}).To(core::Int64)});
         vertex_data = static_cast<float*>(malloc(n_vertices * vertex_stride));
         float* vertex_data_ptr = vertex_data;
         const float* current_vertex =
                 static_cast<float*>(dup_vertices.GetDataPtr());
->>>>>>> c0444515
         const float* color_data =
                 static_cast<const float*>(colors.GetDataPtr());
         for (int i = 0; i < lines.GetLength(); ++i) {
             // Vertex one of the line
-<<<<<<< HEAD
-            uint32_t idx1 = *index_data++;
-            const float* current_vertex = points[idx1].GetDataPtr<float>();
-            *vertex_data_ptr++ = *current_vertex;
-            *vertex_data_ptr++ = *(current_vertex + 1);
-            *vertex_data_ptr++ = *(current_vertex + 2);
-=======
             *vertex_data_ptr++ = *current_vertex++;
             *vertex_data_ptr++ = *current_vertex++;
             *vertex_data_ptr++ = *current_vertex++;
->>>>>>> c0444515
             *vertex_data_ptr++ = *color_data;
             *vertex_data_ptr++ = *(color_data + 1);
             *vertex_data_ptr++ = *(color_data + 2);
             *vertex_data_ptr++ = 1.f;
-<<<<<<< HEAD
-            uint32_t idx2 = *index_data++;
-            current_vertex = points[idx2].GetDataPtr<float>();
-            *vertex_data_ptr++ = *current_vertex;
-            *vertex_data_ptr++ = *(current_vertex + 1);
-            *vertex_data_ptr++ = *(current_vertex + 2);
-=======
             *vertex_data_ptr++ = *current_vertex++;
             *vertex_data_ptr++ = *current_vertex++;
             *vertex_data_ptr++ = *current_vertex++;
->>>>>>> c0444515
             *vertex_data_ptr++ = *color_data;
             *vertex_data_ptr++ = *(color_data + 1);
             *vertex_data_ptr++ = *(color_data + 2);
@@ -503,28 +480,12 @@
         std::iota(line_indices, line_indices + n_vertices, 0);
     } else {
         n_vertices = points.GetLength();
-<<<<<<< HEAD
-        auto position_data = static_cast<const float*>(points.GetDataPtr());
-        const auto vertex_array_size = n_vertices * vertex_stride;
-        vertex_data = static_cast<float*>(malloc(vertex_array_size));
-        float* vertex_data_ptr = vertex_data;
-        for (auto i = 0ul; i < n_vertices; ++i) {
-            *vertex_data_ptr++ = *position_data++;
-            *vertex_data_ptr++ = *position_data++;
-            *vertex_data_ptr++ = *position_data++;
-            *vertex_data_ptr++ = 1.f;
-            *vertex_data_ptr++ = 1.f;
-            *vertex_data_ptr++ = 1.f;
-            *vertex_data_ptr++ = 1.f;
-        }
-=======
         core::Tensor filament_data =
                 core::Tensor::Ones({n_vertices, 7}, core::Float32);
         filament_data.Slice(1, 0, 3) = points;
         const auto vertex_array_size = n_vertices * vertex_stride;
         vertex_data = static_cast<float*>(malloc(vertex_array_size));
         memcpy(vertex_data, filament_data.GetDataPtr(), vertex_array_size);
->>>>>>> c0444515
         indices_bytes =
                 geometry_.GetLineIndices().GetLength() * 2 * sizeof(IndexType);
         n_indices = geometry_.GetLineIndices().GetLength() * 2;
