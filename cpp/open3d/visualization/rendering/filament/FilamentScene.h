
// ----------------------------------------------------------------------------
// -                        Open3D: www.open3d.org                            -
// ----------------------------------------------------------------------------
// The MIT License (MIT)
//
// Copyright (c) 2020 www.open3d.org
//
// Permission is hereby granted, free of charge, to any person obtaining a copy
// of this software and associated documentation files (the "Software"), to deal
// in the Software without restriction, including without limitation the rights
// to use, copy, modify, merge, publish, distribute, sublicense, and/or sell
// copies of the Software, and to permit persons to whom the Software is
// furnished to do so, subject to the following conditions:
//
// The above copyright notice and this permission notice shall be included in
// all copies or substantial portions of the Software.
//
// THE SOFTWARE IS PROVIDED "AS IS", WITHOUT WARRANTY OF ANY KIND, EXPRESS OR
// IMPLIED, INCLUDING BUT NOT LIMITED TO THE WARRANTIES OF MERCHANTABILITY,
// FITNESS FOR A PARTICULAR PURPOSE AND NONINFRINGEMENT. IN NO EVENT SHALL THE
// AUTHORS OR COPYRIGHT HOLDERS BE LIABLE FOR ANY CLAIM, DAMAGES OR OTHER
// LIABILITY, WHETHER IN AN ACTION OF CONTRACT, TORT OR OTHERWISE, ARISING
// FROM, OUT OF OR IN CONNECTION WITH THE SOFTWARE OR THE USE OR OTHER DEALINGS
// IN THE SOFTWARE.
// ----------------------------------------------------------------------------

#pragma once

// 4068: Filament has some clang-specific vectorizing pragma's that MSVC flags
// 4146: Filament's utils/algorithm.h utils::details::ctz() tries to negate
//       an unsigned int.
// 4293: Filament's utils/algorithm.h utils::details::clz() does strange
//       things with MSVC. Somehow sizeof(unsigned int) > 4, but its size is
//       32 so that x >> 32 gives a warning. (Or maybe the compiler can't
//       determine the if statement does not run.)
// 4305: LightManager.h needs to specify some constants as floats
#ifdef _MSC_VER
#pragma warning(push)
#pragma warning(disable : 4068 4146 4293 4305)
#endif  // _MSC_VER

#include <filament/LightManager.h>
#include <filament/RenderableManager.h>
#include <utils/Entity.h>

#ifdef _MSC_VER
#pragma warning(pop)
#endif  // _MSC_VER

#include <Eigen/Geometry>
#include <unordered_map>
#include <vector>

#include "open3d/geometry/BoundingVolume.h"
#include "open3d/visualization/rendering/Camera.h"
#include "open3d/visualization/rendering/Material.h"
#include "open3d/visualization/rendering/RendererHandle.h"
#include "open3d/visualization/rendering/Scene.h"
#include "open3d/visualization/rendering/filament/FilamentResourceManager.h"

/// @cond
namespace filament {
class Engine;
class IndirectLight;
class Renderer;
class Scene;
class Skybox;
class TransformManager;
class VertexBuffer;
}  // namespace filament
/// @endcond

namespace open3d {
namespace visualization {
namespace rendering {

class FilamentResourceManager;
class FilamentView;
class Renderer;
class View;

// Contains renderable objects like geometry and lights
// Can have multiple views
class FilamentScene : public Scene {
public:
    using Transform = Eigen::Transform<float, 3, Eigen::Affine>;

    FilamentScene(filament::Engine& engine,
                  FilamentResourceManager& resource_mgr,
                  Renderer& renderer);
    ~FilamentScene();

    // NOTE: Temporarily needed to support old View interface for ImGUI
    ViewHandle AddView(std::int32_t x,
                       std::int32_t y,
                       std::uint32_t w,
                       std::uint32_t h) override;

    View* GetView(const ViewHandle& view_id) const override;
    void SetViewActive(const ViewHandle& view_id, bool is_active) override;
    void RemoveView(const ViewHandle& view_id) override;

    // Camera
    void AddCamera(const std::string& camera_name,
                   std::shared_ptr<Camera> cam) override;
    void RemoveCamera(const std::string& camera_name) override;
    void SetActiveCamera(const std::string& camera_name) override;

    // Scene geometry
    bool AddGeometry(const std::string& object_name,
                     const geometry::Geometry3D& geometry,
                     const Material& material) override;
    bool AddGeometry(const std::string& object_name,
<<<<<<< HEAD
                     const tgeometry::PointCloud& point_cloud,
                     const Material& material) override;
    bool AddGeometry(const std::string& object_name,
                     const Model& model) override;
=======
                     const TriangleMeshModel& model) override;
>>>>>>> 447d95ad
    void RemoveGeometry(const std::string& object_name) override;
    void ShowGeometry(const std::string& object_name, bool show) override;
    bool GeometryIsVisible(const std::string& object_name) override;
    void SetGeometryTransform(const std::string& object_name,
                              const Transform& transform) override;
    Transform GetGeometryTransform(const std::string& object_name) override;
    geometry::AxisAlignedBoundingBox GetGeometryBoundingBox(
            const std::string& object_name) override;
    void GeometryShadows(const std::string& object_name,
                         bool cast_shadows,
                         bool receive_shadows) override;
    void OverrideMaterial(const std::string& object_name,
                          const Material& material) override;
    void QueryGeometry(std::vector<std::string>& geometry) override;
    void OverrideMaterialAll(const Material& material,
                             bool shader_only = true) override;

    // Lighting Environment
    bool AddPointLight(const std::string& light_name,
                       const Eigen::Vector3f& color,
                       const Eigen::Vector3f& position,
                       float intensity,
                       float falloff,
                       bool cast_shadows) override;
    bool AddSpotLight(const std::string& light_name,
                      const Eigen::Vector3f& color,
                      const Eigen::Vector3f& position,
                      const Eigen::Vector3f& direction,
                      float intensity,
                      float falloff,
                      float inner_cone_angle,
                      float outer_cone_angle,
                      bool cast_shadows) override;
    Light& GetLight(const std::string& light_name) override;
    void RemoveLight(const std::string& light_name) override;
    void UpdateLight(const std::string& light_name,
                     const Light& light) override;
    void UpdateLightColor(const std::string& light_name,
                          const Eigen::Vector3f& color) override;
    void UpdateLightPosition(const std::string& light_name,
                             const Eigen::Vector3f& position) override;
    void UpdateLightDirection(const std::string& light_name,
                              const Eigen::Vector3f& direction) override;
    void UpdateLightIntensity(const std::string& light_name,
                              float intensity) override;
    void UpdateLightFalloff(const std::string& light_name,
                            float falloff) override;
    void UpdateLightConeAngles(const std::string& light_name,
                               float inner_cone_angle,
                               float outer_cone_angle) override;
    void EnableLightShadow(const std::string& light_name,
                           bool cast_shadows) override;

    void SetDirectionalLight(const Eigen::Vector3f& direction,
                             const Eigen::Vector3f& color,
                             float intensity) override;
    void EnableDirectionalLight(bool enable) override;
    void EnableDirectionalLightShadows(bool enable) override;
    void SetDirectionalLightDirection(
            const Eigen::Vector3f& direction) override;
    Eigen::Vector3f GetDirectionalLightDirection() override;

    bool SetIndirectLight(const std::string& ibl_name) override;
    const std::string& GetIndirectLight() override;
    void EnableIndirectLight(bool enable) override;
    void SetIndirectLightIntensity(float intensity) override;
    float GetIndirectLightIntensity() override;
    void SetIndirectLightRotation(const Transform& rotation) override;
    Transform GetIndirectLightRotation() override;
    void ShowSkybox(bool show) override;

    void RenderToImage(int width,
                       int height,
                       std::function<void(std::shared_ptr<geometry::Image>)>
                               callback) override;

    void Draw(filament::Renderer& renderer);
    // NOTE: Can GetNativeScene be removed?
    filament::Scene* GetNativeScene() const { return scene_; }

private:
    MaterialInstanceHandle AssignMaterialToFilamentGeometry(
            filament::RenderableManager::Builder& builder,
            const Material& material);

    filament::Engine& engine_;
    FilamentResourceManager& resource_mgr_;
    filament::Scene* scene_ = nullptr;

    struct TextureMaps {
        rendering::TextureHandle albedo_map =
                rendering::FilamentResourceManager::kDefaultTexture;
        rendering::TextureHandle normal_map =
                rendering::FilamentResourceManager::kDefaultNormalMap;
        rendering::TextureHandle ao_rough_metal_map =
                rendering::FilamentResourceManager::kDefaultTexture;
        rendering::TextureHandle reflectance_map =
                rendering::FilamentResourceManager::kDefaultTexture;
        rendering::TextureHandle clear_coat_map =
                rendering::FilamentResourceManager::kDefaultTexture;
        rendering::TextureHandle clear_coat_roughness_map =
                rendering::FilamentResourceManager::kDefaultTexture;
        rendering::TextureHandle anisotropy_map =
                rendering::FilamentResourceManager::kDefaultTexture;
    };

    struct GeometryMaterialInstance {
        TextureMaps maps;
        Material properties;
        MaterialInstanceHandle mat_instance;
    };

    struct RenderableGeometry {
        std::string name;
        bool visible = true;
        bool cast_shadows = true;
        bool receive_shadow = true;

        GeometryMaterialInstance mat;

        // Filament resources
        utils::Entity filament_entity;
        VertexBufferHandle vb;
        IndexBufferHandle ib;
        void ReleaseResources(filament::Engine& engine,
                              FilamentResourceManager& manager);
    };

    struct LightEntity {
        bool enabled = true;
        utils::Entity filament_entity;
    };

    // NOTE: ViewContainer and views_ are temporary
    struct ViewContainer {
        std::unique_ptr<FilamentView> view;
        bool is_active = true;
    };
    std::unordered_map<REHandle_abstract, ViewContainer> views_;

    std::vector<RenderableGeometry*> GetGeometry(const std::string& object_name,
                                                 bool warn_if_not_found = true);
    bool GeometryIsModel(const std::string& object_name);
    LightEntity* GetLightInternal(const std::string& light_name,
                                  bool warn_if_not_found = true);
    void OverrideMaterialInternal(RenderableGeometry* geom,
                                  const Material& material,
                                  bool shader_only = false);
    void UpdateMaterialProperties(RenderableGeometry& geom);
    void UpdateDefaultLit(GeometryMaterialInstance& geom_mi);
    void UpdateDefaultUnlit(GeometryMaterialInstance& geom_mi);
    void UpdateNormalShader(GeometryMaterialInstance& geom_mi);
    void UpdateDepthShader(GeometryMaterialInstance& geom_mi);
    utils::EntityInstance<filament::TransformManager>
    GetGeometryTransformInstance(RenderableGeometry* geom);
    void CreateSunDirectionalLight();

    std::unordered_map<std::string, RenderableGeometry> geometries_;
    std::unordered_map<std::string, LightEntity> lights_;
    std::unordered_map<std::string, std::vector<std::string>> model_geometries_;

    std::string ibl_name_;
    bool ibl_enabled_ = false;
    bool skybox_enabled_ = false;
    std::weak_ptr<filament::IndirectLight> indirect_light_;
    std::weak_ptr<filament::Skybox> skybox_;
    LightEntity sun_;
};

}  // namespace rendering
}  // namespace visualization
}  // namespace open3d<|MERGE_RESOLUTION|>--- conflicted
+++ resolved
@@ -112,14 +112,10 @@
                      const geometry::Geometry3D& geometry,
                      const Material& material) override;
     bool AddGeometry(const std::string& object_name,
-<<<<<<< HEAD
                      const tgeometry::PointCloud& point_cloud,
                      const Material& material) override;
     bool AddGeometry(const std::string& object_name,
-                     const Model& model) override;
-=======
                      const TriangleMeshModel& model) override;
->>>>>>> 447d95ad
     void RemoveGeometry(const std::string& object_name) override;
     void ShowGeometry(const std::string& object_name, bool show) override;
     bool GeometryIsVisible(const std::string& object_name) override;
