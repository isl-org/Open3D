// ----------------------------------------------------------------------------
// -                        Open3D: www.open3d.org                            -
// ----------------------------------------------------------------------------
// The MIT License (MIT)
//
// Copyright (c) 2018-2021 www.open3d.org
//
// Permission is hereby granted, free of charge, to any person obtaining a copy
// of this software and associated documentation files (the "Software"), to deal
// in the Software without restriction, including without limitation the rights
// to use, copy, modify, merge, publish, distribute, sublicense, and/or sell
// copies of the Software, and to permit persons to whom the Software is
// furnished to do so, subject to the following conditions:
//
// The above copyright notice and this permission notice shall be included in
// all copies or substantial portions of the Software.
//
// THE SOFTWARE IS PROVIDED "AS IS", WITHOUT WARRANTY OF ANY KIND, EXPRESS OR
// IMPLIED, INCLUDING BUT NOT LIMITED TO THE WARRANTIES OF MERCHANTABILITY,
// FITNESS FOR A PARTICULAR PURPOSE AND NONINFRINGEMENT. IN NO EVENT SHALL THE
// AUTHORS OR COPYRIGHT HOLDERS BE LIABLE FOR ANY CLAIM, DAMAGES OR OTHER
// LIABILITY, WHETHER IN AN ACTION OF CONTRACT, TORT OR OTHERWISE, ARISING
// FROM, OUT OF OR IN CONNECTION WITH THE SOFTWARE OR THE USE OR OTHER DEALINGS
// IN THE SOFTWARE.
// ----------------------------------------------------------------------------
// Contains source code from
// https://github.com/mpromonet/webrtc-streamer
//
// This software is in the public domain, furnished "as is", without technical
// support, and with no warranty, express or implied, as to its usefulness for
// any purpose.
// ----------------------------------------------------------------------------

(function () {
<<<<<<< HEAD
  // TODO(@ssheorey): Set to false before merge
  const enableLogging = true;
=======
  const enableLogging = false;
>>>>>>> c90d6de9
  if (enableLogging === false) {
    if (typeof window.console === "undefined") { window.console = {};}
    window.console.log = window.console.info = window.console.debug =
      window.console.warning = window.console.assert =
      window.console.error = function () {};
  }
}());

let WebRtcStreamer = (function () {
  // Immediately-executing anonymous functions to enforce variable scope.

  // Query style from the user's browser and match Open3D style
  function css (element, property) {
    return window.getComputedStyle(element, null).getPropertyValue(property);
  }

  /**
   * Interface with WebRTC-streamer API
   * @constructor
   * @param {string} videoElt Id of the video element tag
   * @param {string} srvurl Url of WebRTC-streamer (default is current location)
   * @param {object} commsFetch An alternative implementation of fetch() that
   * uses Jupyter's COMMS interface. If null, the default fetch() will be used.
   */
  function WebRtcStreamer(videoElt, srvurl, onClose, commsFetch = null) {
    if (typeof videoElt === "string") {
      this.videoElt = document.getElementById(videoElt);
    } else {
      this.videoElt = videoElt;
    }
    this.srvurl =
      srvurl ||
      location.protocol +
      "//" +
      window.location.hostname +
      ":" +
      window.location.port;
    this.pc = null;
    this.dataChannel = null;

    this.pcOptions = { optional: [{ DtlsSrtpKeyAgreement: true }] };

    this.mediaConstraints = {
      offerToReceiveAudio: true,
      offerToReceiveVideo: true,
    };

    this.iceServers = null;
    this.earlyCandidates = [];

    // Open3D-specific functions.
    this.onClose = onClose;
    this.commsFetch = commsFetch;
  }

  const logAndReturn = function (value) {
    window.console.log("logAndReturn: ", value);
    return value;
  };

  /**
   * Call remote server API.
   * Non-prototype (static) method, we don't need to new an instance to use it.
   * See https://stackoverflow.com/a/1635143/1255535.
   * @param {string} url Remote URL, e.g. "/api/getMediaList"
   * @param {object} data Data object
   * @param {object} commsFetch An alternative implementation of fetch() that
   * uses Jupyter's COMMS interface. If null, the default fetch() will be used.
   */
  WebRtcStreamer.remoteCall = function (url, data = {}, commsFetch = null) {
    console.log(
      "WebRtcStreamer.remoteCall{" + "url: ",
      url,
      ", data: ",
      data,
      ", commsFetch",
      commsFetch,
      "}"
    );
    if (commsFetch == null) {
      return fetch(url, data);
    } else {
      return commsFetch(url, data);
    }
  };

  /**
   * Get media list from server.
   * @param {boolean} useComms If true, Open3D's Jupyter "COMMS" interface will
   * be used for WebRTC handshake. Otherwise, fetch() will be used and an
   * additional web server is required to process the http requests.
   */
  WebRtcStreamer.getMediaList = function (url = "", commsFetch = null) {
    return WebRtcStreamer.remoteCall(url + "/api/getMediaList", {}, commsFetch);
  };

  WebRtcStreamer._getModifiers = function (event) {
    // See open3d/visualization/gui/Events.h.
    var modNone = 0;
    var modShift = 1 << 0;
    var modCtrl = 1 << 1;
    var modAlt = 1 << 2; // Option in macOS
    var modMeta = 1 << 3; // Command in macOS, Win in Windows, Super in Linux
    // Swap Command and Ctrl in macOS
    if (window.navigator.platform.includes("Mac")) {
      [modCtrl, modMeta] = [modMeta, modCtrl];
    }
    var mod = modNone;
    if (event.getModifierState("Shift")) {
      mod = mod | modShift;
    }
    if (event.getModifierState("Control")) {
      mod = mod | modCtrl;
    }
    if (event.getModifierState("Alt")) {
      mod = mod | modAlt;
    }
    if (event.getModifierState("Meta")) {
      mod = mod | modMeta;
    }
    return mod;
  };

  WebRtcStreamer.prototype._handleHttpErrors = function (response) {
    if (!response.ok) {
      throw Error(response.statusText);
    }
    return response;
  };

  /**
   * Connect a WebRTC Stream to videoElt
   * @param {string} videourl Id of WebRTC video stream, a.k.a. windowUID,
   * e.g. window_0.
   * @param {string} audiourl Od of WebRTC audio stream
   * @param {string} options Options of WebRTC call
   * @param {string} stream Local stream to send
   */
  WebRtcStreamer.prototype.connect = function (
    videourl,
    audiourl,
    options,
    localstream
  ) {
    this.disconnect();

    // getIceServers is not already received
    if (!this.iceServers) {
      console.log("Get IceServers");

      WebRtcStreamer.remoteCall(
        this.srvurl + "/api/getIceServers",
        {},
        this.commsFetch
      )
        .then(this._handleHttpErrors)
        .then((response) => response.json())
        .then((response) => logAndReturn(response))
        .then((response) =>
          this.onReceiveGetIceServers.call(
            this,
            response,
            videourl,
            audiourl,
            options,
            localstream
          )
        )
        .catch((error) => this.onError("getIceServers " + error));
    } else {
      this.onReceiveGetIceServers(
        this.iceServers,
        videourl,
        audiourl,
        options,
        localstream
      );
    }

    // Set callback functions.
    this.addEventListeners(videourl);
  };

  WebRtcStreamer.prototype.addEventListeners = function (windowUID) {
    if (this.videoElt) {
      var parentDivElt = this.videoElt.parentElement;
      var controllerDivElt = document.createElement("div");

      // TODO: Uncomment this line to display the resize controls.
      // Resize with auto-refresh still need some more work.
      // parentDivElt.insertBefore(controllerDivElt, this.videoElt);

      var heightInputElt = document.createElement("input");
      heightInputElt.id = windowUID + "_height_input";
      heightInputElt.type = "text";
      heightInputElt.value = "";
      controllerDivElt.appendChild(heightInputElt);

      var widthInputElt = document.createElement("input");
      widthInputElt.id = windowUID + "_width_input";
      widthInputElt.type = "text";
      widthInputElt.value = "";
      controllerDivElt.appendChild(widthInputElt);

      var resizeButtonElt = document.createElement("button");
      resizeButtonElt.id = windowUID + "_resize_button";
      resizeButtonElt.type = "button";
      resizeButtonElt.innerText = "Resize";
      resizeButtonElt.onclick = () => {
        var heightInputElt = document.getElementById(
          windowUID + "_height_input"
        );
        var widthInputElt = document.getElementById(windowUID + "_width_input");
        if (!heightInputElt || !widthInputElt) {
          console.warn("Cannot resize, missing height/width inputs.");
          return;
        }
        const resizeEvent = {
          window_uid: windowUID,
          class_name: "ResizeEvent",
          height: parseInt(heightInputElt.value),
          width: parseInt(widthInputElt.value),
        };
        this.dataChannel.send(JSON.stringify(resizeEvent));
      };
      controllerDivElt.appendChild(resizeButtonElt);

      var o3dmouseButtons = ["LEFT", "MIDDLE", "RIGHT"];

      this.videoElt.addEventListener(
        "contextmenu",
        (event) => {
          event.preventDefault();
        },
        false
      );
      this.videoElt.onloadedmetadata = function () {
        console.log("width is", this.videoWidth);
        console.log("height is", this.videoHeight);
        var heightInputElt = document.getElementById(
          windowUID + "_height_input"
        );
        if (heightInputElt) {
          heightInputElt.value = this.videoHeight;
        }
        var widthInputElt = document.getElementById(windowUID + "_width_input");
        if (widthInputElt) {
          widthInputElt.value = this.videoWidth;
        }
      };

      this.videoElt.addEventListener(
        "mousedown",
        (event) => {
          event.preventDefault();
          var open3dMouseEvent = {
            window_uid: windowUID,
            class_name: "MouseEvent",
            type: "BUTTON_DOWN",
            x: event.offsetX,
            y: event.offsetY,
            modifiers: WebRtcStreamer._getModifiers(event),
            button: {
              button: o3dmouseButtons[event.button],
              count: 1,
            },
          };
          this.dataChannel.send(JSON.stringify(open3dMouseEvent));
        },
        false
      );
      this.videoElt.addEventListener(
        "touchstart",
        (event) => {
          event.preventDefault();
          var rect = event.target.getBoundingClientRect();
          var open3dMouseEvent = {
            window_uid: windowUID,
            class_name: "MouseEvent",
            type: "BUTTON_DOWN",
            x: Math.round(event.targetTouches[0].pageX - rect.left),
            y: Math.round(event.targetTouches[0].pageY - rect.top),
            modifiers: 0,
            button: {
              button: o3dmouseButtons[event.button],
              count: 1,
            },
          };
          this.dataChannel.send(JSON.stringify(open3dMouseEvent));
        },
        false
      );
      this.videoElt.addEventListener(
        "mouseup",
        (event) => {
          event.preventDefault();
          var open3dMouseEvent = {
            window_uid: windowUID,
            class_name: "MouseEvent",
            type: "BUTTON_UP",
            x: event.offsetX,
            y: event.offsetY,
            modifiers: WebRtcStreamer._getModifiers(event),
            button: {
              button: o3dmouseButtons[event.button],
              count: 1,
            },
          };
          this.dataChannel.send(JSON.stringify(open3dMouseEvent));
        },
        false
      );
      this.videoElt.addEventListener(
        "touchend",
        (event) => {
          event.preventDefault();
          var rect = event.target.getBoundingClientRect();
          var open3dMouseEvent = {
            window_uid: windowUID,
            class_name: "MouseEvent",
            type: "BUTTON_UP",
            x: Math.round(event.targetTouches[0].pageX - rect.left),
            y: Math.round(event.targetTouches[0].pageY - rect.top),
            modifiers: 0,
            button: {
              button: o3dmouseButtons[event.button],
              count: 1,
            },
          };
          this.dataChannel.send(JSON.stringify(open3dMouseEvent));
        },
        false
      );
      this.videoElt.addEventListener(
        "mousemove",
        (event) => {
          // TODO: Known differences. Currently only left-key drag works.
          // - Open3D: L=1, M=2, R=4
          // - JavaScript: L=1, R=2, M=4
          event.preventDefault();
          var open3dMouseEvent = {
            window_uid: windowUID,
            class_name: "MouseEvent",
            type: event.buttons === 0 ? "MOVE" : "DRAG",
            x: event.offsetX,
            y: event.offsetY,
            modifiers: WebRtcStreamer._getModifiers(event),
            move: {
              buttons: event.buttons, // MouseButtons ORed together
            },
          };
          this.dataChannel.send(JSON.stringify(open3dMouseEvent));
        },
        false
      );
      this.videoElt.addEventListener(
        "touchmove",
        (event) => {
          // TODO: Known differences. Currently only left-key drag works.
          // - Open3D: L=1, M=2, R=4
          // - JavaScript: L=1, R=2, M=4
          event.preventDefault();
          var rect = event.target.getBoundingClientRect();
          var open3dMouseEvent = {
            window_uid: windowUID,
            class_name: "MouseEvent",
            type: "DRAG",
            x: Math.round(event.targetTouches[0].pageX - rect.left),
            y: Math.round(event.targetTouches[0].pageY - rect.top),
            modifiers: 0,
            move: {
              buttons: 1, // MouseButtons ORed together
            },
          };
          this.dataChannel.send(JSON.stringify(open3dMouseEvent));
        },
        false
      );
      this.videoElt.addEventListener(
        "mouseleave",
        (event) => {
          var open3dMouseEvent = {
            window_uid: windowUID,
            class_name: "MouseEvent",
            type: "BUTTON_UP",
            x: event.offsetX,
            y: event.offsetY,
            modifiers: WebRtcStreamer._getModifiers(event),
            button: {
              button: o3dmouseButtons[event.button],
              count: 1,
            },
          };
          this.dataChannel.send(JSON.stringify(open3dMouseEvent));
        },
        false
      );
      this.videoElt.addEventListener(
        "wheel",
        (event) => {
          // Prevent propagating the wheel event to the browser.
          // https://stackoverflow.com/a/23606063/1255535
          event.preventDefault();

          // https://stackoverflow.com/a/56948026/1255535.
          var isTrackpad = event.wheelDeltaY
            ? event.wheelDeltaY === -3 * event.deltaY
            : event.deltaMode === 0;

          // TODO: set better scaling.
          // Flip the sign and set absolute value to 1.
          var dx = event.deltaX;
          var dy = event.deltaY;
          dx = dx === 0 ? dx : (-dx / Math.abs(dx)) * 1;
          dy = dy === 0 ? dy : (-dy / Math.abs(dy)) * 1;

          var open3dMouseEvent = {
            window_uid: windowUID,
            class_name: "MouseEvent",
            type: "WHEEL",
            x: event.offsetX,
            y: event.offsetY,
            modifiers: WebRtcStreamer._getModifiers(event),
            wheel: {
              dx: dx,
              dy: dy,
              isTrackpad: isTrackpad ? 1 : 0,
            },
          };
          this.dataChannel.send(JSON.stringify(open3dMouseEvent));
        },
        { passive: false }
      );
    }
  };

  /**
   * Disconnect a WebRTC Stream and clear videoElt source
   */
  WebRtcStreamer.prototype.disconnect = function () {
    if (this.videoElt) {
      this.videoElt.src = "";
    }
    if (this.pc) {
      WebRtcStreamer.remoteCall(
        this.srvurl + "/api/hangup?peerid=" + this.pc.peerid,
        {},
        this.commsFetch
      )
        .then(this._handleHttpErrors)
        .catch((error) => this.onError("hangup " + error));

      try {
        this.pc.close();
      } catch (e) {
        console.warn("Failure close peer connection:" + e);
      }
      this.pc = null;
      this.dataChannel = null;
    }
  };

  /*
   * GetIceServers callback
   */
  WebRtcStreamer.prototype.onReceiveGetIceServers = function (
    iceServers,
    videourl,
    audiourl,
    options,
    stream
  ) {
    this.iceServers = iceServers;
    this.pcConfig = iceServers || { iceServers: [] };
    try {
      this.createPeerConnection();

      var callurl =
        this.srvurl +
        "/api/call?peerid=" +
        this.pc.peerid +
        "&url=" +
        encodeURIComponent(videourl);
      if (audiourl) {
        callurl += "&audiourl=" + encodeURIComponent(audiourl);
      }
      if (options) {
        callurl += "&options=" + encodeURIComponent(options);
      }

      if (stream) {
        this.pc.addStream(stream);
      }

      // clear early candidates
      this.earlyCandidates.length = 0;

      // create Offer
      var bind = this;
      this.pc.createOffer(this.mediaConstraints).then(
        function (sessionDescription) {
          console.log("Create offer:" + JSON.stringify(sessionDescription));

          bind.pc.setLocalDescription(
            sessionDescription,
            function () {
              WebRtcStreamer.remoteCall(
                callurl,
                {
                  method: "POST",
                  body: JSON.stringify(sessionDescription),
                },
                bind.commsFetch
              )
                .then(bind._handleHttpErrors)
                .then((response) => response.json())
                .catch((error) => bind.onError("call " + error))
                .then((response) => bind.onReceiveCall.call(bind, response))
                .catch((error) => bind.onError("call " + error));
            },
            function (error) {
              console.warn("setLocalDescription error:" + JSON.stringify(error));
            }
          );
        },
        function (error) {
          alert("Create offer error:" + JSON.stringify(error));
        }
      );
    } catch (e) {
      this.disconnect();
      alert("connect error: " + e);
    }
  };

  WebRtcStreamer.prototype.getIceCandidate = function () {
    WebRtcStreamer.remoteCall(
      this.srvurl + "/api/getIceCandidate?peerid=" + this.pc.peerid,
      {},
      this.commsFetch
    )
      .then(this._handleHttpErrors)
      .then((response) => response.json())
      .then((response) => this.onReceiveCandidate.call(this, response))
      .catch((error) => bind.onError("getIceCandidate " + error));
  };

  /*
   * create RTCPeerConnection
   */
  WebRtcStreamer.prototype.createPeerConnection = function () {
    console.log(
      "createPeerConnection  config: " +
      JSON.stringify(this.pcConfig) +
      " option:" +
      JSON.stringify(this.pcOptions)
    );
    this.pc = new RTCPeerConnection(this.pcConfig, this.pcOptions);
    var pc = this.pc;
    pc.peerid = Math.random();

    var bind = this;
    pc.onicecandidate = function (evt) {
      bind.onIceCandidate.call(bind, evt);
    };
    pc.onaddstream = function (evt) {   // TODO: Deprecated. Switch to ontrack.
      bind.onAddStream.call(bind, evt);
    };
    pc.oniceconnectionstatechange = function (evt) {
      console.log(
        "oniceconnectionstatechange  state: " + pc.iceConnectionState
      );
      if (bind.videoElt) {
        if (pc.iceConnectionState === "connected") {
          bind.videoElt.style.opacity = "1.0";
        } else if (pc.iceConnectionState === "disconnected") {
          bind.videoElt.style.opacity = "0.25";
        } else if (
          pc.iceConnectionState === "failed" ||
          pc.iceConnectionState === "closed"
        ) {
          bind.videoElt.style.opacity = "0.5";
        } else if (pc.iceConnectionState === "new") {
          bind.getIceCandidate.call(bind);
        }
      }
    };
    // Remote data channel receives data
    pc.ondatachannel = function (evt) {
      console.log("remote datachannel created:" + JSON.stringify(evt));

      evt.channel.onopen = function () {
        console.log("remote datachannel open");
        // Forward event to others who want to access remote data
        bind.videoElt.dispatchEvent(new CustomEvent("RemoteDataChannelOpen", {detail: evt}));
      };
      evt.channel.onmessage = function (event) {
        console.log("remote datachannel recv:" + JSON.stringify(event.data));
      };
    };
    pc.onicegatheringstatechange = function () {
      if (pc.iceGatheringState === "complete") {
        const recvs = pc.getReceivers();

        recvs.forEach((recv) => {
          if (recv.track && recv.track.kind === "video" && typeof recv.getParameters !=
            "undefined") {
            console.log(
              "codecs:" + JSON.stringify(recv.getParameters().codecs)
            );
          }
        });
      }
    };

    // Local datachannel sends data
    try {
      this.dataChannel = pc.createDataChannel("ClientDataChannel");
      var dataChannel = this.dataChannel;
      dataChannel.onopen = function () {
        console.log("local datachannel open");
        // Forward event to others who want to access remote data
        bind.videoElt.dispatchEvent(new CustomEvent("LocalDataChannelOpen", {
          detail: {channel: dataChannel}
        }));
      };
      dataChannel.onmessage = function (evt) {
        console.log("local datachannel recv:" + JSON.stringify(evt.data));
      };
      dataChannel.onclose = function (evt) {
        console.log("dataChannel.onclose triggered");
        bind.onClose();
      };
    } catch (e) {
      console.warn("Cannot create datachannel error: " + e);
    }

    console.log(
      "Created RTCPeerConnection with config: " +
      JSON.stringify(this.pcConfig) +
      "option:" +
      JSON.stringify(this.pcOptions)
    );
    return pc;
  };

  /*
   * RTCPeerConnection IceCandidate callback
   */
  WebRtcStreamer.prototype.onIceCandidate = function (event) {
    if (event.candidate && event.candidate.candidate) {  // skip empty candidate
      if (this.pc.currentRemoteDescription) {
        this.addIceCandidate(this.pc.peerid, event.candidate);
      } else {
        this.earlyCandidates.push(event.candidate);
      }
    } else {
      console.log("End of candidates.");
    }
  };

  WebRtcStreamer.prototype.addIceCandidate = function (peerid, candidate) {
    WebRtcStreamer.remoteCall(
      this.srvurl + "/api/addIceCandidate?peerid=" + peerid,
      {
        method: "POST",
        body: JSON.stringify(candidate),
      },
      this.commsFetch
    )
      .then(this._handleHttpErrors)
      .then((response) => response.json())
      .then((response) => {
        console.log("addIceCandidate ok:" + response);
      })
      .catch((error) => this.onError("addIceCandidate " + error));
  };

  /*
   * RTCPeerConnection AddTrack callback
   */
  WebRtcStreamer.prototype.onAddStream = function (event) {
    console.log("Remote track added:" + JSON.stringify(event));

    this.videoElt.srcObject = event.stream;
    var promise = this.videoElt.play();
    if (typeof promise !== "undefined") {
      var bind = this;
      promise.catch(function (error) {
        console.warn("error:" + error);
        bind.videoElt.setAttribute("controls", true);
      });
    }
  };

  /*
   * AJAX /call callback
   */
  WebRtcStreamer.prototype.onReceiveCall = function (dataJson) {
    var bind = this;
    console.log("offer: " + JSON.stringify(dataJson));
    var descr = new RTCSessionDescription(dataJson);
    this.pc.setRemoteDescription(
      descr,
      function () {
        console.log("setRemoteDescription ok");
        while (bind.earlyCandidates.length) {
          var candidate = bind.earlyCandidates.shift();
          bind.addIceCandidate.call(bind, bind.pc.peerid, candidate);
        }

        bind.getIceCandidate.call(bind);
      },
      function (error) {
        console.warn("setRemoteDescription error:" + JSON.stringify(error));
      }
    );
  };

  /*
   * AJAX /getIceCandidate callback
   */
  WebRtcStreamer.prototype.onReceiveCandidate = function (dataJson) {
    console.log("candidate: " + JSON.stringify(dataJson));
    if (dataJson) {
      for (var i = 0; i < dataJson.length; i++) {
        var candidate = new RTCIceCandidate(dataJson[i]);

        console.log("Adding ICE candidate :" + JSON.stringify(candidate));
        this.pc.addIceCandidate(
          candidate,
          function () {
            console.log("addIceCandidate OK");
          },
          function (error) {
            console.warn("addIceCandidate error:" + JSON.stringify(error));
          }
        );
      }
      this.pc.addIceCandidate();
    }
  };

  /*
   * AJAX callback for Error
   */
  WebRtcStreamer.prototype.onError = function (status) {
    console.warn("onError:" + status);
  };

  return WebRtcStreamer;
}());

if (typeof module !== "undefined" && typeof module.exports !== "undefined") {
  module.exports = WebRtcStreamer;
} else {
  window.WebRtcStreamer = WebRtcStreamer;
}<|MERGE_RESOLUTION|>--- conflicted
+++ resolved
@@ -32,12 +32,8 @@
 // ----------------------------------------------------------------------------
 
 (function () {
-<<<<<<< HEAD
   // TODO(@ssheorey): Set to false before merge
   const enableLogging = true;
-=======
-  const enableLogging = false;
->>>>>>> c90d6de9
   if (enableLogging === false) {
     if (typeof window.console === "undefined") { window.console = {};}
     window.console.log = window.console.info = window.console.debug =
@@ -48,11 +44,6 @@
 
 let WebRtcStreamer = (function () {
   // Immediately-executing anonymous functions to enforce variable scope.
-
-  // Query style from the user's browser and match Open3D style
-  function css (element, property) {
-    return window.getComputedStyle(element, null).getPropertyValue(property);
-  }
 
   /**
    * Interface with WebRTC-streamer API
