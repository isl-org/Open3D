// ----------------------------------------------------------------------------
// -                        Open3D: www.open3d.org                            -
// ----------------------------------------------------------------------------
// The MIT License (MIT)
//
// Copyright (c) 2018 www.open3d.org
//
// Permission is hereby granted, free of charge, to any person obtaining a copy
// of this software and associated documentation files (the "Software"), to deal
// in the Software without restriction, including without limitation the rights
// to use, copy, modify, merge, publish, distribute, sublicense, and/or sell
// copies of the Software, and to permit persons to whom the Software is
// furnished to do so, subject to the following conditions:
//
// The above copyright notice and this permission notice shall be included in
// all copies or substantial portions of the Software.
//
// THE SOFTWARE IS PROVIDED "AS IS", WITHOUT WARRANTY OF ANY KIND, EXPRESS OR
// IMPLIED, INCLUDING BUT NOT LIMITED TO THE WARRANTIES OF MERCHANTABILITY,
// FITNESS FOR A PARTICULAR PURPOSE AND NONINFRINGEMENT. IN NO EVENT SHALL THE
// AUTHORS OR COPYRIGHT HOLDERS BE LIABLE FOR ANY CLAIM, DAMAGES OR OTHER
// LIABILITY, WHETHER IN AN ACTION OF CONTRACT, TORT OR OTHERWISE, ARISING
// FROM, OUT OF OR IN CONNECTION WITH THE SOFTWARE OR THE USE OR OTHER DEALINGS
// IN THE SOFTWARE.
// ----------------------------------------------------------------------------

#pragma once

// Avoid warning caused by redefinition of APIENTRY macro
// defined also in glfw3.h
#ifdef _WIN32
#include <windows.h>
#endif

#include <GL/glew.h>
#include <GLFW/glfw3.h>
<<<<<<< HEAD
#include <Eigen/Core>
=======

>>>>>>> 39ca2a92
#include <memory>
#include <string>
#include <unordered_map>
#include <unordered_set>

#include "open3d/geometry/Geometry.h"
#include "open3d/visualization/shader/GeometryRenderer.h"
#include "open3d/visualization/utility/ColorMap.h"
#include "open3d/visualization/visualizer/RenderOption.h"
#include "open3d/visualization/visualizer/ViewControl.h"

namespace open3d {

namespace geometry {
class TriangleMesh;
class Image;
}  // namespace geometry

namespace visualization {

/// \class Visualizer
///
/// \brief The main Visualizer class.
class Visualizer {
public:
    struct MouseControl {
    public:
        bool is_mouse_left_button_down = false;
        bool is_mouse_middle_button_down = false;
        bool is_control_key_down = false;
        bool is_shift_key_down = false;
        bool is_alt_key_down = false;
        bool is_super_key_down = false;
        double mouse_position_x = 0.0;
        double mouse_position_y = 0.0;
    };

public:
    Visualizer();
    virtual ~Visualizer();
    Visualizer(Visualizer &&) = delete;
    Visualizer(const Visualizer &) = delete;
    Visualizer &operator=(const Visualizer &) = delete;

public:
    /// \brief Function to create a window and initialize GLFW.
    ///
    /// This function MUST be called from the main thread.
    ///
    /// \param window_name Window title name.
    /// \param width Width of the window.
    /// \param height Height of window.
    /// \param left Left margin of the window to the screen.
    /// \param top Top margin of the window to the screen.
    /// \param visible Whether the window is visible.
    bool CreateVisualizerWindow(const std::string &window_name = "Open3D",
                                const int width = 640,
                                const int height = 480,
                                const int left = 50,
                                const int top = 50,
                                const bool visible = true);

    /// \brief Function to destroy a window.
    ///
    /// This function MUST be called from the main thread.
    void DestroyVisualizerWindow();

    /// \brief Function to register a callback function for animation.
    ///
    /// The callback function returns if UpdateGeometry() needs to be run.
    ///
    /// \param callback_func The call back function.
    void RegisterAnimationCallback(
            std::function<bool(Visualizer *)> callback_func);

    /// \brief Function to activate the window.
    ///
    /// This function will block the current thread until the window is closed.
    void Run();

    /// Function to to notify the window to be closed
    void Close();

    /// \brief Function to process the event queue and return if the window is
    /// closed.
    ///
    /// Use this function if you want to manage the while loop yourself. This
    /// function will block the thread.
    bool WaitEvents();

    /// Function to process the event queue and return if the window is closed.
    ///
    /// Use this function if you want to manage the while loop yourself. This
    /// function will NOT block the thread. Thus it is suitable for computation
    /// heavy task behind the scene.
    bool PollEvents();

    /// \brief Function to add geometry to the scene and create corresponding
    /// shaders.
    ///
    /// 1. After calling this function, the Visualizer owns the geometry object.
    /// 2. This function MUST be called after CreateVisualizerWindow().
    /// 3. This function returns FALSE when the geometry is of an unsupported
    /// type.
    /// 4. If an added geometry is changed, the behavior of Visualizer is
    /// undefined. Programmers are responsible for calling Geometry() to
    /// notify the Visualizer that the geometry has been changed and the
    /// Visualizer should be updated accordingly.
    ///
    /// \param geometry_ptr The Geometry object.
    virtual bool AddGeometry(
            std::shared_ptr<const geometry::Geometry> geometry_ptr,
            bool reset_bounding_box = true);

    /// \brief Function to remove geometry from the scene.
    ///
    /// 1. After calling this function, the Visualizer releases the pointer of
    /// the geometry object.
    /// 2. This function MUST be called after CreateVisualizerWindow().
    /// 3. This function returns FALSE if the geometry to be removed is not
    /// added by AddGeometry
    ///
    /// \param geometry_ptr The Geometry object.
    virtual bool RemoveGeometry(
            std::shared_ptr<const geometry::Geometry> geometry_ptr,
            bool reset_bounding_box = true);

    /// Function to remove all geometries from the scene.
    /// After calling this function, the Visualizer releases the pointer of
    /// all geometry objects.
    virtual bool ClearGeometries();

    /// \brief Function to update geometry.
    ///
    /// This function must be called when geometry has been changed. Otherwise
    /// the behavior of Visualizer is undefined.
    /// If called without an argument, updates all geometries, otherwise only
    /// updates the geometry specified.
    virtual bool UpdateGeometry(
            std::shared_ptr<const geometry::Geometry> geometry_ptr = nullptr);
    virtual bool HasGeometry() const;

    /// Function to inform render needed to be updated.
    virtual void UpdateRender();

    /// Functions to change between fullscreen and windowed modes
    virtual void SetFullScreen(bool fullscreen);
    virtual void ToggleFullScreen();
    virtual bool IsFullScreen();

    virtual void PrintVisualizerHelp();
    virtual void UpdateWindowTitle();
    virtual void BuildUtilities();

    /// Function to retrieve the associated ViewControl
    ViewControl &GetViewControl() { return *view_control_ptr_; }
    /// Function to retrieve the associated RenderOption.
    RenderOption &GetRenderOption() { return *render_option_ptr_; }
    /// \brief Function to capture screen and store RGB in a float buffer.
    ///
    /// \param do_render Set to `true` to do render.
    std::shared_ptr<geometry::Image> CaptureScreenFloatBuffer(
            bool do_render = true);
    /// \brief Function to capture and save a screen image.
    ///
    /// \param filename Path to file.
    /// \param do_render Set to `true` to do render.
    void CaptureScreenImage(const std::string &filename = "",
                            bool do_render = true);
    /// Function to capture depth in a float buffer.
    ///
    /// \param do_render Set to `true` to do render.
    std::shared_ptr<geometry::Image> CaptureDepthFloatBuffer(
            bool do_render = true);
    /// Function to capture and save a depth image.
    ///
    /// \param filename Path to file.
    /// \param do_render Set to `true` to do render.
    /// \param depth_scale Scale depth value when capturing the depth image.
    void CaptureDepthImage(const std::string &filename = "",
                           bool do_render = true,
                           double depth_scale = 1000.0);
    /// \brief Function to capture and save local point cloud.
    ///
    /// \param filename Path to file.
    /// \param do_render Set to `true` to do render.
    /// \param convert_to_world_coordinate Set to `true` to convert to world
    /// coordinates.
    void CaptureDepthPointCloud(const std::string &filename = "",
                                bool do_render = true,
                                bool convert_to_world_coordinate = false);
    void CaptureRenderOption(const std::string &filename = "");
    /// Function to reset view point.
    void ResetViewPoint(bool reset_bounding_box = false);

    const std::string &GetWindowName() const { return window_name_; }

protected:
    /// Function to initialize OpenGL
    virtual bool InitOpenGL();

    /// Function to initialize ViewControl
    virtual bool InitViewControl();

    /// Function to initialize RenderOption
    virtual bool InitRenderOption();

    /// Function to do the main rendering
    /// The function first sets view point, then draw geometry (pointclouds and
    /// meshes individually).
    virtual void Render();

    void CopyViewStatusToClipboard();

    void CopyViewStatusFromClipboard();

    // callback functions
    virtual void WindowRefreshCallback(GLFWwindow *window);
    virtual void WindowResizeCallback(GLFWwindow *window, int w, int h);
    virtual void MouseMoveCallback(GLFWwindow *window, double x, double y);
    virtual void MouseScrollCallback(GLFWwindow *window, double x, double y);
    virtual void MouseButtonCallback(GLFWwindow *window,
                                     int button,
                                     int action,
                                     int mods);
    virtual void KeyPressCallback(
            GLFWwindow *window, int key, int scancode, int action, int mods);
    /// \brief Function to notify the window to be closed.
    virtual void WindowCloseCallback(GLFWwindow *window);

protected:
    // window
    GLFWwindow *window_ = NULL;
    std::string window_name_ = "Open3D";
    Eigen::Vector2i saved_window_size_ = Eigen::Vector2i::Zero();
    Eigen::Vector2i saved_window_pos_ = Eigen::Vector2i::Zero();
    std::function<bool(Visualizer *)> animation_callback_func_ = nullptr;
    // Auxiliary internal backup of the callback function.
    // It copies animation_callback_func_ in each PollEvent() or WaitEvent()
    // so that even if user calls RegisterAnimationCallback() within the
    // callback function it is still safe.
    std::function<bool(Visualizer *)> animation_callback_func_in_loop_ =
            nullptr;

    // control
    MouseControl mouse_control_;
    bool is_redraw_required_ = true;
    bool is_initialized_ = false;
    GLuint vao_id_;

    // view control
    std::unique_ptr<ViewControl> view_control_ptr_;

    // rendering properties
    std::unique_ptr<RenderOption> render_option_ptr_;

    // geometry to be rendered
    std::unordered_set<std::shared_ptr<const geometry::Geometry>>
            geometry_ptrs_;

    // geometry renderers
    std::unordered_set<std::shared_ptr<glsl::GeometryRenderer>>
            geometry_renderer_ptrs_;

    // utilities owned by the Visualizer
    std::vector<std::shared_ptr<const geometry::Geometry>> utility_ptrs_;

    // utility renderers
    std::vector<std::shared_ptr<glsl::GeometryRenderer>> utility_renderer_ptrs_;
    // map's key is the renderer for which the RenderOption applies
    // (should be something in utility_renderer_ptrs_)
    std::unordered_map<std::shared_ptr<glsl::GeometryRenderer>, RenderOption>
            utility_renderer_opts_;

    // coordinate frame
    std::shared_ptr<geometry::TriangleMesh> coordinate_frame_mesh_ptr_;
    std::shared_ptr<glsl::CoordinateFrameRenderer>
            coordinate_frame_mesh_renderer_ptr_;

#ifdef __APPLE__
    // MacBook with Retina display does not have a 1:1 mapping from screen
    // coordinates to pixels. Thus we hack it back.
    // http://www.glfw.org/faq.html#why-is-my-output-in-the-lower-left-corner-of-the-window
    double pixel_to_screen_coordinate_ = 1.0;
#endif  //__APPLE__
};

}  // namespace visualization
}  // namespace open3d<|MERGE_RESOLUTION|>--- conflicted
+++ resolved
@@ -34,11 +34,8 @@
 
 #include <GL/glew.h>
 #include <GLFW/glfw3.h>
-<<<<<<< HEAD
 #include <Eigen/Core>
-=======
-
->>>>>>> 39ca2a92
+
 #include <memory>
 #include <string>
 #include <unordered_map>
