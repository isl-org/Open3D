--- conflicted
+++ resolved
@@ -38,10 +38,7 @@
 #include "open3d/core/ShapeUtil.h"
 #include "open3d/core/SizeVector.h"
 #include "open3d/core/TensorCheck.h"
-<<<<<<< HEAD
-=======
 #include "open3d/core/TensorFunction.h"
->>>>>>> db6d656d
 #include "open3d/core/TensorKey.h"
 #include "open3d/core/kernel/Arange.h"
 #include "open3d/core/kernel/Kernel.h"
@@ -169,7 +166,8 @@
         dl_tensor.ctx = dl_context;
         dl_tensor.ndim = static_cast<int>(o3d_tensor_.GetShape().size());
         dl_tensor.dtype = dl_data_type;
-        // The shape pointer is alive for the lifetime of Open3DDLManagedTensor.
+        // The shape pointer is alive for the lifetime of
+        // Open3DDLManagedTensor.
         dl_tensor.shape =
                 const_cast<int64_t*>(o3d_tensor_.GetShapeRef().data());
         // The strides pointer is alive for the lifetime of
@@ -187,10 +185,11 @@
     DLManagedTensor dl_managed_tensor_;
 
 public:
-    /// `DLManagedTensor* dmlt` is destroyed by calling `dmlt->deleter(dmlt)`.
-    /// The destruction happens when the DLPack python object goes out of scope,
-    /// and ultimately it decreases the reference count to the actual data
-    /// buffer (i.e. `dmlt.manager_ctx->o3d_tensor_.GetBlob()`) by 1.
+    /// `DLManagedTensor* dmlt` is destroyed by calling
+    /// `dmlt->deleter(dmlt)`. The destruction happens when the DLPack
+    /// python object goes out of scope, and ultimately it decreases the
+    /// reference count to the actual data buffer (i.e.
+    /// `dmlt.manager_ctx->o3d_tensor_.GetBlob()`) by 1.
     static DLManagedTensor* Create(const Tensor& o3d_tensor) {
         Open3DDLManagedTensor* o3d_dl_tensor =
                 new Open3DDLManagedTensor(o3d_tensor);
@@ -205,9 +204,10 @@
 struct Tensor::Iterator::Impl {
     Tensor* tensor_;
     int64_t index_;
-    Tensor tensor_slice_;  // Stores temporary tensor slice with shared memory
-                           // as the original tensor. This allows taking the &
-                           // of the tensor for Iterator::operator->.
+    Tensor tensor_slice_;  // Stores temporary tensor slice with shared
+                           // memory as the original tensor. This allows
+                           // taking the & of the tensor for
+                           // Iterator::operator->.
 };
 
 Tensor::Iterator::Iterator(pointer tensor, int64_t index)
@@ -272,9 +272,10 @@
 struct Tensor::ConstIterator::Impl {
     const Tensor* tensor_;
     int64_t index_;
-    Tensor tensor_slice_;  // Stores temporary tensor slice with shared memory
-                           // as the original tensor. This allows taking the &
-                           // of the tensor for ConstIterator::operator->.
+    Tensor tensor_slice_;  // Stores temporary tensor slice with shared
+                           // memory as the original tensor. This allows
+                           // taking the & of the tensor for
+                           // ConstIterator::operator->.
 };
 
 Tensor::ConstIterator::ConstIterator(pointer tensor, int64_t index)
@@ -440,8 +441,8 @@
 }
 
 Tensor Tensor::Reverse() const {
-    // TODO: Unoptimized with ai. Can be improved when negative step in Slice is
-    // implemented.
+    // TODO: Unoptimized with ai. Can be improved when negative step in
+    // Slice is implemented.
     int64_t n = NumElements();
     Tensor reverse_idx = Tensor::Arange(n - 1, -1, -1);
     return View({n}).IndexGet({reverse_idx}).View(GetShape());
@@ -467,14 +468,17 @@
     if (std::any_of(tks.begin(), tks.end(), [](const TensorKey& tk) {
             return tk.GetMode() == TensorKey::TensorKeyMode::IndexTensor;
         })) {
-        // If tks contains one or more IndexTensor, the advanced indexing mode
-        // is enabled. Under Advanced indexing mode, we do some preprocessing
-        // with regular slicing, before sending to the advanced indexing engine.
+        // If tks contains one or more IndexTensor, the advanced indexing
+        // mode is enabled. Under Advanced indexing mode, we do some
+        // preprocessing with regular slicing, before sending to the
+        // advanced indexing engine.
         //
         // 1) TensorKey::Index: convert to a TensorKey::IndexTensor with the
         //    specified index.
-        // 2) TensorKey::Slice: if the slice is non-full slice, slice the tensor
-        //    first and then use full slice for the advanced indexing engine.
+        // 2) TensorKey::Slice: if the slice is non-full slice, slice the
+        // tensor
+        //    first and then use full slice for the advanced indexing
+        //    engine.
         //
         // e.g.
         // dst = src[1,     0:2,   [1, 2]]
@@ -596,114 +600,9 @@
     return *this;
 }
 
-<<<<<<< HEAD
-Tensor Tensor::Concatenate(const std::vector<Tensor>& tensor_list,
-                           int64_t axis) {
-    const int num_tensors = tensor_list.size();
-    if (num_tensors < 2) {
-        utility::LogError("Expected atleast 2 tensors, but got {}.",
-                          num_tensors);
-    }
-
-    const int64_t num_dims = tensor_list[0].NumDims();
-    const int64_t axis_d = shape_util::WrapDim(axis, num_dims);
-
-    const Device device = tensor_list[0].GetDevice();
-    const Dtype dtype = tensor_list[0].GetDtype();
-    SizeVector combined_shape = tensor_list[0].GetShape();
-
-    // Asserts input tensor properties such as device, dtype and dimentions.
-    for (int i = 1; i < num_tensors; ++i) {
-        core::AssertTensorDevice(tensor_list[i], device);
-        core::AssertTensorDtype(tensor_list[i], dtype);
-
-        if (tensor_list[i].NumDims() != num_dims) {
-            utility::LogError(
-                    "All the input tensors must have same number of "
-                    "dimensions, but the tensor at index 0 has {} dimension(s) "
-                    "and the tensor at index {} has {} dimension(s).",
-                    num_dims, i, tensor_list[i].NumDims());
-        }
-
-        // Check Shape.
-        for (int64_t j = 0; j < num_dims; ++j) {
-            if (j != axis_d &&
-                combined_shape[j] != tensor_list[i].GetShape(j)) {
-                utility::LogError(
-                        "All the input tensor dimensions, other than dimension "
-                        "size along concatenation axis must be same, but along "
-                        "dimension {}, the tensor at index 0 has size {} and "
-                        "the tensor at index {} has size {}.",
-                        j, combined_shape[j], i, tensor_list[i].GetShape(j));
-            }
-        }
-
-        combined_shape[axis_d] += tensor_list[i].GetShape(axis_d);
-    }
-
-    // Common TensorKey for dimensions < axis_d.
-    std::vector<TensorKey> common_tks;
-    for (int i = 0; i < axis_d; ++i) {
-        common_tks.push_back(TensorKey::Slice(0, combined_shape[i], 1));
-    }
-
-    Tensor combined_tensor(combined_shape, tensor_list[0].GetDtype(),
-                           tensor_list[0].GetDevice());
-
-    // Cumulate length along `axis`.
-    int64_t length_cumulator = 0;
-
-    for (int i = 0; i < num_tensors; ++i) {
-        const int64_t updated_length =
-                length_cumulator + tensor_list[i].GetShape(axis_d);
-
-        // TensorKey(s) for individual tensors.
-        std::vector<TensorKey> local_tks = common_tks;
-        local_tks.push_back(
-                TensorKey::Slice(length_cumulator, updated_length, 1));
-
-        length_cumulator = updated_length;
-
-        combined_tensor.SetItem(local_tks, tensor_list[i]);
-    }
-
-    return combined_tensor;
-}
-
-Tensor Tensor::Append(const Tensor& tensor,
-                      const Tensor& values,
-                      const utility::optional<int64_t> axis) {
-    if (!axis.has_value()) {
-        return Concatenate({tensor.Reshape({tensor.NumElements(), 1}),
-                            values.Reshape({values.NumElements(), 1})},
-                           0)
-                .Reshape({-1});
-    } else {
-        if (tensor.NumDims() == 0) {
-            utility::LogError(
-                    "Zero-dimensional tensor can only be appended along axis = "
-                    "null, but got {}.",
-                    axis.value());
-        }
-
-        return Concatenate({tensor, values}, axis.value());
-    }
-}
-
-/// Assign (copy) values from another Tensor, shape, dtype, device may change.
-void Tensor::Assign(const Tensor& other) {
-    shape_ = other.shape_;
-    strides_ = shape_util::DefaultStrides(shape_);
-    dtype_ = other.dtype_;
-    blob_ = std::make_shared<Blob>(shape_.NumElements() * dtype_.ByteSize(),
-                                   other.GetDevice());
-    data_ptr_ = blob_->GetDataPtr();
-    kernel::Copy(other, *this);
-=======
 Tensor Tensor::Append(const Tensor& other,
                       const utility::optional<int64_t> axis) const {
     return core::Append(*this, other, axis);
->>>>>>> db6d656d
 }
 
 /// Broadcast Tensor to a new broadcastable shape
@@ -776,7 +675,8 @@
     } else {
         utility::LogError(
                 "View shape {} is not compatible with Tensor's size {} and "
-                "sride {}, at least one dimension spacs across two contiguous "
+                "sride {}, at least one dimension spacs across two "
+                "contiguous "
                 "subspaces. Use Reshape() instead.",
                 dst_shape, shape_, strides_);
     }
@@ -998,12 +898,13 @@
         // t[np.array(True)]  = np.array(10)       // Works, assigned
         // t[np.array(True)]  = np.array([10])     // Works, assigned
         // t[np.array(True)]  = np.array([[10]])   // Cannot assign 2D
-        // t[np.array(True)]  = np.array([10, 11]) // Cannot assign 1+ values
-        // t[np.array(False)] = 10                 // Works, unchanged
-        // t[np.array(False)] = np.array(10)       // Works, unchanged
-        // t[np.array(False)] = np.array([10])     // Works, unchanged
-        // t[np.array(False)] = np.array([[10]])   // Cannot assign 2D
-        // t[np.array(False)] = np.array([10, 11]) // Cannot assign 1+ values
+        // t[np.array(True)]  = np.array([10, 11]) // Cannot assign 1+
+        // values t[np.array(False)] = 10                 // Works,
+        // unchanged t[np.array(False)] = np.array(10)       // Works,
+        // unchanged t[np.array(False)] = np.array([10])     // Works,
+        // unchanged t[np.array(False)] = np.array([[10]])   // Cannot
+        // assign 2D t[np.array(False)] = np.array([10, 11]) // Cannot
+        // assign 1+ values
 
         // Assert 0-D or 1-D.
         if (src_tensor.NumDims() > 1) {
@@ -1093,7 +994,8 @@
         return Transpose(0, 1);
     } else {
         utility::LogError(
-                "Tensor::T() expects a Tensor with <= 2 dimensions, but the "
+                "Tensor::T() expects a Tensor with <= 2 dimensions, but "
+                "the "
                 "Tensor as {} dimensions.");
     }
 }
@@ -1222,13 +1124,14 @@
 Tensor Tensor::Mean(const SizeVector& dims, bool keepdim) const {
     if (dtype_ != core::Float32 && dtype_ != core::Float64) {
         utility::LogError(
-                "Can only compute mean for Float32 or Float64, got {} instead.",
+                "Can only compute mean for Float32 or Float64, got {} "
+                "instead.",
                 dtype_.ToString());
     }
 
-    // Following Numpy's semantics, reduction on 0-sized Tensor will result in
-    // NaNs and a warning. A straightforward method is used now. Later it can be
-    // extended to handle overflow and underflow in a better way.
+    // Following Numpy's semantics, reduction on 0-sized Tensor will result
+    // in NaNs and a warning. A straightforward method is used now. Later it
+    // can be extended to handle overflow and underflow in a better way.
     if (NumElements() == 0) {
         utility::LogWarning("Computing mean of 0-sized Tensor.");
     }
