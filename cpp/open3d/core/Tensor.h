// ----------------------------------------------------------------------------
// -                        Open3D: www.open3d.org                            -
// ----------------------------------------------------------------------------
// The MIT License (MIT)
//
// Copyright (c) 2018 www.open3d.org
//
// Permission is hereby granted, free of charge, to any person obtaining a copy
// of this software and associated documentation files (the "Software"), to deal
// in the Software without restriction, including without limitation the rights
// to use, copy, modify, merge, publish, distribute, sublicense, and/or sell
// copies of the Software, and to permit persons to whom the Software is
// furnished to do so, subject to the following conditions:
//
// The above copyright notice and this permission notice shall be included in
// all copies or substantial portions of the Software.
//
// THE SOFTWARE IS PROVIDED "AS IS", WITHOUT WARRANTY OF ANY KIND, EXPRESS OR
// IMPLIED, INCLUDING BUT NOT LIMITED TO THE WARRANTIES OF MERCHANTABILITY,
// FITNESS FOR A PARTICULAR PURPOSE AND NONINFRINGEMENT. IN NO EVENT SHALL THE
// AUTHORS OR COPYRIGHT HOLDERS BE LIABLE FOR ANY CLAIM, DAMAGES OR OTHER
// LIABILITY, WHETHER IN AN ACTION OF CONTRACT, TORT OR OTHERWISE, ARISING
// FROM, OUT OF OR IN CONNECTION WITH THE SOFTWARE OR THE USE OR OTHER DEALINGS
// IN THE SOFTWARE.
// ----------------------------------------------------------------------------

#pragma once

#include <cassert>
#include <cstddef>
#include <memory>
#include <string>
#include <type_traits>

#include "open3d/core/Blob.h"
#include "open3d/core/DLPack.h"
#include "open3d/core/Device.h"
#include "open3d/core/Dtype.h"
#include "open3d/core/ShapeUtil.h"
#include "open3d/core/SizeVector.h"
#include "open3d/core/TensorKey.h"

namespace open3d {
namespace core {

/// A Tensor is a "view" of a data Blob with shape, stride, data_ptr.
/// Tensor can also be used to perform numerical operations.
class Tensor {
public:
    Tensor(){};

    /// Constructor for creating a contiguous Tensor
    Tensor(const SizeVector& shape,
           Dtype dtype,
           const Device& device = Device("CPU:0"))
        : shape_(shape),
          strides_(DefaultStrides(shape)),
          dtype_(dtype),
          blob_(std::make_shared<Blob>(shape.NumElements() * dtype.ByteSize(),
                                       device)) {
        data_ptr_ = blob_->GetDataPtr();
    }

    /// Constructor for creating a contiguous Tensor with initial values
    template <typename T>
    Tensor(const std::vector<T>& init_vals,
           const SizeVector& shape,
           Dtype dtype,
           const Device& device = Device("CPU:0"))
        : Tensor(shape, dtype, device) {
        // Check number of elements
        if (static_cast<int64_t>(init_vals.size()) != shape_.NumElements()) {
            utility::LogError(
                    "Tensor initialization values' size {} does not match the "
                    "shape {}",
                    init_vals.size(), shape_.NumElements());
        }

        // Check data types
        AssertTemplateDtype<T>();
        if (!std::is_pod<T>()) {
            utility::LogError("Object must be a POD.");
        }

        // Copy data to blob
        MemoryManager::MemcpyFromHost(blob_->GetDataPtr(), GetDevice(),
                                      init_vals.data(),
                                      init_vals.size() * dtype.ByteSize());
    }

    /// Constructor from raw host buffer. The memory will be copied.
    template <typename T>
    Tensor(const T* init_vals,
           const SizeVector& shape,
           Dtype dtype,
           const Device& device = Device("CPU:0"))
        : Tensor(shape, dtype, device) {
        // Check data types
        AssertTemplateDtype<T>();

        // Copy data to blob
        MemoryManager::MemcpyFromHost(blob_->GetDataPtr(), GetDevice(),
                                      init_vals,
                                      shape_.NumElements() * dtype.ByteSize());
    }

    /// The fully specified constructor. Since you're responsible for creating
    /// the Blob, take care of Blob's deleter if the memory is allocated
    /// elsewhere. See Blob.h for more details.
    Tensor(const SizeVector& shape,
           const SizeVector& strides,
           void* data_ptr,
           Dtype dtype,
           const std::shared_ptr<Blob>& blob)
        : shape_(shape),
          strides_(strides),
          data_ptr_(data_ptr),
          dtype_(dtype),
          blob_(blob) {}

    /// Copy constructor performs a "shallow" copy of the Tensor.
    /// This takes a lvalue input, e.g. `Tensor dst(src)`.
    Tensor(const Tensor& other) = default;

    /// Move constructor performs a "shallow" copy of the Tensor.
    /// This takes a rvalue input, e.g. `Tensor dst(src[0])`.
    Tensor(Tensor&& other) = default;

    /// Tensor assignment lvalue = lvalue, e.g. `tensor_a = tensor_b`.
    /// This results in a "shallow" copy.
    Tensor& operator=(const Tensor& other) &;

    /// Tensor assignment lvalue = rvalue, e.g. `tensor_a = tensor_b[0]`.
    /// This results in a "shallow" copy.
    Tensor& operator=(Tensor&& other) &;

    /// Tensor assignment rvalue = lvalue, e.g. `tensor_a[0] = tensor_b`.
    /// An actual copy of the data will be performed.
    Tensor& operator=(const Tensor& other) &&;

    /// Tensor assignment rvalue = rvalue, e.g. `tensor_a[0] = tensor_b[0]`.
    /// An actual copy of the data will be performed.
    Tensor& operator=(Tensor&& other) &&;

    /// Tensor assignment rvalue = rvalue_scalar, e.g. `tensor_a[0] = 100`
    /// Implicit casting is performed to the underlying dtype.
    ///
    /// Note that we don't have lvalue = rvalue_scalar, e.g. we don't support
    /// Tensor a_slice = tensor_a[0]; a_slice = 100;
    template <typename T>
    Tensor& operator=(const T& v) && {
        if (shape_.size() != 0) {
            utility::LogError(
                    "Assignment with scalar only works for scalar Tensor of "
                    "shape ()");
        }
        DISPATCH_DTYPE_TO_TEMPLATE_WITH_BOOL(GetDtype(), [&]() {
            scalar_t casted_v = static_cast<scalar_t>(v);
            MemoryManager::MemcpyFromHost(GetDataPtr(), GetDevice(), &casted_v,
                                          sizeof(scalar_t));
        });
        return *this;
    }

    /// Assign an object to a tensor. The tensor being assigned to must be a
    /// scalr tensor of shape {}. The element byte size of the tensor must be
    /// the same as the size of the object. The object must be a POD.
    template <typename Object>
    Tensor& AssignObject(const Object& v) && {
        if (shape_.size() != 0) {
            utility::LogError(
                    "Assignment with scalar only works for scalar Tensor of "
                    "shape ()");
        }
        AssertTemplateDtype<Object>();
        MemoryManager::MemcpyFromHost(GetDataPtr(), GetDevice(), &v,
                                      sizeof(Object));
        return *this;
    }

    /// \brief Fill the whole Tensor with a scalar value, the scalar will be
    /// casted to the Tensor's dtype.
    template <typename Scalar>
    void Fill(Scalar v);

    template <typename Object>
    void FillObject(const Object& v);

    /// Create a tensor with uninitilized values.
    static Tensor Empty(const SizeVector& shape,
                        Dtype dtype,
                        const Device& device = Device("CPU:0"));

    /// Create a tensor with uninitilized values with the same dtype and device
    /// as the other tensor.
    static Tensor EmptyLike(const Tensor& other) {
        return Tensor::Empty(other.shape_, other.dtype_, other.GetDevice());
    }

    /// Create a tensor fill with specified value.
    template <typename T>
    static Tensor Full(const SizeVector& shape,
                       T fill_value,
                       Dtype dtype,
                       const Device& device = Device("CPU:0")) {
        Tensor t = Empty(shape, dtype, device);
        t.Fill(fill_value);
        return t;
    }

    /// Create a tensor fill with zeros.
    static Tensor Zeros(const SizeVector& shape,
                        Dtype dtype,
                        const Device& device = Device("CPU:0"));

    /// Create a tensor fill with ones.
    static Tensor Ones(const SizeVector& shape,
                       Dtype dtype,
                       const Device& device = Device("CPU:0"));

    /// Create a identity matrix of size n x n.
    static Tensor Eye(int64_t n, Dtype dtype, const Device& device);

    /// Create a square matrix with specified diagonal elements in input.
    static Tensor Diag(const Tensor& input);

    /// Pythonic __getitem__ for tensor.
    ///
    /// Returns a view of the original tensor, if TensorKey is
    /// TensorKeyMode::Index or TensorKeyMode::Slice. Returns a copy if the
    /// TensorKey contains TensorKeyMode::IndexTensor (advanced indexing).
    ///
    /// For example, in numpy:
    /// ```python
    /// t = np.empty((4, 5), dtype=np.float32)
    /// t1 = t[2]
    /// t2 = t[0:4:2]
    /// ```
    ///
    /// The equivalent Open3D C++ calls:
    /// ```cpp
    /// Tensor t({4, 5}, Dtype::Float32);
    /// Tensor t1 = t.GetItem(TensorIndex(2));
    /// Tensor t2 = t.GetItem(TensorSlice(0, 4, 2));
    /// ```
    Tensor GetItem(const TensorKey& tk) const;

    /// Pythonic __getitem__ for tensor.
    ///
    /// Returns a view of the original tensor, if TensorKey only contains
    /// TensorKeyMode::Index or TensorKeyMode::Slice. Returns a copy if the
    /// TensorKey contains IndexTensor (advanced indexing).
    ///
    /// For example, in numpy:
    /// ```python
    /// t = np.empty((4, 5), dtype=np.float32)
    /// t1 = t[1, 0:4:2]
    /// ```
    ///
    /// The equivalent Open3D C++ calls:
    /// ```cpp
    /// Tensor t({4, 5}, Dtype::Float32);
    /// Tensor t1 = t.GetItem({TensorIndex(2), TensorSlice(0, 4, 2)});
    /// ```
    ///
    Tensor GetItem(const std::vector<TensorKey>& tks) const;

    /// Set all items. Equivalent to `tensor[:] = value` in Python.
    Tensor SetItem(const Tensor& value);

    /// Pythonic __setitem__ for tensor.
    ///
    /// For example, in numpy:
    /// ```python
    /// t = np.empty((4, 5), dtype=np.float32)
    /// t[2] = np.empty((5,), dtype=np.float32)
    /// t[0:4:2] = np.empty((2, 5), dtype=np.float32)
    /// ```
    ///
    /// The equivalent Open3D C++ calls:
    /// ```cpp
    /// Tensor t({4, 5}, Dtype::Float32);
    /// t.SetItem(TensorIndex(2), Tensor({5}, Dtype::Float32));
    /// t.SetItem(TensorSlice(0, 4, 2), Tensor({2, 5}, Dtype::Float32));
    /// ```
    Tensor SetItem(const TensorKey& tk, const Tensor& value);

    /// Pythonic __setitem__ for tensor.
    ///
    /// For example, in numpy:
    /// ```python
    /// t = np.empty((4, 5), dtype=np.float32)
    /// t[2, 0:4:2] = np.empty((2, 5), dtype=np.float32)
    /// ```
    ///
    /// The equivalent Open3D C++ calls:
    /// ```cpp
    /// Tensor t({4, 5}, Dtype::Float32);
    /// t.SetItem({TensorIndex(2), TensorSlice(0, 4, 2)},
    ///           Tensor({2, 5}, Dtype::Float32));
    /// ```
    Tensor SetItem(const std::vector<TensorKey>& tks, const Tensor& value);

    /// Assign (copy) values from another Tensor, shape, dtype, device may
    /// change. Slices of the original Tensor still keeps the original memory.
    /// After assignment, the Tensor will be contiguous.
    void Assign(const Tensor& other);

    /// Broadcast Tensor to a new broadcastable shape.
    Tensor Broadcast(const SizeVector& dst_shape) const;

    /// Expand Tensor to a new broadcastable shape, returning a new view.
    ///
    /// Tensors can be expanded to broadcastable shape by setting dimension of
    /// size 1 to have stride 0, without allocating new memory.
    Tensor Expand(const SizeVector& dst_shape) const;

    /// Returns a tensor with the same data and number of elements as input, but
    /// with the specified shape. When possible, the returned tensor will be a
    /// view of input. Otherwise, it will be a copy.
    ///
    /// Contiguous inputs and inputs with compatible strides can be reshaped
    /// without copying, but you should not depend on the copying vs. viewing
    /// behavior.
    ///
    /// Ref: https://pytorch.org/docs/stable/tensors.html
    ///      aten/src/ATen/native/TensorShape.cpp
    ///      aten/src/ATen/TensorUtils.cpp
    Tensor Reshape(const SizeVector& dst_shape) const;

    /// Returns a new tensor view with the same data but of a different shape.
    ///
    /// The returned tensor shares the same data and must have the same number
    /// of elements, but may have a different size. For a tensor to be viewed,
    /// the new view size must be compatible with its original size and stride,
    /// i.e., each new view dimension must either be a subspace of an original
    /// dimension, or only span across original dimensions d, d+1, ...,
    /// d+kd,d+1, ..., d+k that satisfy the following contiguity-like condition
    /// that for all i = 0, ..., k-1, strides[i] = stride[i + 1] * shape[i + 1].
    ///
    /// Otherwise, contiguous() needs to be called before the tensor can be
    /// viewed. See also: reshape(), which returns a view if the shapes are
    /// compatible, and copies (equivalent to calling contiguous()) otherwise.
    ///
    /// Ref: https://pytorch.org/docs/stable/tensors.html
    ///      aten/src/ATen/native/TensorShape.cpp
    ///      aten/src/ATen/TensorUtils.cpp
    Tensor View(const SizeVector& dst_shape) const;

    /// Copy Tensor to a specified device.
    /// The resulting Tensor will be compacted and contiguous.
    Tensor Copy(const Device& device) const;

    /// Copy Tensor to the same device.
    Tensor Copy() const { return Copy(GetDevice()); };

    /// Copy Tensor values to current tensor for source tensor
    void CopyFrom(const Tensor& other);

    /// Shallow copy a tensor, returning a tensor sharing the same memory.
    void ShallowCopyFrom(const Tensor& other);

    /// Returns a tensor with the specified \p dtype.
    /// \param dtype The targeted dtype to convert to.
    /// \param copy If true, a new tensor is always created; if false, the copy
    /// is avoided when the original tensor already have the targeted dtype.
    Tensor To(Dtype dtype, bool copy = false) const;

    std::string ToString(bool with_suffix = true,
                         const std::string& indent = "") const;

    /// Extract the i-th Tensor along the first axis, returning a new view.
    Tensor operator[](int64_t i) const;

    /// Extract the \p idx -th sub-tensor in dimension \p dim. After
    /// IndexExtract, the dimension \p dim will be removed.
    Tensor IndexExtract(int64_t dim, int64_t idx) const;

    /// Slice Tensor.
    ///
    /// \param dim The dimension to slice.
    /// \param start The start index (inclusive).
    /// \param stop The end index (exclusive).
    /// \param step Pick one eleemnt for every \p step elements.
    Tensor Slice(int64_t dim,
                 int64_t start,
                 int64_t stop,
                 int64_t step = 1) const;

    /// Convert to rvalue such that the Tensor can be assigned.
    /// E.g. in numpy \code{.py}
    /// tensor_a = tensor_b     # tensor_a is lvalue, tensor_a variable will
    ///                         # now reference tensor_b, that is, tensor_a
    ///                         # and tensor_b share exactly the same memory.
    /// tensor_a[:] = tensor_b  # tensor_a[:] is rvalue, tensor_b's values are
    ///                         # assigned to tensor_a's memory.
    /// \endcode
    Tensor AsRvalue() const { return *this; }

    /// \brief Advanced indexing getter
    ///
    /// We use the Numpy advanced indexing symnatics, see:
    /// https://docs.scipy.org/doc/numpy/reference/arrays.indexing.html
    Tensor IndexGet(const std::vector<Tensor>& index_tensors) const;

    /// \brief Advanced indexing getter.
    ///
    /// We use the Numpy advanced indexing symnatics, see:
    /// https://docs.scipy.org/doc/numpy/reference/arrays.indexing.html
    ///
    /// Note: Only support 1D index tensors.
    /// Note: Only support advanced indices are all next to each other.
    void IndexSet(const std::vector<Tensor>& index_tensors,
                  const Tensor& src_tensor);

    /// \brief Permute (dimension shuffle) the Tensor, returns a view.
    ///
    /// \param dims The desired ordering of dimensions.
    /// \return A Tensor with the desired ordering of the dimensions.
    Tensor Permute(const SizeVector& dims) const;

    /// \brief Create a Tensor view of specified shape and strides. The
    /// underlying buffer and data_ptr offsets remain the same.
    Tensor AsStrided(const SizeVector& new_shape,
                     const SizeVector& new_strides) const;

    /// \brief Transpose a Tensor by swapping dimension \p dim0 and \p dim1
    ///
    /// \param dim0 The first dimension to be transposed.
    /// \param dim1 The second dimension to be transposed.
    Tensor Transpose(int64_t dim0, int64_t dim1) const;

    /// \brief Expects input to be <= 2-D Tensor by swapping dimension 0 and 1.
    ///
    /// 0-D and 1-D Tensor remains the same.
    Tensor T() const;

    /// Helper function to return scalar value of a scalar Tensor, the Tensor
    /// mush have empty shape ()
    template <typename T>
    T Item() const {
        if (shape_.NumElements() != 1) {
            utility::LogError(
                    "Tensor::Item() only works for Tensor with exactly one "
                    "element.");
        }
        AssertTemplateDtype<T>();
        T value;
        MemoryManager::MemcpyToHost(&value, data_ptr_, GetDevice(), sizeof(T));
        return value;
    }

    /// Adds a tensor and returns the resulting tensor.
    Tensor Add(const Tensor& value) const;
    template <typename T>
    Tensor Add(T scalar_value) const {
        return Add(Tensor::Full({}, scalar_value, dtype_, GetDevice()));
    }
    Tensor operator+(const Tensor& value) const { return Add(value); }
    template <typename T>
    Tensor operator+(T scalar_value) const {
        return Add(Tensor::Full({}, scalar_value, dtype_, GetDevice()));
    }

    /// Inplace version of Tensor::Add. Adds a tensor to the current tensor and
    /// returns the current tensor.
    Tensor Add_(const Tensor& value);
    template <typename T>
    Tensor Add_(T scalar_value) {
        return Add_(Tensor::Full({}, scalar_value, dtype_, GetDevice()));
    }
    Tensor operator+=(const Tensor& value) { return Add_(value); }
    template <typename T>
    Tensor operator+=(T scalar_value) {
        return Add_(Tensor::Full({}, scalar_value, dtype_, GetDevice()));
    }

    /// Substracts a tensor and returns the resulting tensor.
    Tensor Sub(const Tensor& value) const;
    template <typename T>
    Tensor Sub(T scalar_value) const {
        return Sub(Tensor::Full({}, scalar_value, dtype_, GetDevice()));
    }
    Tensor operator-(const Tensor& value) const { return Sub(value); }
    template <typename T>
    Tensor operator-(T scalar_value) const {
        return Sub(Tensor::Full({}, scalar_value, dtype_, GetDevice()));
    }

    /// Inplace version of Tensor::Sub. Substracts a tensor to the current
    /// tensor and returns the current tensor.
    Tensor Sub_(const Tensor& value);
    template <typename T>
    Tensor Sub_(T scalar_value) {
        return Sub_(Tensor::Full({}, scalar_value, dtype_, GetDevice()));
    }
    Tensor operator-=(const Tensor& value) { return Sub_(value); }
    template <typename T>
    Tensor operator-=(T scalar_value) {
        return Sub_(Tensor::Full({}, scalar_value, dtype_, GetDevice()));
    }

    /// Multiplies a tensor and returns the resulting tensor.
    Tensor Mul(const Tensor& value) const;
    template <typename T>
    Tensor Mul(T scalar_value) const {
        return Mul(Tensor::Full({}, scalar_value, dtype_, GetDevice()));
    }
    Tensor operator*(const Tensor& value) const { return Mul(value); }
    template <typename T>
    Tensor operator*(T scalar_value) const {
        return Mul(Tensor::Full({}, scalar_value, dtype_, GetDevice()));
    }

    /// Inplace version of Tensor::Mul. Multiplies a tensor to the current
    /// tensor and returns the current tensor.
    Tensor Mul_(const Tensor& value);
    template <typename T>
    Tensor Mul_(T scalar_value) {
        return Mul_(Tensor::Full({}, scalar_value, dtype_, GetDevice()));
    }
    Tensor operator*=(const Tensor& value) { return Mul_(value); }
    template <typename T>
    Tensor operator*=(T scalar_value) {
        return Mul_(Tensor::Full({}, scalar_value, dtype_, GetDevice()));
    }

    /// Divides a tensor and returns the resulting tensor.
    Tensor Div(const Tensor& value) const;
    template <typename T>
    Tensor Div(T scalar_value) const {
        return Div(Tensor::Full({}, scalar_value, dtype_, GetDevice()));
    }
    Tensor operator/(const Tensor& value) const { return Div(value); }
    template <typename T>
    Tensor operator/(T scalar_value) const {
        return Div(Tensor::Full({}, scalar_value, dtype_, GetDevice()));
    }

    /// Inplace version of Tensor::Div. Divides a tensor to the current
    /// tensor and returns the current tensor.
    Tensor Div_(const Tensor& value);
    template <typename T>
    Tensor Div_(T scalar_value) {
        return Div_(Tensor::Full({}, scalar_value, dtype_, GetDevice()));
    }
    Tensor operator/=(const Tensor& value) { return Div_(value); }
    template <typename T>
    Tensor operator/=(T scalar_value) {
        return Div_(Tensor::Full({}, scalar_value, dtype_, GetDevice()));
    }

    /// Returns the sum of the tensor along the given \p dims.
    /// \param dims A list of dimensions to be reduced.
    /// \param keepdim If true, the reduced dims will be retained as size 1.
    Tensor Sum(const SizeVector& dims, bool keepdim = false) const;

    /// Returns the mean of the tensor along the given \p dims.
    /// \param dims A list of dimensions to be reduced.
    /// \param keepdim If true, the reduced dims will be retained as size 1.
    Tensor Mean(const SizeVector& dims, bool keepdim = false) const;

    /// Returns the product of the tensor along the given \p dims.
    /// \param dims A list of dimensions to be reduced.
    /// \param keepdim If true, the reduced dims will be retained as size 1.
    Tensor Prod(const SizeVector& dims, bool keepdim = false) const;

    /// Returns min of the tensor along the given \p dims.
    /// \param dims A list of dimensions to be reduced.
    /// \param keepdim If true, the reduced dims will be retained as size 1.
    Tensor Min(const SizeVector& dims, bool keepdim = false) const;

    /// Returns max of the tensor along the given \p dims.
    /// \param dims A list of dimensions to be reduced.
    /// \param keepdim If true, the reduced dims will be retained as size 1.
    Tensor Max(const SizeVector& dims, bool keepdim = false) const;

    /// Returns minimum index of the tensor along the given \p dim. The returned
    /// tensor has dtype int64_t, and has the same shape as original tensor
    /// except that the reduced dimension is removed.
    ///
    /// \param dims \p dims can only contain a single dimension or all
    /// dimensions. If \p dims contains a single dimension, the index is along
    /// the specified dimension. If \p dims contains all dimensions, the index
    /// is into the flattend tensor.
    Tensor ArgMin(const SizeVector& dims) const;

    /// Returns maximum index of the tensor along the given \p dim. The returned
    /// tensor has dtype int64_t, and has the same shape as original tensor
    /// except that the reduced dimension is removed.
    ///
    /// \param dims \p dims can only contain a single dimension or all
    /// dimensions. If \p dims contains a single dimension, the index is along
    /// the specified dimension. If \p dims contains all dimensions, the index
    /// is into the flattend tensor.
    Tensor ArgMax(const SizeVector& dims) const;

    /// Element-wise square root of a tensor, returns a new tensor.
    Tensor Sqrt() const;

    /// Element-wise square root of a tensor, in-place.
    Tensor Sqrt_();

    /// Element-wise sine of a tensor, returning a new tensor.
    Tensor Sin() const;

    /// Element-wise sine of a tensor, in-place.
    Tensor Sin_();

    /// Element-wise cosine of a tensor, returning a new tensor.
    Tensor Cos() const;

    /// Element-wise cosine of a tensor, in-place.
    Tensor Cos_();

    /// Element-wise negation of a tensor, returning a new tensor.
    Tensor Neg() const;

    /// Element-wise negation of a tensor, in-place.
    Tensor Neg_();

    /// Element-wise exponential of a tensor, returning a new tensor.
    Tensor Exp() const;

    /// Element-wise base-e exponential of a tensor, in-place.
    Tensor Exp_();

    /// Element-wise absolute value of a tensor, returning a new tensor.
    Tensor Abs() const;

    /// Element-wise absolute value of a tensor, in-place.
    Tensor Abs_();
    /// Element-wise logical not of a tensor, returning a new boolean tensor.
    ///
    /// If the tensor is not boolean, 0 will be treated as False, while non-zero
    /// will be treated as True.
    Tensor LogicalNot() const;

    /// Element-wise logical not of a tensor, in-place. This operation won't
    /// change the tensor's dtype.
    ///
    /// If the tensor is not boolean, 0 will be treated as False, while non-zero
    /// will be treated as True. The tensor will be filled with 0 or 1 casted to
    /// the tensor's dtype.
    Tensor LogicalNot_();

    /// Element-wise logical and of a tensor, returning a new boolean tensor.
    ///
    /// If the tensor is not boolean, zero will be treated as False, while
    /// non-zero values will be treated as True.
    Tensor LogicalAnd(const Tensor& value) const;
    Tensor operator&&(const Tensor& value) const { return LogicalAnd(value); }
    template <typename T>
    Tensor LogicalAnd(T scalar_value) const {
        return LogicalAnd(Tensor::Full({}, scalar_value, dtype_, GetDevice()));
    }

    /// Element-wise logical and of tensors, in-place. This operation won't
    /// change the tensor's dtype.
    ///
    /// If the tensor is not boolean, 0 will be treated as False, while non-zero
    /// will be treated as True. The tensor will be filled with 0 or 1 casted to
    /// the tensor's dtype.
    Tensor LogicalAnd_(const Tensor& value);
    template <typename T>
    Tensor LogicalAnd_(T scalar_value) {
        return LogicalAnd_(Tensor::Full({}, scalar_value, dtype_, GetDevice()));
    }

    /// Element-wise logical or of tensors, returning a new boolean tensor.
    ///
    /// If the tensor is not boolean, zero will be treated as False, while
    /// non-zero values will be treated as True.
    Tensor LogicalOr(const Tensor& value) const;
    Tensor operator||(const Tensor& value) const { return LogicalOr(value); }
    template <typename T>
    Tensor LogicalOr(T scalar_value) const {
        return LogicalOr(Tensor::Full({}, scalar_value, dtype_, GetDevice()));
    }

    /// Element-wise logical or of tensors, in-place. This operation won't
    /// change the tensor's dtype.
    ///
    /// If the tensor is not boolean, 0 will be treated as False, while non-zero
    /// will be treated as True. The tensor will be filled with 0 or 1 casted to
    /// the tensor's dtype.
    Tensor LogicalOr_(const Tensor& value);
    template <typename T>
    Tensor LogicalOr_(T scalar_value) {
        return LogicalOr_(Tensor::Full({}, scalar_value, dtype_, GetDevice()));
    }

    /// Element-wise logical exclusive-or of tensors, returning a new boolean
    /// tensor.
    ///
    /// If the tensor is not boolean, zero will be treated as False, while
    /// non-zero values will be treated as True.
    Tensor LogicalXor(const Tensor& value) const;
    template <typename T>
    Tensor LogicalXor(T scalar_value) const {
        return LogicalXor(Tensor::Full({}, scalar_value, dtype_, GetDevice()));
    }

    /// Element-wise logical exclusive-or of tensors, in-place. This operation
    /// won't change the tensor's dtype.
    ///
    /// If the tensor is not boolean, zero will be treated as False, while
    /// non-zero values will be treated as True. The tensor will be filled with
    /// 0 or 1 casted to the tensor's dtype.
    Tensor LogicalXor_(const Tensor& value);
    template <typename T>
    Tensor LogicalXor_(T scalar_value) {
        return LogicalXor_(Tensor::Full({}, scalar_value, dtype_, GetDevice()));
    }

    /// Element-wise greater-than of tensors, returning a new boolean tensor.
    Tensor Gt(const Tensor& value) const;
    Tensor operator>(const Tensor& value) const { return Gt(value); }
    template <typename T>
    Tensor Gt(T scalar_value) const {
        return Gt(Tensor::Full({}, scalar_value, dtype_, GetDevice()));
    }

    /// Element-wise greater-than of tensors, in-place. This operation
    /// won't change the tensor's dtype.
    Tensor Gt_(const Tensor& value);
    template <typename T>
    Tensor Gt_(T scalar_value) {
        return Gt_(Tensor::Full({}, scalar_value, dtype_, GetDevice()));
    }

    /// Element-wise less-than of tensors, returning a new boolean tensor.
    Tensor Lt(const Tensor& value) const;
    Tensor operator<(const Tensor& value) const { return Lt(value); }
    template <typename T>
    Tensor Lt(T scalar_value) const {
        return Lt(Tensor::Full({}, scalar_value, dtype_, GetDevice()));
    }

    /// Element-wise less-than of tensors, in-place. This operation won't change
    /// the tensor's dtype.
    Tensor Lt_(const Tensor& value);
    template <typename T>
    Tensor Lt_(T scalar_value) {
        return Lt_(Tensor::Full({}, scalar_value, dtype_, GetDevice()));
    }

    /// Element-wise greater-than-or-equals-to of tensors, returning a new
    /// boolean tensor.
    Tensor Ge(const Tensor& value) const;
    Tensor operator>=(const Tensor& value) const { return Ge(value); }
    template <typename T>
    Tensor Ge(T scalar_value) const {
        return Ge(Tensor::Full({}, scalar_value, dtype_, GetDevice()));
    }

    /// Element-wise greater-than-or-equals-to of tensors, in-place. This
    /// operation won't change the tensor's dtype.
    Tensor Ge_(const Tensor& value);
    template <typename T>
    Tensor Ge_(T scalar_value) {
        return Ge_(Tensor::Full({}, scalar_value, dtype_, GetDevice()));
    }

    /// Element-wise less-than-or-equals-to of tensors, returning a new boolean
    /// tensor.
    Tensor Le(const Tensor& value) const;
    Tensor operator<=(const Tensor& value) const { return Le(value); }
    template <typename T>
    Tensor Le(T scalar_value) const {
        return Le(Tensor::Full({}, scalar_value, dtype_, GetDevice()));
    }

    /// Element-wise less-than-or-equals-to of tensors, in-place. This operation
    /// won't change the tensor's dtype.
    Tensor Le_(const Tensor& value);
    template <typename T>
    Tensor Le_(T scalar_value) {
        return Le_(Tensor::Full({}, scalar_value, dtype_, GetDevice()));
    }

    /// Element-wise equals-to of tensors, returning a new boolean tensor.
    Tensor Eq(const Tensor& value) const;
    Tensor operator==(const Tensor& value) const { return Eq(value); }
    template <typename T>
    Tensor Eq(T scalar_value) const {
        return Eq(Tensor::Full({}, scalar_value, dtype_, GetDevice()));
    }

    /// Element-wise equals-to of tensors, in-place. This
    /// operation won't change the tensor's dtype.
    Tensor Eq_(const Tensor& value);
    template <typename T>
    Tensor Eq_(T scalar_value) {
        return Eq_(Tensor::Full({}, scalar_value, dtype_, GetDevice()));
    }

    /// Element-wise not-equals-to of tensors, returning a new boolean tensor.
    Tensor Ne(const Tensor& value) const;
    Tensor operator!=(const Tensor& value) const { return Ne(value); }
    template <typename T>
    Tensor Ne(T scalar_value) const {
        return Ne(Tensor::Full({}, scalar_value, dtype_, GetDevice()));
    }

    /// Element-wise equals-to of tensors, in-place. This
    /// operation won't change the tensor's dtype.
    Tensor Ne_(const Tensor& value);
    template <typename T>
    Tensor Ne_(T scalar_value) {
        return Ne_(Tensor::Full({}, scalar_value, dtype_, GetDevice()));
    }

    /// Find the indices of the elements that are non-zero. Returns a vector of
    /// int64 Tensors, each containing the indices of the non-zero elements in
    /// each dimension.
    std::vector<Tensor> NonZeroNumpy() const;

    /// Find the indices of the elements that are non-zero. Returns an int64
    /// tensor of shape {num_dims, num_non_zeros}, where the i-th row contains
    /// the indices of the non-zero elements in i-th dimension of the original
    /// tensor.
    Tensor NonZero() const;

<<<<<<< HEAD
=======
    /// Evaluate a single-element Tensor as a boolean value. This can be used to
    /// implement Tensor.__bool__() in Python, e.g.
    /// ```python
    /// assert Tensor([True])         # Passes.
    /// assert Tensor([123])          # Passes.
    /// assert Tensor([False])        # AssertionError.
    /// assert Tensor([0])            # AssertionError.
    /// assert Tensor([True, False])  # ValueError: cannot be evaluated as bool.
    /// ```
>>>>>>> ab2e4271
    bool IsNonZero() const;

    /// Returns true if all elements in the tensor are true. Only works for
    /// boolean tensors. This function does not take reduction dimensions, and
    /// the reduction is apply to all dimensions.
    bool All() const;

    /// Returns true if any elements in the tensor are true. Only works for
    /// boolean tensors. This function does not take reduction dimensions, and
    /// the reduction is apply to all dimensions.
    bool Any() const;

    /// Returns true if the two tensors are element-wise equal within a
    /// tolerance.
    ///
    /// - If the device is not the same: throws exception.
    /// - If the dtype is not the same: throws exception.
    /// - If the shape is not the same: returns false.
    /// - Returns true if: abs(self - other) <= (atol + rtol * abs(other)).
    ///
    /// The equation is not symmetrial, i.e. a.AllClose(b) might not be the same
    /// as b.AllClose(a). Also see Numpy's documentation:
    /// https://numpy.org/doc/stable/reference/generated/numpy.allclose.html.
    ///
    /// TODO: support nan
    ///
    /// \param other The other tensor to compare with.
    /// \param rtol Relative tolerance.
    /// \param atol Absolute tolerance.
    bool AllClose(const Tensor& other,
                  double rtol = 1e-5,
                  double atol = 1e-8) const;

    /// Element-wise version of Tensor::AllClose.
    ///
    /// - If the device is not the same: throws exception.
    /// - If the dtype is not the same: throws exception.
    /// - If the shape is not the same: throws exception.
    /// - For each element in the returned tensor:
    ///   abs(self - other) <= (atol + rtol * abs(other)).
    ///
    /// The equation is not symmetrial, i.e. a.AllClose(b) might not be the same
    /// as b.AllClose(a). Also see Numpy's documentation:
    /// https://numpy.org/doc/stable/reference/generated/numpy.allclose.html.
    ///
    /// TODO: support nan
    ///
    /// \param other The other tensor to compare with.
    /// \param rtol Relative tolerance.
    /// \param atol Absolute tolerance.
    /// \return A boolean tensor indicating whether the tensor is close.
    Tensor IsClose(const Tensor& other,
                   double rtol = 1e-5,
                   double atol = 1e-8) const;

    /// Returns true iff the tensor is the other tensor. This means that, the
    /// two tensors have the same underlying memory, device, dtype, shape,
    /// strides and etc.
    bool IsSame(const Tensor& other) const;

    /// Retrive all values as an std::vector, for debugging and testing
    template <typename T>
    std::vector<T> ToFlatVector() const {
        AssertTemplateDtype<T>();
        std::vector<T> values(NumElements());
        MemoryManager::MemcpyToHost(values.data(), Contiguous().GetDataPtr(),
                                    GetDevice(),
                                    GetDtype().ByteSize() * NumElements());
        return values;
    }

    /// Returns True if the underlying memory buffer is contiguous. A contiguous
    /// Tensor's data_ptr_ does not need to point to the beginning of blob_.
    inline bool IsContiguous() const {
        return DefaultStrides(shape_) == strides_;
    };

    /// Returns a contiguous Tensor containing the same data in the same device.
    /// If self tensor is already contiguous, the same underlying memory will be
    /// used.
    Tensor Contiguous() const;

    /// Computes matrix multiplication with *this and rhs and returns the
    /// result.
    Tensor Matmul(const Tensor& rhs) const;

    /// Solves the linear system AX = B with QR decomposition and returns X.
    /// A must be a square matrix.
    Tensor Solve(const Tensor& rhs) const;

    /// Solves the linear system AX = B with QR decomposition and returns X.
    /// A is a (m, n) matrix with m >= n.
    Tensor LeastSquares(const Tensor& rhs) const;

    /// Computes the matrix inversion of the square matrix *this with LU
    /// factorization and returns the result.
    Tensor Inverse() const;

    /// Computes the matrix SVD decomposition A = U S VT and returns the result.
    /// Note VT (V transpose) is returned instead of V.
    std::tuple<Tensor, Tensor, Tensor> SVD() const;

    /// Returns the size of the first dimension. If NumDims() == 0, an exception
    /// will be thrown.
    inline int64_t GetLength() const { return GetShape().GetLength(); }

    inline SizeVector GetShape() const { return shape_; }

    inline const SizeVector& GetShapeRef() const { return shape_; }

    inline int64_t GetShape(int64_t dim) const {
        return shape_[shape_util::WrapDim(dim, NumDims())];
    }

    inline SizeVector GetStrides() const { return strides_; }

    inline const SizeVector& GetStridesRef() const { return strides_; }

    inline int64_t GetStride(int64_t dim) const {
        return strides_[shape_util::WrapDim(dim, NumDims())];
    }

    inline void* GetDataPtr() { return data_ptr_; }

    inline const void* GetDataPtr() const { return data_ptr_; }

    inline Dtype GetDtype() const { return dtype_; }

    Device GetDevice() const;

    inline std::shared_ptr<Blob> GetBlob() const { return blob_; }

    inline int64_t NumElements() const { return shape_.NumElements(); }

    inline int64_t NumDims() const { return shape_.size(); }

    template <typename T>
    void AssertTemplateDtype() const {
        if (!dtype_.IsObject() && Dtype::FromType<T>() != dtype_) {
            utility::LogError(
                    "Requested values have type {} but Tensor has type {}",
                    Dtype::FromType<T>().ToString(), dtype_.ToString());
        }
        if (dtype_.ByteSize() != sizeof(T)) {
            utility::LogError("Internal error: element size mismatch {} != {}",
                              dtype_.ByteSize(), sizeof(T));
        }
    }

    static SizeVector DefaultStrides(const SizeVector& shape);

    /// 1. Separate `oldshape` into chunks of dimensions, where the
    /// dimensions
    ///    are ``contiguous'' in each chunk, i.e.,
    ///    oldstride[i] = oldshape[i+1] * oldstride[i+1]
    /// 2. `newshape` must be able to be separated into same number of
    /// chunks as
    ///    `oldshape` was separated into, where each chunk of newshape has
    ///    matching ``numel'', i.e., number of subspaces, as the
    ///    corresponding chunk of `oldshape`.
    /// Ref: aten/src/ATen/TensorUtils.cpp
    static std::pair<bool, SizeVector> ComputeNewStrides(
            const SizeVector& old_shape,
            const SizeVector& old_strides,
            const SizeVector& new_shape);

    /// Convert the Tensor to DLManagedTensor.
    DLManagedTensor* ToDLPack() const;

    /// Convert DLManagedTensor to Tensor.
    static Tensor FromDLPack(const DLManagedTensor* dlmt);

    /// Assert that the Tensor has the specified shape.
    void AssertShape(const SizeVector& expected_shape) const;

    /// Assert that Tensor's shape is compatible with a dynamic shape.
    void AssertShapeCompatible(const DynamicSizeVector& expected_shape) const;

    /// Assert that the Tensor has the specified device.
    void AssertDevice(const Device& expected_device) const;

protected:
    std::string ScalarPtrToString(const void* ptr) const;

protected:
    /// SizeVector of the Tensor. SizeVector[i] is the legnth of dimension
    /// i.
    SizeVector shape_ = {0};

    /// Stride of a Tensor.
    /// The stride of a n-dimensional tensor is also n-dimensional.
    /// Stride(i) is the number of elements (not bytes) to jump in a
    /// continuous memory space before eaching the next element in dimension
    /// i. For example, a 2x3x4 float32 dense tensor has shape(2, 3, 4) and
    /// stride(12, 4, 1). A slicing operation performed on the tensor can
    /// change the shape and stride.
    SizeVector strides_ = {1};

    /// Data pointer pointing to the beginning element of the Tensor.
    ///
    /// Note that this is not necessarily the same as blob_.GetDataPtr().
    /// When this happens, it means that the beginning element of the Tensor
    /// is not located a the beginning of the underlying blob. This could
    /// happen, for instance, at slicing:
    ///
    /// ```cpp
    /// // a.GetDataPtr() == a.GetBlob().GetDataPtr()
    /// Tensor a({2, 3}, dtype, "CPU:0");
    /// // b.GetDataPtr() != b.GetBlob().GetDataPtr()
    /// b = a[1];
    /// ```
    void* data_ptr_ = nullptr;

    /// Data type
    Dtype dtype_ = Dtype::Undefined;

    /// Underlying memory buffer for Tensor.
    std::shared_ptr<Blob> blob_ = nullptr;
};  // namespace core

template <>
inline Tensor::Tensor(const std::vector<bool>& init_vals,
                      const SizeVector& shape,
                      Dtype dtype,
                      const Device& device)
    : Tensor(shape, dtype, device) {
    // Check number of elements
    if (static_cast<int64_t>(init_vals.size()) != shape_.NumElements()) {
        utility::LogError(
                "Tensor initialization values' size {} does not match the "
                "shape {}",
                init_vals.size(), shape_.NumElements());
    }

    // Check data types
    AssertTemplateDtype<bool>();

    // std::vector<bool> possibly implements 1-bit-sized boolean storage.
    // Open3D uses 1-byte-sized boolean storage for easy indexing.
    std::vector<uint8_t> init_vals_uchar(init_vals.size());
    std::transform(init_vals.begin(), init_vals.end(), init_vals_uchar.begin(),
                   [](bool v) -> uint8_t { return static_cast<uint8_t>(v); });

    MemoryManager::MemcpyFromHost(blob_->GetDataPtr(), GetDevice(),
                                  init_vals_uchar.data(),
                                  init_vals_uchar.size() * dtype.ByteSize());
}

template <>
inline std::vector<bool> Tensor::ToFlatVector() const {
    AssertTemplateDtype<bool>();
    std::vector<bool> values(NumElements());
    std::vector<uint8_t> values_uchar(NumElements());
    MemoryManager::MemcpyToHost(values_uchar.data(), Contiguous().GetDataPtr(),
                                GetDevice(),
                                GetDtype().ByteSize() * NumElements());

    // std::vector<bool> possibly implements 1-bit-sized boolean storage.
    // Open3D uses 1-byte-sized boolean storage for easy indexing.
    std::transform(values_uchar.begin(), values_uchar.end(), values.begin(),
                   [](uint8_t v) -> bool { return static_cast<bool>(v); });
    return values;
}

template <>
inline bool Tensor::Item() const {
    if (shape_.NumElements() != 1) {
        utility::LogError(
                "Tensor::Item only works for Tensor with one element.");
    }
    AssertTemplateDtype<bool>();
    uint8_t value;
    MemoryManager::MemcpyToHost(&value, data_ptr_, GetDevice(),
                                sizeof(uint8_t));
    return static_cast<bool>(value);
}

template <typename Scalar>
inline void Tensor::Fill(Scalar v) {
    DISPATCH_DTYPE_TO_TEMPLATE_WITH_BOOL(GetDtype(), [&]() {
        scalar_t casted_v = static_cast<scalar_t>(v);
        Tensor tmp(std::vector<scalar_t>({casted_v}), SizeVector({}),
                   GetDtype(), GetDevice());
        AsRvalue() = tmp;
    });
}

template <typename Object>
inline void Tensor::FillObject(const Object& v) {
    Tensor tmp(std::vector<Object>({v}), SizeVector({}), GetDtype(),
               GetDevice());
    AsRvalue() = tmp;
}

template <typename T>
inline Tensor operator+(T scalar_lhs, const Tensor& rhs) {
    return rhs + scalar_lhs;
}

template <typename T>
inline Tensor operator-(T scalar_lhs, const Tensor& rhs) {
    return Tensor::Full({}, scalar_lhs, rhs.GetDtype(), rhs.GetDevice()) - rhs;
}

template <typename T>
inline Tensor operator*(T scalar_lhs, const Tensor& rhs) {
    return rhs * scalar_lhs;
}

template <typename T>
inline Tensor operator/(T scalar_lhs, const Tensor& rhs) {
    return Tensor::Full({}, scalar_lhs, rhs.GetDtype(), rhs.GetDevice()) / rhs;
}

}  // namespace core
}  // namespace open3d<|MERGE_RESOLUTION|>--- conflicted
+++ resolved
@@ -822,8 +822,6 @@
     /// tensor.
     Tensor NonZero() const;
 
-<<<<<<< HEAD
-=======
     /// Evaluate a single-element Tensor as a boolean value. This can be used to
     /// implement Tensor.__bool__() in Python, e.g.
     /// ```python
@@ -833,7 +831,6 @@
     /// assert Tensor([0])            # AssertionError.
     /// assert Tensor([True, False])  # ValueError: cannot be evaluated as bool.
     /// ```
->>>>>>> ab2e4271
     bool IsNonZero() const;
 
     /// Returns true if all elements in the tensor are true. Only works for
