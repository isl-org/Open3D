// ----------------------------------------------------------------------------
// -                        Open3D: www.open3d.org                            -
// ----------------------------------------------------------------------------
// The MIT License (MIT)
//
// Copyright (c) 2018-2021 www.open3d.org
//
// Permission is hereby granted, free of charge, to any person obtaining a copy
// of this software and associated documentation files (the "Software"), to deal
// in the Software without restriction, including without limitation the rights
// to use, copy, modify, merge, publish, distribute, sublicense, and/or sell
// copies of the Software, and to permit persons to whom the Software is
// furnished to do so, subject to the following conditions:
//
// The above copyright notice and this permission notice shall be included in
// all copies or substantial portions of the Software.
//
// THE SOFTWARE IS PROVIDED "AS IS", WITHOUT WARRANTY OF ANY KIND, EXPRESS OR
// IMPLIED, INCLUDING BUT NOT LIMITED TO THE WARRANTIES OF MERCHANTABILITY,
// FITNESS FOR A PARTICULAR PURPOSE AND NONINFRINGEMENT. IN NO EVENT SHALL THE
// AUTHORS OR COPYRIGHT HOLDERS BE LIABLE FOR ANY CLAIM, DAMAGES OR OTHER
// LIABILITY, WHETHER IN AN ACTION OF CONTRACT, TORT OR OTHERWISE, ARISING
// FROM, OUT OF OR IN CONNECTION WITH THE SOFTWARE OR THE USE OR OTHER DEALINGS
// IN THE SOFTWARE.
// ----------------------------------------------------------------------------

#pragma once

#include <cstddef>
#include <memory>
#include <string>
#include <type_traits>

#include "open3d/core/Blob.h"
#include "open3d/core/DLPack.h"
#include "open3d/core/Device.h"
#include "open3d/core/Dtype.h"
#include "open3d/core/Scalar.h"
#include "open3d/core/ShapeUtil.h"
#include "open3d/core/SizeVector.h"
#include "open3d/core/TensorCheck.h"
#include "open3d/core/TensorInit.h"
#include "open3d/core/TensorKey.h"

namespace open3d {
namespace core {

/// A Tensor is a "view" of a data Blob with shape, stride, data_ptr.
/// Tensor can also be used to perform numerical operations.
class Tensor {
public:
    Tensor() {}

    /// Constructor for creating a contiguous Tensor
    Tensor(const SizeVector& shape,
           Dtype dtype,
           const Device& device = Device("CPU:0"))
        : shape_(shape),
          strides_(shape_util::DefaultStrides(shape)),
          dtype_(dtype),
          blob_(std::make_shared<Blob>(shape.NumElements() * dtype.ByteSize(),
                                       device)) {
        data_ptr_ = blob_->GetDataPtr();
    }

    /// Constructor for creating a contiguous Tensor with initial values
    template <typename T>
    Tensor(const std::vector<T>& init_vals,
           const SizeVector& shape,
           Dtype dtype,
           const Device& device = Device("CPU:0"))
        : Tensor(shape, dtype, device) {
        // Check number of elements

        if (static_cast<int64_t>(init_vals.size()) != shape_.NumElements()) {
            utility::LogError(
                    "Tensor initialization values' size {} does not match the "
                    "shape {}",
                    init_vals.size(), shape_.NumElements());
        }

        // Check data types
        AssertTemplateDtype<T>();
        if (!std::is_pod<T>()) {
            utility::LogError("Object must be a POD.");
        }

        // Copy data to blob
        MemoryManager::MemcpyFromHost(blob_->GetDataPtr(), GetDevice(),
                                      init_vals.data(),
                                      init_vals.size() * dtype.ByteSize());
    }

    /// Constructor from raw host buffer. The memory will be copied.
    template <typename T>
    Tensor(const T* init_vals,
           const SizeVector& shape,
           Dtype dtype,
           const Device& device = Device("CPU:0"))
        : Tensor(shape, dtype, device) {
        // Check data types
        AssertTemplateDtype<T>();

        // Copy data to blob
        MemoryManager::MemcpyFromHost(blob_->GetDataPtr(), GetDevice(),
                                      init_vals,
                                      shape_.NumElements() * dtype.ByteSize());
    }

    /// The fully specified constructor. Since you're responsible for creating
    /// the Blob, take care of Blob's deleter if the memory is allocated
    /// elsewhere. See Blob.h for more details.
    Tensor(const SizeVector& shape,
           const SizeVector& strides,
           void* data_ptr,
           Dtype dtype,
           const std::shared_ptr<Blob>& blob)
        : shape_(shape),
          strides_(strides),
          data_ptr_(data_ptr),
          dtype_(dtype),
          blob_(blob) {}

    /// Copy constructor performs a "shallow" copy of the Tensor.
    /// This takes a lvalue input, e.g. `Tensor dst(src)`.
    Tensor(const Tensor& other) = default;

    /// Move constructor performs a "shallow" copy of the Tensor.
    /// This takes a rvalue input, e.g. `Tensor dst(src[0])`.
    Tensor(Tensor&& other) = default;

    /// Tensor assignment lvalue = lvalue, e.g. `tensor_a = tensor_b`.
    /// This results in a "shallow" copy.
    Tensor& operator=(const Tensor& other) &;

    /// Tensor assignment lvalue = rvalue, e.g. `tensor_a = tensor_b[0]`.
    /// This results in a "shallow" copy.
    Tensor& operator=(Tensor&& other) &;

    /// Tensor assignment rvalue = lvalue, e.g. `tensor_a[0] = tensor_b`.
    /// An actual copy of the data will be performed.
    Tensor& operator=(const Tensor& other) &&;

    /// Tensor assignment rvalue = rvalue, e.g. `tensor_a[0] = tensor_b[0]`.
    /// An actual copy of the data will be performed.
    Tensor& operator=(Tensor&& other) &&;

    /// Tensor assignment rvalue = scalar, e.g. `tensor_a[0] = 100`
    /// Implicit casting is performed to the underlying dtype.
    ///
    /// Note that we don't have lvalue = scalar, e.g. we don't support
    /// Tensor a_slice = tensor_a[0]; a_slice = 100;
    template <typename T>
    Tensor& operator=(const T v) && {
        this->Fill(v);
        return *this;
    }

    /// Assign an object to a tensor. The tensor being assigned to must be a
    /// scalar tensor of shape {}. The element byte size of the tensor must be
    /// the same as the size of the object. The object must be a POD.
    template <typename Object>
    Tensor& AssignObject(const Object& v) && {
        if (shape_.size() != 0) {
            utility::LogError(
                    "Assignment with scalar only works for scalar Tensor of "
                    "shape ()");
        }
        AssertTemplateDtype<Object>();
        MemoryManager::MemcpyFromHost(GetDataPtr(), GetDevice(), &v,
                                      sizeof(Object));
        return *this;
    }

    /// \brief Fill the whole Tensor with a scalar value, the scalar will be
    /// casted to the Tensor's Dtype.
    template <typename S>
    void Fill(S v);

    template <typename Object>
    void FillObject(const Object& v);

    /// Create a tensor with uninitialized values.
    static Tensor Empty(const SizeVector& shape,
                        Dtype dtype,
                        const Device& device = Device("CPU:0"));

    /// Create a tensor with uninitialized values with the same Dtype and Device
    /// as the other tensor.
    static Tensor EmptyLike(const Tensor& other) {
        return Tensor::Empty(other.shape_, other.dtype_, other.GetDevice());
    }

    /// Create a tensor fill with specified value.
    template <typename T>
    static Tensor Full(const SizeVector& shape,
                       T fill_value,
                       Dtype dtype,
                       const Device& device = Device("CPU:0")) {
        Tensor t = Empty(shape, dtype, device);
        t.Fill(fill_value);
        return t;
    }

    /// Create a tensor fill with zeros.
    static Tensor Zeros(const SizeVector& shape,
                        Dtype dtype,
                        const Device& device = Device("CPU:0"));

    /// Create a tensor fill with ones.
    static Tensor Ones(const SizeVector& shape,
                       Dtype dtype,
                       const Device& device = Device("CPU:0"));

    /// Create a 0-D tensor (scalar) with given value,
    /// e.g., core::Tensor::Init<float>(0);
    template <typename T>
    static Tensor Init(const T val, const Device& device = Device("CPU:0")) {
        Dtype type = Dtype::FromType<T>();
        std::vector<T> ele_list{val};
        SizeVector shape;
        return Tensor(ele_list, shape, type, device);
    }

    /// Create a 1-D tensor with initializer list,
    /// e.g., core::Tensor::Init<float>({0, 1, 2});
    template <typename T>
    static Tensor Init(const std::initializer_list<T>& in_list,
                       const Device& device = Device("CPU:0")) {
        return InitWithInitializerList<T, 1>(in_list, device);
    }

    /// Create a 2-D tensor with nested initializer list,
    /// e.g., core::Tensor::Init<float>({{0, 1, 2}, {3, 4, 5}});
    template <typename T>
    static Tensor Init(
            const std::initializer_list<std::initializer_list<T>>& in_list,
            const Device& device = Device("CPU:0")) {
        return InitWithInitializerList<T, 2>(in_list, device);
    }

    /// Create a 3-D tensor with nested initializer list,
    /// e.g., core::Tensor::Init<float>({{{0, 1}, {2, 3}}, {{4, 5}, {6, 7}}});
    template <typename T>
    static Tensor Init(
            const std::initializer_list<
                    std::initializer_list<std::initializer_list<T>>>& in_list,
            const Device& device = Device("CPU:0")) {
        return InitWithInitializerList<T, 3>(in_list, device);
    }

    /// Create an identity matrix of size n x n.
    static Tensor Eye(int64_t n, Dtype dtype, const Device& device);

    /// Create a square matrix with specified diagonal elements in input.
    static Tensor Diag(const Tensor& input);

    /// Create a 1D tensor with evenly spaced values in the given interval.
    static Tensor Arange(Scalar start,
                         Scalar stop,
                         Scalar step = 1,
                         Dtype dtype = core::Int64,
                         const Device& device = core::Device("CPU:0"));

    /// Reverse a Tensor's elements by viewing the tensor as a 1D array.
    Tensor Reverse() const;

    /// Pythonic __getitem__ for tensor.
    ///
    /// Returns a view of the original tensor, if TensorKey is
    /// TensorKeyMode::Index or TensorKeyMode::Slice. Returns a copy if the
    /// TensorKey contains TensorKeyMode::IndexTensor (advanced indexing).
    ///
    /// For example, in numpy:
    /// ```python
    /// t = np.empty((4, 5), dtype=np.float32)
    /// t1 = t[2]
    /// t2 = t[0:4:2]
    /// ```
    ///
    /// The equivalent Open3D C++ calls:
    /// ```cpp
    /// Tensor t({4, 5}, core::Float32);
    /// Tensor t1 = t.GetItem(TensorIndex(2));
    /// Tensor t2 = t.GetItem(TensorSlice(0, 4, 2));
    /// ```
    Tensor GetItem(const TensorKey& tk) const;

    /// Pythonic __getitem__ for tensor.
    ///
    /// Returns a view of the original tensor, if TensorKey only contains
    /// TensorKeyMode::Index or TensorKeyMode::Slice. Returns a copy if the
    /// TensorKey contains IndexTensor (advanced indexing).
    ///
    /// For example, in numpy:
    /// ```python
    /// t = np.empty((4, 5), dtype=np.float32)
    /// t1 = t[1, 0:4:2]
    /// ```
    ///
    /// The equivalent Open3D C++ calls:
    /// ```cpp
    /// Tensor t({4, 5}, core::Float32);
    /// Tensor t1 = t.GetItem({TensorIndex(2), TensorSlice(0, 4, 2)});
    /// ```
    ///
    Tensor GetItem(const std::vector<TensorKey>& tks) const;

    /// Set all items. Equivalent to `tensor[:] = value` in Python.
    Tensor SetItem(const Tensor& value);

    /// Pythonic __setitem__ for tensor.
    ///
    /// For example, in numpy:
    /// ```python
    /// t = np.empty((4, 5), dtype=np.float32)
    /// t[2] = np.empty((5,), dtype=np.float32)
    /// t[0:4:2] = np.empty((2, 5), dtype=np.float32)
    /// ```
    ///
    /// The equivalent Open3D C++ calls:
    /// ```cpp
    /// Tensor t({4, 5}, core::Float32);
    /// t.SetItem(TensorIndex(2), Tensor({5}, core::Float32));
    /// t.SetItem(TensorSlice(0, 4, 2), Tensor({2, 5}, core::Float32));
    /// ```
    Tensor SetItem(const TensorKey& tk, const Tensor& value);

    /// Pythonic __setitem__ for tensor.
    ///
    /// For example, in numpy:
    /// ```python
    /// t = np.empty((4, 5), dtype=np.float32)
    /// t[2, 0:4:2] = np.empty((2, 5), dtype=np.float32)
    /// ```
    ///
    /// The equivalent Open3D C++ calls:
    /// ```cpp
    /// Tensor t({4, 5}, core::Float32);
    /// t.SetItem({TensorIndex(2), TensorSlice(0, 4, 2)},
    ///           Tensor({2, 5}, core::Float32));
    /// ```
    Tensor SetItem(const std::vector<TensorKey>& tks, const Tensor& value);

<<<<<<< HEAD
    /// \brief Appends the `other` tensor, along the given axis and returns a
    /// copy of the tensor. The `other` tensors must have same data-type,
    /// device, and number of dimentions. All dimensions must be the same,
    /// except the dimension along the axis the tensors are to be appended.
    ///
    /// This is the same as NumPy's semantics:
    /// - https://numpy.org/doc/stable/reference/generated/numpy.append.html
    ///
    /// Example:
    /// \code{.cpp}
    /// Tensor a = Tensor::Init<int64_t>({0, 1}, {2, 3});
    /// Tensor b = Tensor::Init<int64_t>({4, 5});
    /// Tensor t1 = a.Append(b, 0);
    /// // t1:
    /// //  [[0 1],
    /// //   [2 3],
    /// //   [4 5]]
    /// //  Tensor[shape={3, 2}, stride={2, 1}, Int64, CPU:0, 0x55555abc6b00]
    /// Tensor t2 = a.Append(b);
    /// // t2:
    /// //  [0 1 2 3 4 5]
    /// //  Tensor[shape={6}, stride={1}, Int64, CPU:0, 0x55555abc6b70]
    /// \endcode
    ///
    /// \param other Values of this tensor is appended to the tensor.
    /// \param axis The axis along which values are appended. If axis is not
    /// given, both tensors are flattened before use.
    /// \return A copy of the tensor with `values` appended to axis. Note
    /// that append does not occur in-place: a new array is allocated and
    /// filled. If axis is None, out is a flattened tensor.
    Tensor Append(
            const Tensor& other,
            const utility::optional<int64_t> axis = utility::nullopt) const;

    /// Assign (copy) values from another Tensor, shape, dtype, device may
    /// change. Slices of the original Tensor still keeps the original memory.
    /// After assignment, the Tensor will be contiguous.
    void Assign(const Tensor& other);

=======
>>>>>>> 328d206b
    /// Broadcast Tensor to a new broadcastable shape.
    Tensor Broadcast(const SizeVector& dst_shape) const;

    /// Expand Tensor to a new broadcastable shape, returning a new view.
    ///
    /// Tensors can be expanded to broadcastable shape by setting dimension of
    /// size 1 to have stride 0, without allocating new memory.
    Tensor Expand(const SizeVector& dst_shape) const;

    /// Returns a tensor with the same data and number of elements as input, but
    /// with the specified shape. When possible, the returned tensor will be a
    /// view of input. Otherwise, it will be a copy.
    ///
    /// Contiguous inputs and inputs with compatible strides can be reshaped
    /// without copying, but you should not depend on the copying vs. viewing
    /// behavior.
    ///
    /// Ref:
    /// - https://pytorch.org/docs/stable/tensors.html
    /// - aten/src/ATen/native/TensorShape.cpp
    /// - aten/src/ATen/TensorUtils.cpp
    Tensor Reshape(const SizeVector& dst_shape) const;

    /// Returns a new tensor view with the same data but of a different shape.
    ///
    /// The returned tensor shares the same data and must have the same number
    /// of elements, but may have a different size. For a tensor to be viewed,
    /// the new view size must be compatible with its original size and stride,
    /// i.e., each new view dimension must either be a subspace of an original
    /// dimension, or only span across original dimensions d, d+1, ...,
    /// d+kd,d+1, ..., d+k that satisfy the following contiguity-like condition
    /// that for all i = 0, ..., k-1, strides[i] = stride[i + 1] * shape[i + 1].
    ///
    /// Otherwise, Contiguous() needs to be called before the tensor can be
    /// viewed. See also: Reshape(), which returns a view if the shapes are
    /// compatible, and copies (equivalent to calling Contiguous()) otherwise.
    ///
    /// Ref:
    /// - https://pytorch.org/docs/stable/tensors.html
    /// - aten/src/ATen/native/TensorShape.cpp
    /// - aten/src/ATen/TensorUtils.cpp
    Tensor View(const SizeVector& dst_shape) const;

    /// Copy Tensor to the same device.
    Tensor Clone() const { return To(GetDevice(), /*copy=*/true); }

    /// Copy Tensor values to current tensor from the source tensor.
    void CopyFrom(const Tensor& other);

    /// Returns a tensor with the specified \p dtype.
    /// \param dtype The targeted dtype to convert to.
    /// \param copy If true, a new tensor is always created; if false, the copy
    /// is avoided when the original tensor already has the targeted dtype.
    Tensor To(Dtype dtype, bool copy = false) const;

    /// Returns a tensor with the specified \p device.
    /// \param device The targeted device to convert to.
    /// \param copy If true, a new tensor is always created; if false, the copy
    /// is avoided when the original tensor is already on the targeted device.
    Tensor To(const Device& device, bool copy = false) const;

    /// Returns a tensor with the specified \p device and \p dtype.
    /// \param device The targeted device to convert to.
    /// \param dtype The targeted dtype to convert to.
    /// \param copy If true, a new tensor is always created; if false, the copy
    /// is avoided when the original tensor is already on the targeted device
    /// and have the targeted dtype.
    Tensor To(const Device& device, Dtype dtype, bool copy = false) const;

    std::string ToString(bool with_suffix = true,
                         const std::string& indent = "") const;

    /// Extract the i-th Tensor along the first axis, returning a new view.
    Tensor operator[](int64_t i) const;

    /// Extract the \p idx -th sub-tensor in dimension \p dim. After
    /// IndexExtract, the dimension \p dim will be removed.
    Tensor IndexExtract(int64_t dim, int64_t idx) const;

    /// Slice Tensor.
    ///
    /// \param dim The dimension to slice.
    /// \param start The start index (inclusive).
    /// \param stop The end index (exclusive).
    /// \param step Pick one element for every \p step elements.
    Tensor Slice(int64_t dim,
                 int64_t start,
                 int64_t stop,
                 int64_t step = 1) const;

    /// Convert to rvalue such that the Tensor can be assigned.
    ///
    /// E.g. in numpy
    /// \code{.py}
    /// tensor_a = tensor_b     # tensor_a is lvalue, tensor_a variable will
    ///                         # now reference tensor_b, that is, tensor_a
    ///                         # and tensor_b share exactly the same memory.
    /// tensor_a[:] = tensor_b  # tensor_a[:] is rvalue, tensor_b's values are
    ///                         # assigned to tensor_a's memory.
    /// \endcode
    Tensor AsRvalue() { return *this; }

    /// Convert to constant rvalue.
    const Tensor AsRvalue() const { return *this; }

    /// \brief Advanced indexing getter
    ///
    /// We use the Numpy advanced indexing symnatics, see:
    /// https://docs.scipy.org/doc/numpy/reference/arrays.indexing.html
    Tensor IndexGet(const std::vector<Tensor>& index_tensors) const;

    /// \brief Advanced indexing getter.
    ///
    /// We use the Numpy advanced indexing symnatics, see:
    /// https://docs.scipy.org/doc/numpy/reference/arrays.indexing.html
    ///
    /// Note: Only support 1D index tensors.
    /// Note: Only support advanced indices are all next to each other.
    void IndexSet(const std::vector<Tensor>& index_tensors,
                  const Tensor& src_tensor);

    /// \brief Permute (dimension shuffle) the Tensor, returns a view.
    ///
    /// \param dims The desired ordering of dimensions.
    /// \return A Tensor with the desired ordering of the dimensions.
    Tensor Permute(const SizeVector& dims) const;

    /// \brief Create a Tensor view of specified shape and strides. The
    /// underlying buffer and data_ptr offsets remain the same.
    Tensor AsStrided(const SizeVector& new_shape,
                     const SizeVector& new_strides) const;

    /// \brief Transpose a Tensor by swapping dimension \p dim0 and \p dim1
    ///
    /// \param dim0 The first dimension to be transposed.
    /// \param dim1 The second dimension to be transposed.
    Tensor Transpose(int64_t dim0, int64_t dim1) const;

    /// \brief Expects input to be <= 2-D Tensor by swapping dimension 0 and 1.
    ///
    /// 0-D and 1-D Tensor remains the same.
    Tensor T() const;

    /// \brief Compute the determinant of a 2D square tensor.
    /// \return returns the determinant of the matrix (double).
    double Det() const;

    /// Helper function to return scalar value of a scalar Tensor, the Tensor
    /// must have empty shape.
    template <typename T>
    T Item() const {
        if (shape_.NumElements() != 1) {
            utility::LogError(
                    "Tensor::Item() only works for Tensor with exactly one "
                    "element.");
        }
        AssertTemplateDtype<T>();
        T value;
        MemoryManager::MemcpyToHost(&value, data_ptr_, GetDevice(), sizeof(T));
        return value;
    }

    /// Adds a tensor and returns the resulting tensor.
    Tensor Add(const Tensor& value) const;
    Tensor Add(Scalar value) const;
    Tensor operator+(const Tensor& value) const { return Add(value); }
    Tensor operator+(Scalar value) const { return Add(value); }

    /// Inplace version of Tensor::Add. Adds a tensor to the current tensor and
    /// returns the current tensor.
    Tensor Add_(const Tensor& value);
    Tensor Add_(Scalar value);
    Tensor operator+=(const Tensor& value) { return Add_(value); }
    Tensor operator+=(Scalar value) { return Add_(value); }

    /// Substracts a tensor and returns the resulting tensor.
    Tensor Sub(const Tensor& value) const;
    Tensor Sub(Scalar value) const;
    Tensor operator-(const Tensor& value) const { return Sub(value); }
    Tensor operator-(Scalar value) const { return Sub(value); }

    /// Inplace version of Tensor::Sub. Substracts a tensor to the current
    /// tensor and returns the current tensor.
    Tensor Sub_(const Tensor& value);
    Tensor Sub_(Scalar value);
    Tensor operator-=(const Tensor& value) { return Sub_(value); }
    Tensor operator-=(Scalar value) { return Sub_(value); }

    /// Multiplies a tensor and returns the resulting tensor.
    Tensor Mul(const Tensor& value) const;
    Tensor Mul(Scalar value) const;
    Tensor operator*(const Tensor& value) const { return Mul(value); }
    Tensor operator*(Scalar value) const { return Mul(value); }

    /// Inplace version of Tensor::Mul. Multiplies a tensor to the current
    /// tensor and returns the current tensor.
    Tensor Mul_(const Tensor& value);
    Tensor Mul_(Scalar value);
    Tensor operator*=(const Tensor& value) { return Mul_(value); }
    Tensor operator*=(Scalar value) { return Mul_(value); }

    /// Divides a tensor and returns the resulting tensor.
    Tensor Div(const Tensor& value) const;
    Tensor Div(Scalar value) const;
    Tensor operator/(const Tensor& value) const { return Div(value); }
    Tensor operator/(Scalar value) const { return Div(value); }

    /// Inplace version of Tensor::Div. Divides a tensor to the current
    /// tensor and returns the current tensor.
    Tensor Div_(const Tensor& value);
    Tensor Div_(Scalar value);
    Tensor operator/=(const Tensor& value) { return Div_(value); }
    Tensor operator/=(Scalar value) { return Div_(value); }

    /// Returns the sum of the tensor along the given \p dims.
    /// \param dims A list of dimensions to be reduced.
    /// \param keepdim If true, the reduced dims will be retained as size 1.
    Tensor Sum(const SizeVector& dims, bool keepdim = false) const;

    /// Returns the mean of the tensor along the given \p dims.
    /// \param dims A list of dimensions to be reduced.
    /// \param keepdim If true, the reduced dims will be retained as size 1.
    Tensor Mean(const SizeVector& dims, bool keepdim = false) const;

    /// Returns the product of the tensor along the given \p dims.
    /// \param dims A list of dimensions to be reduced.
    /// \param keepdim If true, the reduced dims will be retained as size 1.
    Tensor Prod(const SizeVector& dims, bool keepdim = false) const;

    /// Returns min of the tensor along the given \p dims.
    /// \param dims A list of dimensions to be reduced.
    /// \param keepdim If true, the reduced dims will be retained as size 1.
    Tensor Min(const SizeVector& dims, bool keepdim = false) const;

    /// Returns max of the tensor along the given \p dims.
    /// \param dims A list of dimensions to be reduced.
    /// \param keepdim If true, the reduced dims will be retained as size 1.
    Tensor Max(const SizeVector& dims, bool keepdim = false) const;

    /// Returns minimum index of the tensor along the given \p dim. The returned
    /// tensor has dtype int64_t, and has the same shape as original tensor
    /// except that the reduced dimension is removed.
    ///
    /// \param dims \p dims can only contain a single dimension or all
    /// dimensions. If \p dims contains a single dimension, the index is along
    /// the specified dimension. If \p dims contains all dimensions, the index
    /// is into the flattend tensor.
    Tensor ArgMin(const SizeVector& dims) const;

    /// Returns maximum index of the tensor along the given \p dim. The returned
    /// tensor has dtype int64_t, and has the same shape as original tensor
    /// except that the reduced dimension is removed.
    ///
    /// \param dims \p dims can only contain a single dimension or all
    /// dimensions. If \p dims contains a single dimension, the index is along
    /// the specified dimension. If \p dims contains all dimensions, the index
    /// is into the flattend tensor.
    Tensor ArgMax(const SizeVector& dims) const;

    /// Element-wise square root of a tensor, returns a new tensor.
    Tensor Sqrt() const;

    /// Element-wise square root of a tensor, in-place.
    Tensor Sqrt_();

    /// Element-wise sine of a tensor, returning a new tensor.
    Tensor Sin() const;

    /// Element-wise sine of a tensor, in-place.
    Tensor Sin_();

    /// Element-wise cosine of a tensor, returning a new tensor.
    Tensor Cos() const;

    /// Element-wise cosine of a tensor, in-place.
    Tensor Cos_();

    /// Element-wise negation of a tensor, returning a new tensor.
    Tensor Neg() const;

    /// Element-wise negation of a tensor, in-place.
    Tensor Neg_();

    /// Element-wise exponential of a tensor, returning a new tensor.
    Tensor Exp() const;

    /// Element-wise base-e exponential of a tensor, in-place.
    Tensor Exp_();

    /// Element-wise absolute value of a tensor, returning a new tensor.
    Tensor Abs() const;

    /// Element-wise absolute value of a tensor, in-place.
    Tensor Abs_();

    /// Element-wise check for NaN values in a tensor, returning a new
    /// Boolean tensor. Non-floating point tensors return all False values.
    Tensor IsNan() const;

    /// Element-wise check for Infinity values in a tensor, returning a new
    /// Boolean tensor. Non-floating point tensors return all False values.
    Tensor IsInf() const;

    /// Element-wise check for finite values (not Inf or NaN) in a tensor,
    /// returning a new Boolean tensor. Non-floating point tensors return all
    /// True values.
    Tensor IsFinite() const;

    /// Element-wise clipping of tensor values so that resulting values lie in
    /// the range [\p min_val, \p max_val], returning a new tensor.
    /// \param min_val Lower bound for output values.
    /// \param max_val Upper bound for output values.
    Tensor Clip(Scalar min_val, Scalar max_val) const;

    /// Element-wise clipping of tensor values so that resulting values lie in
    /// the range [\p min_val, \p max_val]. In-place version.
    /// \param min_val Lower bound for output values.
    /// \param max_val Upper bound for output values.
    Tensor Clip_(Scalar min_val, Scalar max_val);

    /// Element-wise floor value of a tensor, returning a new tensor.
    Tensor Floor() const;

    /// Element-wise ceil value of a tensor, returning a new tensor.
    Tensor Ceil() const;

    /// Element-wise round value of a tensor, returning a new tensor.
    Tensor Round() const;

    /// Element-wise trunc value of a tensor, returning a new tensor.
    Tensor Trunc() const;

    /// Element-wise logical not of a tensor, returning a new boolean tensor.
    ///
    /// If the tensor is not boolean, 0 will be treated as False, while non-zero
    /// will be treated as True.
    Tensor LogicalNot() const;

    /// Element-wise logical not of a tensor, in-place. This operation won't
    /// change the tensor's dtype.
    ///
    /// If the tensor is not boolean, 0 will be treated as False, while non-zero
    /// will be treated as True. The tensor will be filled with 0 or 1 casted to
    /// the tensor's dtype.
    Tensor LogicalNot_();

    /// Element-wise logical and of a tensor, returning a new boolean tensor.
    ///
    /// If the tensor is not boolean, zero will be treated as False, while
    /// non-zero values will be treated as True.
    Tensor LogicalAnd(const Tensor& value) const;
    Tensor operator&&(const Tensor& value) const { return LogicalAnd(value); }
    Tensor LogicalAnd(Scalar value) const;

    /// Element-wise logical and of tensors, in-place. This operation won't
    /// change the tensor's dtype.
    ///
    /// If the tensor is not boolean, 0 will be treated as False, while non-zero
    /// will be treated as True. The tensor will be filled with 0 or 1 casted to
    /// the tensor's dtype.
    Tensor LogicalAnd_(const Tensor& value);
    Tensor LogicalAnd_(Scalar value);

    /// Element-wise logical or of tensors, returning a new boolean tensor.
    ///
    /// If the tensor is not boolean, zero will be treated as False, while
    /// non-zero values will be treated as True.
    Tensor LogicalOr(const Tensor& value) const;
    Tensor operator||(const Tensor& value) const { return LogicalOr(value); }
    Tensor LogicalOr(Scalar value) const;

    /// Element-wise logical or of tensors, in-place. This operation won't
    /// change the tensor's dtype.
    ///
    /// If the tensor is not boolean, 0 will be treated as False, while non-zero
    /// will be treated as True. The tensor will be filled with 0 or 1 casted to
    /// the tensor's dtype.
    Tensor LogicalOr_(const Tensor& value);
    Tensor LogicalOr_(Scalar value);

    /// Element-wise logical exclusive-or of tensors, returning a new boolean
    /// tensor.
    ///
    /// If the tensor is not boolean, zero will be treated as False, while
    /// non-zero values will be treated as True.
    Tensor LogicalXor(const Tensor& value) const;
    Tensor LogicalXor(Scalar value) const;

    /// Element-wise logical exclusive-or of tensors, in-place. This operation
    /// won't change the tensor's dtype.
    ///
    /// If the tensor is not boolean, zero will be treated as False, while
    /// non-zero values will be treated as True. The tensor will be filled with
    /// 0 or 1 casted to the tensor's dtype.
    Tensor LogicalXor_(const Tensor& value);
    Tensor LogicalXor_(Scalar value);

    /// Element-wise greater-than of tensors, returning a new boolean tensor.
    Tensor Gt(const Tensor& value) const;
    Tensor operator>(const Tensor& value) const { return Gt(value); }
    Tensor Gt(Scalar value) const;

    /// Element-wise greater-than of tensors, in-place. This operation
    /// won't change the tensor's dtype.
    Tensor Gt_(const Tensor& value);
    Tensor Gt_(Scalar value);

    /// Element-wise less-than of tensors, returning a new boolean tensor.
    Tensor Lt(const Tensor& value) const;
    Tensor operator<(const Tensor& value) const { return Lt(value); }
    Tensor Lt(Scalar value) const;

    /// Element-wise less-than of tensors, in-place. This operation won't change
    /// the tensor's dtype.
    Tensor Lt_(const Tensor& value);
    Tensor Lt_(Scalar value);

    /// Element-wise greater-than-or-equals-to of tensors, returning a new
    /// boolean tensor.
    Tensor Ge(const Tensor& value) const;
    Tensor operator>=(const Tensor& value) const { return Ge(value); }
    Tensor Ge(Scalar value) const;

    /// Element-wise greater-than-or-equals-to of tensors, in-place. This
    /// operation won't change the tensor's dtype.
    Tensor Ge_(const Tensor& value);
    Tensor Ge_(Scalar value);

    /// Element-wise less-than-or-equals-to of tensors, returning a new boolean
    /// tensor.
    Tensor Le(const Tensor& value) const;
    Tensor operator<=(const Tensor& value) const { return Le(value); }
    Tensor Le(Scalar value) const;

    /// Element-wise less-than-or-equals-to of tensors, in-place. This operation
    /// won't change the tensor's dtype.
    Tensor Le_(const Tensor& value);
    Tensor Le_(Scalar value);

    /// Element-wise equals-to of tensors, returning a new boolean tensor.
    Tensor Eq(const Tensor& value) const;
    Tensor operator==(const Tensor& value) const { return Eq(value); }
    Tensor Eq(Scalar value) const;

    /// Element-wise equals-to of tensors, in-place. This
    /// operation won't change the tensor's dtype.
    Tensor Eq_(const Tensor& value);
    Tensor Eq_(Scalar value);

    /// Element-wise not-equals-to of tensors, returning a new boolean tensor.
    Tensor Ne(const Tensor& value) const;
    Tensor operator!=(const Tensor& value) const { return Ne(value); }
    Tensor Ne(Scalar value) const;

    /// Element-wise equals-to of tensors, in-place. This
    /// operation won't change the tensor's dtype.
    Tensor Ne_(const Tensor& value);
    Tensor Ne_(Scalar value);

    /// Find the indices of the elements that are non-zero. Returns a vector of
    /// int64 Tensors, each containing the indices of the non-zero elements in
    /// each dimension.
    std::vector<Tensor> NonZeroNumpy() const;

    /// Find the indices of the elements that are non-zero. Returns an int64
    /// tensor of shape {num_dims, num_non_zeros}, where the i-th row contains
    /// the indices of the non-zero elements in i-th dimension of the original
    /// tensor.
    Tensor NonZero() const;

    /// Evaluate a single-element Tensor as a boolean value. This can be used to
    /// implement Tensor.__bool__() in Python, e.g.
    /// ```python
    /// assert Tensor([True])         # Passes.
    /// assert Tensor([123])          # Passes.
    /// assert Tensor([False])        # AssertionError.
    /// assert Tensor([0])            # AssertionError.
    /// assert Tensor([True, False])  # ValueError: cannot be evaluated as bool.
    /// ```
    bool IsNonZero() const;

    /// Returns true if all elements in the tensor are true. Only works for
    /// boolean tensors. This function does not take reduction dimensions, and
    /// the reduction is applied to all dimensions.
    bool All() const;

    /// Returns true if any elements in the tensor are true. Only works for
    /// boolean tensors. This function does not take reduction dimensions, and
    /// the reduction is applied to all dimensions.
    bool Any() const;

    /// Returns true if the two tensors are element-wise equal.
    ///
    /// - If the device is not the same: throws exception.
    /// - If the dtype is not the same: throws exception.
    /// - If the shape is not the same: returns false.
    /// - Returns true if: the device, dtype and shape are the same and all
    ///   corresponding elements are equal.
    ///
    /// TODO: support nan
    ///
    /// \param other The other tensor to compare with.
    bool AllEqual(const Tensor& other) const;

    /// Returns true if the two tensors are element-wise equal within a
    /// tolerance.
    ///
    /// - If the device is not the same: throws exception.
    /// - If the dtype is not the same: throws exception.
    /// - If the shape is not the same: returns false.
    /// - Returns true if: abs(self - other) <= (atol + rtol * abs(other)).
    ///
    /// The equation is not symmetrical, i.e. a.AllClose(b) might not be the
    /// same as b.AllClose(a). Also see Numpy's documentation:
    /// https://numpy.org/doc/stable/reference/generated/numpy.allclose.html.
    ///
    /// TODO: support nan
    ///
    /// \param other The other tensor to compare with.
    /// \param rtol Relative tolerance.
    /// \param atol Absolute tolerance.
    bool AllClose(const Tensor& other,
                  double rtol = 1e-5,
                  double atol = 1e-8) const;

    /// Element-wise version of Tensor::AllClose().
    ///
    /// - If the device is not the same: throws exception.
    /// - If the dtype is not the same: throws exception.
    /// - If the shape is not the same: throws exception.
    /// - For each element in the returned tensor:
    ///   abs(self - other) <= (atol + rtol * abs(other)).
    ///
    /// The equation is not symmetrial, i.e. a.AllClose(b) might not be the same
    /// as b.AllClose(a). Also see Numpy's documentation:
    /// https://numpy.org/doc/stable/reference/generated/numpy.allclose.html.
    ///
    /// TODO: support nan
    ///
    /// \param other The other tensor to compare with.
    /// \param rtol Relative tolerance.
    /// \param atol Absolute tolerance.
    /// \return A boolean tensor indicating where the tensor is close.
    Tensor IsClose(const Tensor& other,
                   double rtol = 1e-5,
                   double atol = 1e-8) const;

    /// Returns true iff the tensor is the other tensor. This means that, the
    /// two tensors have the same underlying memory, device, dtype, shape,
    /// strides and etc.
    bool IsSame(const Tensor& other) const;

    /// Retrive all values as an std::vector, for debugging and testing
    template <typename T>
    std::vector<T> ToFlatVector() const {
        AssertTemplateDtype<T>();
        std::vector<T> values(NumElements());
        MemoryManager::MemcpyToHost(values.data(), Contiguous().GetDataPtr(),
                                    GetDevice(),
                                    GetDtype().ByteSize() * NumElements());
        return values;
    }

    /// Returns True if the underlying memory buffer is contiguous. A contiguous
    /// Tensor's data_ptr_ does not need to point to the beginning of blob_.
    inline bool IsContiguous() const {
        return shape_util::DefaultStrides(shape_) == strides_;
    }

    /// Returns a contiguous Tensor containing the same data in the same device.
    /// If self tensor is already contiguous, the same underlying memory will be
    /// used.
    Tensor Contiguous() const;

    /// Computes matrix multiplication with *this and rhs and returns the
    /// result.
    Tensor Matmul(const Tensor& rhs) const;

    /// Solves the linear system AX = B with LU decomposition and returns X.
    /// A must be a square matrix.
    Tensor Solve(const Tensor& rhs) const;

    /// Solves the linear system AX = B with QR decomposition and returns X.
    /// A is a (m, n) matrix with m >= n.
    Tensor LeastSquares(const Tensor& rhs) const;

    /// \brief Computes LU factorisation of the 2D square tensor,
    /// using A = P * L * U; where P is the permutation matrix, L is the
    /// lower-triangular matrix with diagonal elements as 1.0 and U is the
    /// upper-triangular matrix, and returns tuple (P, L, U).
    ///
    /// \param permute_l [optional input] If true: returns L as P * L.
    /// \return Tuple (P, L, U).
    std::tuple<Tensor, Tensor, Tensor> LU(const bool permute_l = false) const;

    /// \brief Computes LU factorisation of the 2D square tensor,
    /// using A = P * L * U; where P is the permutation matrix, L is the
    /// lower-triangular matrix with diagonal elements as 1.0 and U is the
    /// upper-triangular matrix, and returns tuple `output` tensor of shape
    /// {n,n} and `ipiv` tensor of shape {n}, where {n,n} is the shape of input
    /// tensor. [ipiv, output = open3d.core.lu_ipiv(a)].
    ///
    /// \return Tuple {ipiv, output}. Where ipiv is a 1D integer pivort indices
    /// tensor. It contains the pivot indices, indicating row i of the matrix
    /// was interchanged with row ipiv(i)); and output it has L as
    /// lower triangular values and U as upper triangle values including the
    /// main diagonal (diagonal elements of L to be taken as unity).
    std::tuple<Tensor, Tensor> LUIpiv() const;

    /// \brief Returns the upper triangular matrix of the 2D tensor,
    /// above the given diagonal index. [The value of diagonal = col - row,
    /// therefore 0 is the main diagonal (row = col), and it shifts towards
    /// right for positive values (for diagonal = 1, col - row = 1), and towards
    /// left for negative values. The value of the diagonal parameter must be
    /// between [-m, n] for a {m,n} shaped tensor.
    ///
    /// \param diagonal value of [col - row], above which the elements are to be
    /// taken for upper triangular matrix.
    Tensor Triu(const int diagonal = 0) const;

    /// \brief Returns the lower triangular matrix of the 2D tensor,
    /// above the given diagonal index. [The value of diagonal = col - row,
    /// therefore 0 is the main diagonal (row = col), and it shifts towards
    /// right for positive values (for diagonal = 1, col - row = 1), and towards
    /// left for negative values. The value of the diagonal parameter must be
    /// between [-m, n] where {m, n} is the shape of input tensor.
    ///
    /// \param diagonal value of [col - row], below which the elements are to be
    /// taken for lower triangular matrix.
    Tensor Tril(const int diagonal = 0) const;

    /// \brief Returns the tuple of upper and lower triangular matrix
    /// of the 2D tensor, above and below the given diagonal index.
    /// The diagonal elements of lower triangular matrix are taken to be unity.
    /// [The value of diagonal = col - row, therefore 0 is the main diagonal
    /// (row = col), and it shifts towards right for positive values
    /// (for diagonal = 1, col - row = 1), and towards left for negative values.
    /// The value of the diagonal parameter must be between [-m, n] where {m, n}
    /// is the shape of input tensor.
    ///
    /// \param diagonal value of [col - row], above and below which the elements
    /// are to be taken for upper (diag. included) and lower triangular matrix.
    std::tuple<Tensor, Tensor> Triul(const int diagonal = 0) const;

    /// Computes the matrix inversion of the square matrix *this with LU
    /// factorization and returns the result.
    Tensor Inverse() const;

    /// Computes the matrix SVD decomposition A = U S VT and returns the result.
    /// Note VT (V transpose) is returned instead of V.
    std::tuple<Tensor, Tensor, Tensor> SVD() const;

    /// Returns the size of the first dimension. If NumDims() == 0, an exception
    /// will be thrown.
    inline int64_t GetLength() const { return GetShape().GetLength(); }

    inline SizeVector GetShape() const { return shape_; }

    inline const SizeVector& GetShapeRef() const { return shape_; }

    inline int64_t GetShape(int64_t dim) const {
        return shape_[shape_util::WrapDim(dim, NumDims())];
    }

    inline SizeVector GetStrides() const { return strides_; }

    inline const SizeVector& GetStridesRef() const { return strides_; }

    inline int64_t GetStride(int64_t dim) const {
        return strides_[shape_util::WrapDim(dim, NumDims())];
    }

    template <typename T>
    inline T* GetDataPtr() {
        return const_cast<T*>(const_cast<const Tensor*>(this)->GetDataPtr<T>());
    }

    template <typename T>
    inline const T* GetDataPtr() const {
        if (!dtype_.IsObject() && Dtype::FromType<T>() != dtype_) {
            utility::LogError(
                    "Requested values have type {} but Tensor has type {}. "
                    "Please use non templated GetDataPtr() with manual "
                    "casting.",
                    Dtype::FromType<T>().ToString(), dtype_.ToString());
        }
        return static_cast<T*>(data_ptr_);
    }

    inline void* GetDataPtr() { return data_ptr_; }

    inline const void* GetDataPtr() const { return data_ptr_; }

    inline Dtype GetDtype() const { return dtype_; }

    Device GetDevice() const;

    inline std::shared_ptr<Blob> GetBlob() const { return blob_; }

    inline int64_t NumElements() const { return shape_.NumElements(); }

    inline int64_t NumDims() const { return shape_.size(); }

    template <typename T>
    void AssertTemplateDtype() const {
        if (!dtype_.IsObject() && Dtype::FromType<T>() != dtype_) {
            utility::LogError(
                    "Requested values have type {} but Tensor has type {}",
                    Dtype::FromType<T>().ToString(), dtype_.ToString());
        }
        if (dtype_.ByteSize() != sizeof(T)) {
            utility::LogError("Internal error: element size mismatch {} != {}",
                              dtype_.ByteSize(), sizeof(T));
        }
    }

    /// Convert the Tensor to DLManagedTensor.
    DLManagedTensor* ToDLPack() const;

    /// Convert DLManagedTensor to Tensor.
    static Tensor FromDLPack(const DLManagedTensor* dlmt);

    /// Save tensor to numpy's npy format.
    void Save(const std::string& file_name) const;

    /// Load tensor from numpy's npy format.
    static Tensor Load(const std::string& file_name);

    /// Iterator for Tensor.
    struct Iterator {
        using iterator_category = std::forward_iterator_tag;
        using difference_type = std::ptrdiff_t;
        using value_type = Tensor;
        using pointer = value_type*;
        using reference = value_type;  // Typically Tensor&, but a tensor slice
                                       // creates a new Tensor object with
                                       // shared memory.

        // Iterator must be constructible, copy-constructible, copy-assignable,
        // destructible and swappable.
        Iterator(pointer tensor, int64_t index);
        Iterator(const Iterator&);
        ~Iterator();
        reference operator*() const;
        pointer operator->() const;
        Iterator& operator++();
        Iterator operator++(int);
        bool operator==(const Iterator& other) const;
        bool operator!=(const Iterator& other) const;

    private:
        struct Impl;
        std::unique_ptr<Impl> impl_;
    };

    /// Const iterator for Tensor.
    struct ConstIterator {
        using iterator_category = std::forward_iterator_tag;
        using difference_type = std::ptrdiff_t;
        using value_type = const Tensor;
        using pointer = value_type*;
        using reference = value_type;  // Typically Tensor&, but a tensor slice
                                       // creates a new Tensor object with
                                       // shared memory.

        // ConstIterator must be constructible, copy-constructible,
        // copy-assignable, destructible and swappable.
        ConstIterator(pointer tensor, int64_t index);
        ConstIterator(const ConstIterator&);
        ~ConstIterator();
        reference operator*() const;
        pointer operator->() const;
        ConstIterator& operator++();
        ConstIterator operator++(int);
        bool operator==(const ConstIterator& other) const;
        bool operator!=(const ConstIterator& other) const;

    private:
        struct Impl;
        std::unique_ptr<Impl> impl_;
    };

    /// Returns the beginning of the tensor iterator. The iterator iterates over
    /// the first dimension of the tensor. The generated tensor slices share the
    /// same memory with the original tensor.
    Iterator begin();

    /// Returns the end of the tensor iterator. The iterator iterates over the
    /// first dimension of the tensor. The generated tensor slices share the
    /// same memory with the original tensor.
    Iterator end();

    /// Returns the beginning of the const tensor iterator. The iterator
    /// iterates over the first dimension of the tensor. The generated tensor
    /// slices share the same memory with the original tensor.
    ConstIterator cbegin() const;

    /// Returns the end of the const tensor iterator. The iterator iterates over
    /// the first dimension of the tensor. The generated tensor slices share the
    /// same memory with the original tensor.
    ConstIterator cend() const;

    /// Returns the beginning of the const tensor iterator. The iterator
    /// iterates over the first dimension of the tensor. The generated tensor
    /// slices share the same memory with the original tensor. This is
    /// equivalent to Tensor::cbegin().
    ConstIterator begin() const { return cbegin(); }

    /// Returns the end of the const tensor iterator. The iterator iterates over
    /// the first dimension of the tensor. The generated tensor slices share the
    /// same memory with the original tensor. This is equivalent to
    /// Tensor::cend().
    ConstIterator end() const { return cend(); }

protected:
    std::string ScalarPtrToString(const void* ptr) const;

private:
    /// Create a n-D tensor with initializer list.
    template <typename T, size_t D>
    static Tensor InitWithInitializerList(
            const tensor_init::NestedInitializerList<T, D>& nested_list,
            const Device& device = Device("CPU:0")) {
        SizeVector shape = tensor_init::InferShape(nested_list);
        std::vector<T> values =
                tensor_init::ToFlatVector<T, D>(shape, nested_list);
        return Tensor(values, shape, Dtype::FromType<T>(), device);
    }

protected:
    /// SizeVector of the Tensor. shape_[i] is the legnth of dimension i.
    SizeVector shape_ = {0};

    /// Stride of a Tensor.
    /// The stride of a n-dimensional tensor is also n-dimensional.
    /// Stride(i) is the number of elements (not bytes) to jump in a
    /// continuous memory space before eaching the next element in dimension
    /// i. For example, a 2x3x4 float32 dense tensor has shape(2, 3, 4) and
    /// stride(12, 4, 1). A slicing operation performed on the tensor can
    /// change the shape and stride.
    SizeVector strides_ = {1};

    /// Data pointer pointing to the beginning element of the Tensor.
    ///
    /// Note that this is not necessarily the same as blob_.GetDataPtr().
    /// When this happens, it means that the beginning element of the Tensor
    /// is not located a the beginning of the underlying blob. This could
    /// happen, for instance, at slicing:
    ///
    /// ```cpp
    /// // a.GetDataPtr() == a.GetBlob().GetDataPtr()
    /// Tensor a({2, 3}, dtype, "CPU:0");
    /// // b.GetDataPtr() != b.GetBlob().GetDataPtr()
    /// b = a[1];
    /// ```
    void* data_ptr_ = nullptr;

    /// Data type
    Dtype dtype_ = core::Undefined;

    /// Underlying memory buffer for Tensor.
    std::shared_ptr<Blob> blob_ = nullptr;
};  // namespace core

template <>
inline Tensor::Tensor(const std::vector<bool>& init_vals,
                      const SizeVector& shape,
                      Dtype dtype,
                      const Device& device)
    : Tensor(shape, dtype, device) {
    // Check number of elements
    if (static_cast<int64_t>(init_vals.size()) != shape_.NumElements()) {
        utility::LogError(
                "Tensor initialization values' size {} does not match the "
                "shape {}",
                init_vals.size(), shape_.NumElements());
    }

    // Check data types
    AssertTemplateDtype<bool>();

    // std::vector<bool> possibly implements 1-bit-sized boolean storage.
    // Open3D uses 1-byte-sized boolean storage for easy indexing.
    std::vector<uint8_t> init_vals_uchar(init_vals.size());
    std::transform(init_vals.begin(), init_vals.end(), init_vals_uchar.begin(),
                   [](bool v) -> uint8_t { return static_cast<uint8_t>(v); });

    MemoryManager::MemcpyFromHost(blob_->GetDataPtr(), GetDevice(),
                                  init_vals_uchar.data(),
                                  init_vals_uchar.size() * dtype.ByteSize());
}

template <>
inline std::vector<bool> Tensor::ToFlatVector() const {
    AssertTemplateDtype<bool>();
    std::vector<bool> values(NumElements());
    std::vector<uint8_t> values_uchar(NumElements());
    MemoryManager::MemcpyToHost(values_uchar.data(), Contiguous().GetDataPtr(),
                                GetDevice(),
                                GetDtype().ByteSize() * NumElements());

    // std::vector<bool> possibly implements 1-bit-sized boolean storage.
    // Open3D uses 1-byte-sized boolean storage for easy indexing.
    std::transform(values_uchar.begin(), values_uchar.end(), values.begin(),
                   [](uint8_t v) -> bool { return static_cast<bool>(v); });
    return values;
}

template <>
inline bool Tensor::Item() const {
    if (shape_.NumElements() != 1) {
        utility::LogError(
                "Tensor::Item only works for Tensor with one element.");
    }
    AssertTemplateDtype<bool>();
    uint8_t value;
    MemoryManager::MemcpyToHost(&value, data_ptr_, GetDevice(),
                                sizeof(uint8_t));
    return static_cast<bool>(value);
}

template <typename S>
inline void Tensor::Fill(S v) {
    DISPATCH_DTYPE_TO_TEMPLATE_WITH_BOOL(GetDtype(), [&]() {
        scalar_t casted_v = static_cast<scalar_t>(v);
        Tensor tmp(std::vector<scalar_t>({casted_v}), SizeVector({}),
                   GetDtype(), GetDevice());
        AsRvalue() = tmp;
    });
}

template <typename Object>
inline void Tensor::FillObject(const Object& v) {
    Tensor tmp(std::vector<Object>({v}), SizeVector({}), GetDtype(),
               GetDevice());
    AsRvalue() = tmp;
}

template <typename T>
inline Tensor operator+(T scalar_lhs, const Tensor& rhs) {
    return rhs + scalar_lhs;
}

template <typename T>
inline Tensor operator-(T scalar_lhs, const Tensor& rhs) {
    return Tensor::Full({}, scalar_lhs, rhs.GetDtype(), rhs.GetDevice()) - rhs;
}

template <typename T>
inline Tensor operator*(T scalar_lhs, const Tensor& rhs) {
    return rhs * scalar_lhs;
}

template <typename T>
inline Tensor operator/(T scalar_lhs, const Tensor& rhs) {
    return Tensor::Full({}, scalar_lhs, rhs.GetDtype(), rhs.GetDevice()) / rhs;
}

}  // namespace core
}  // namespace open3d<|MERGE_RESOLUTION|>--- conflicted
+++ resolved
@@ -342,7 +342,6 @@
     /// ```
     Tensor SetItem(const std::vector<TensorKey>& tks, const Tensor& value);
 
-<<<<<<< HEAD
     /// \brief Appends the `other` tensor, along the given axis and returns a
     /// copy of the tensor. The `other` tensors must have same data-type,
     /// device, and number of dimentions. All dimensions must be the same,
@@ -377,13 +376,6 @@
             const Tensor& other,
             const utility::optional<int64_t> axis = utility::nullopt) const;
 
-    /// Assign (copy) values from another Tensor, shape, dtype, device may
-    /// change. Slices of the original Tensor still keeps the original memory.
-    /// After assignment, the Tensor will be contiguous.
-    void Assign(const Tensor& other);
-
-=======
->>>>>>> 328d206b
     /// Broadcast Tensor to a new broadcastable shape.
     Tensor Broadcast(const SizeVector& dst_shape) const;
 
