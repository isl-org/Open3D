// ----------------------------------------------------------------------------
// -                        Open3D: www.open3d.org                            -
// ----------------------------------------------------------------------------
// The MIT License (MIT)
//
// Copyright (c) 2018-2021 www.open3d.org
//
// Permission is hereby granted, free of charge, to any person obtaining a copy
// of this software and associated documentation files (the "Software"), to deal
// in the Software without restriction, including without limitation the rights
// to use, copy, modify, merge, publish, distribute, sublicense, and/or sell
// copies of the Software, and to permit persons to whom the Software is
// furnished to do so, subject to the following conditions:
//
// The above copyright notice and this permission notice shall be included in
// all copies or substantial portions of the Software.
//
// THE SOFTWARE IS PROVIDED "AS IS", WITHOUT WARRANTY OF ANY KIND, EXPRESS OR
// IMPLIED, INCLUDING BUT NOT LIMITED TO THE WARRANTIES OF MERCHANTABILITY,
// FITNESS FOR A PARTICULAR PURPOSE AND NONINFRINGEMENT. IN NO EVENT SHALL THE
// AUTHORS OR COPYRIGHT HOLDERS BE LIABLE FOR ANY CLAIM, DAMAGES OR OTHER
// LIABILITY, WHETHER IN AN ACTION OF CONTRACT, TORT OR OTHERWISE, ARISING
// FROM, OUT OF OR IN CONNECTION WITH THE SOFTWARE OR THE USE OR OTHER DEALINGS
// IN THE SOFTWARE.
// ----------------------------------------------------------------------------

#pragma once

#include <tbb/concurrent_unordered_map.h>

#include <limits>
#include <unordered_map>

#include "open3d/core/hashmap/CPU/CPUHashBackendBufferAccessor.hpp"
#include "open3d/core/hashmap/DeviceHashBackend.h"
#include "open3d/utility/Parallel.h"

namespace open3d {
namespace core {
template <typename Key, typename Hash, typename Eq>
class TBBHashBackend : public DeviceHashBackend {
public:
    TBBHashBackend(int64_t init_capacity,
                   int64_t key_dsize,
                   const std::vector<int64_t>& value_dsizes,
                   const Device& device);
    ~TBBHashBackend();

    void Reserve(int64_t capacity) override;

    void Insert(const void* input_keys,
                const std::vector<const void*>& input_values_soa,
                buf_index_t* output_buf_indices,
                bool* output_masks,
                int64_t count) override;

    void Find(const void* input_keys,
              buf_index_t* output_buf_indices,
              bool* output_masks,
              int64_t count) override;

    void Erase(const void* input_keys,
               bool* output_masks,
               int64_t count) override;

    int64_t GetActiveIndices(buf_index_t* output_indices) override;

    void Clear() override;

    int64_t Size() const override;
    int64_t GetBucketCount() const override;
    std::vector<int64_t> BucketSizes() const override;
    float LoadFactor() const override;

    std::shared_ptr<tbb::concurrent_unordered_map<Key, buf_index_t, Hash, Eq>>
    GetImpl() const {
        return impl_;
    }

    void Allocate(int64_t capacity) override;
    void Free() override{};

protected:
    std::shared_ptr<tbb::concurrent_unordered_map<Key, buf_index_t, Hash, Eq>>
            impl_;

    std::shared_ptr<CPUHashBackendBufferAccessor> buffer_accessor_;
};

template <typename Key, typename Hash, typename Eq>
TBBHashBackend<Key, Hash, Eq>::TBBHashBackend(
        int64_t init_capacity,
        int64_t key_dsize,
        const std::vector<int64_t>& value_dsizes,
        const Device& device)
    : DeviceHashBackend(init_capacity, key_dsize, value_dsizes, device) {
    Allocate(init_capacity);
}

template <typename Key, typename Hash, typename Eq>
TBBHashBackend<Key, Hash, Eq>::~TBBHashBackend() {}

template <typename Key, typename Hash, typename Eq>
int64_t TBBHashBackend<Key, Hash, Eq>::Size() const {
    return impl_->size();
}

template <typename Key, typename Hash, typename Eq>
void TBBHashBackend<Key, Hash, Eq>::Find(const void* input_keys,
                                         buf_index_t* output_buf_indices,
                                         bool* output_masks,
                                         int64_t count) {
    const Key* input_keys_templated = static_cast<const Key*>(input_keys);

#pragma omp parallel for num_threads(utility::EstimateMaxThreads())
    for (int64_t i = 0; i < count; ++i) {
        const Key& key = input_keys_templated[i];

        auto iter = impl_->find(key);
        bool flag = (iter != impl_->end());
        output_masks[i] = flag;
        output_buf_indices[i] = flag ? iter->second : 0;
    }
}

template <typename Key, typename Hash, typename Eq>
void TBBHashBackend<Key, Hash, Eq>::Erase(const void* input_keys,
                                          bool* output_masks,
                                          int64_t count) {
    const Key* input_keys_templated = static_cast<const Key*>(input_keys);

    for (int64_t i = 0; i < count; ++i) {
        const Key& key = input_keys_templated[i];

        auto iter = impl_->find(key);
        bool flag = (iter != impl_->end());
        output_masks[i] = flag;
        if (flag) {
            buffer_accessor_->DeviceFree(iter->second);
            impl_->unsafe_erase(iter);
        }
    }
}

template <typename Key, typename Hash, typename Eq>
int64_t TBBHashBackend<Key, Hash, Eq>::GetActiveIndices(
        buf_index_t* output_buf_indices) {
    int64_t count = impl_->size();
    int64_t i = 0;
    for (auto iter = impl_->begin(); iter != impl_->end(); ++iter, ++i) {
        output_buf_indices[i] = static_cast<int64_t>(iter->second);
    }

    return count;
}

template <typename Key, typename Hash, typename Eq>
void TBBHashBackend<Key, Hash, Eq>::Clear() {
    impl_->clear();
    this->buffer_->ResetHeap();
}

template <typename Key, typename Hash, typename Eq>
<<<<<<< HEAD
void TBBHashBackend<Key, Hash, Eq>::Rehash(int64_t buckets) {
    impl_->rehash(buckets);
=======
void TBBHashBackend<Key, Hash, Eq>::Reserve(int64_t capacity) {
    impl_->rehash(std::ceil(capacity / impl_->max_load_factor()));
>>>>>>> 0809d5ea
}

template <typename Key, typename Hash, typename Eq>
int64_t TBBHashBackend<Key, Hash, Eq>::GetBucketCount() const {
    return impl_->unsafe_bucket_count();
}

template <typename Key, typename Hash, typename Eq>
std::vector<int64_t> TBBHashBackend<Key, Hash, Eq>::BucketSizes() const {
    int64_t bucket_count = impl_->unsafe_bucket_count();
    std::vector<int64_t> ret;
    for (int64_t i = 0; i < bucket_count; ++i) {
        ret.push_back(impl_->unsafe_bucket_size(i));
    }
    return ret;
}

template <typename Key, typename Hash, typename Eq>
float TBBHashBackend<Key, Hash, Eq>::LoadFactor() const {
    return impl_->load_factor();
}

template <typename Key, typename Hash, typename Eq>
void TBBHashBackend<Key, Hash, Eq>::Insert(
        const void* input_keys,
        const std::vector<const void*>& input_values_soa,
        buf_index_t* output_buf_indices,
        bool* output_masks,
        int64_t count) {
    const Key* input_keys_templated = static_cast<const Key*>(input_keys);

    size_t n_values = input_values_soa.size();

#pragma omp parallel for num_threads(utility::EstimateMaxThreads())
    for (int64_t i = 0; i < count; ++i) {
        output_buf_indices[i] = 0;
        output_masks[i] = false;

        const Key& key = input_keys_templated[i];

        // Try to insert a dummy buffer index.
        auto res = impl_->insert({key, 0});

        // Lazy copy key value pair to buffer only if succeeded
        if (res.second) {
            buf_index_t buf_index = buffer_accessor_->DeviceAllocate();
            void* key_ptr = buffer_accessor_->GetKeyPtr(buf_index);

            // Copy templated key to buffer
            *static_cast<Key*>(key_ptr) = key;

            // Copy/reset non-templated value in buffer
            for (size_t j = 0; j < n_values; ++j) {
                uint8_t* dst_value = static_cast<uint8_t*>(
                        buffer_accessor_->GetValuePtr(buf_index, j));

                const uint8_t* src_value =
                        static_cast<const uint8_t*>(input_values_soa[j]) +
                        this->value_dsizes_[j] * i;
                std::memcpy(dst_value, src_value, this->value_dsizes_[j]);
            }

            // Update from dummy 0
            res.first->second = buf_index;

            // Write to return variables
            output_buf_indices[i] = buf_index;
            output_masks[i] = true;
        }
    }
}

template <typename Key, typename Hash, typename Eq>
void TBBHashBackend<Key, Hash, Eq>::Allocate(int64_t capacity) {
    this->capacity_ = capacity;

    this->buffer_ = std::make_shared<HashBackendBuffer>(
            this->capacity_, this->key_dsize_, this->value_dsizes_,
            this->device_);

    buffer_accessor_ =
            std::make_shared<CPUHashBackendBufferAccessor>(*this->buffer_);

    impl_ = std::make_shared<
            tbb::concurrent_unordered_map<Key, buf_index_t, Hash, Eq>>(
            capacity, Hash(), Eq());
}

}  // namespace core
}  // namespace open3d<|MERGE_RESOLUTION|>--- conflicted
+++ resolved
@@ -161,13 +161,8 @@
 }
 
 template <typename Key, typename Hash, typename Eq>
-<<<<<<< HEAD
-void TBBHashBackend<Key, Hash, Eq>::Rehash(int64_t buckets) {
-    impl_->rehash(buckets);
-=======
 void TBBHashBackend<Key, Hash, Eq>::Reserve(int64_t capacity) {
     impl_->rehash(std::ceil(capacity / impl_->max_load_factor()));
->>>>>>> 0809d5ea
 }
 
 template <typename Key, typename Hash, typename Eq>
