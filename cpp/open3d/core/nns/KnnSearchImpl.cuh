--- conflicted
+++ resolved
@@ -158,48 +158,6 @@
     }
 }
 
-<<<<<<< HEAD
-}  // namespace
-
-template <class T, class TIndex, class OUTPUT_ALLOCATOR>
-void KnnSearchCUDA(const cudaStream_t stream,
-                   size_t num_points,
-                   const T *const points,
-                   size_t num_queries,
-                   const T *const queries,
-                   size_t points_row_splits_size,
-                   const int64_t *const points_row_splits,
-                   size_t queries_row_splits_size,
-                   const int64_t *const queries_row_splits,
-                   int knn,
-                   OUTPUT_ALLOCATOR &output_allocator) {
-    const int batch_size = points_row_splits_size - 1;
-
-    const size_t num_indices = num_queries * knn;
-
-    TIndex *indices_ptr;
-    T *distances_ptr;
-
-    output_allocator.AllocIndices(&indices_ptr, num_indices);
-    output_allocator.AllocDistances(&distances_ptr, num_indices);
-
-    for (int i = 0; i < batch_size; ++i) {
-        const size_t num_queries_i =
-                queries_row_splits[i + 1] - queries_row_splits[i];
-        const size_t num_points_i =
-                points_row_splits[i + 1] - points_row_splits[i];
-
-        const T *const points_i = points + 3 * points_row_splits[i];
-        const T *const queries_i = queries + 3 * queries_row_splits[i];
-        TIndex *indices_ptr_i = indices_ptr + queries_row_splits[i] * knn;
-        T *distances_ptr_i = distances_ptr + queries_row_splits[i] * knn;
-        KnnQuery(stream, indices_ptr_i, distances_ptr_i, num_points_i, points_i,
-                 num_queries_i, queries_i, knn);
-    }
-}
-
-=======
->>>>>>> d65fe803
 }  // namespace impl
 }  // namespace nns
 }  // namespace core
