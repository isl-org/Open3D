// ----------------------------------------------------------------------------
// -                        Open3D: www.open3d.org                            -
// ----------------------------------------------------------------------------
// The MIT License (MIT)
//
// Copyright (c) 2018 www.open3d.org
//
// Permission is hereby granted, free of charge, to any person obtaining a copy
// of this software and associated documentation files (the "Software"), to deal
// in the Software without restriction, including without limitation the rights
// to use, copy, modify, merge, publish, distribute, sublicense, and/or sell
// copies of the Software, and to permit persons to whom the Software is
// furnished to do so, subject to the following conditions:
//
// The above copyright notice and this permission notice shall be included in
// all copies or substantial portions of the Software.
//
// THE SOFTWARE IS PROVIDED "AS IS", WITHOUT WARRANTY OF ANY KIND, EXPRESS OR
// IMPLIED, INCLUDING BUT NOT LIMITED TO THE WARRANTIES OF MERCHANTABILITY,
// FITNESS FOR A PARTICULAR PURPOSE AND NONINFRINGEMENT. IN NO EVENT SHALL THE
// AUTHORS OR COPYRIGHT HOLDERS BE LIABLE FOR ANY CLAIM, DAMAGES OR OTHER
// LIABILITY, WHETHER IN AN ACTION OF CONTRACT, TORT OR OTHERWISE, ARISING
// FROM, OUT OF OR IN CONNECTION WITH THE SOFTWARE OR THE USE OR OTHER DEALINGS
// IN THE SOFTWARE.
// ----------------------------------------------------------------------------

#pragma once

#include <vector>

#include "open3d/core/Tensor.h"
#include "open3d/core/nns/NanoFlannIndex.h"

namespace open3d {
namespace core {
namespace nns {

/// \class NearestNeighborSearch
///
/// \brief A Class for nearest neighbor search.
class NearestNeighborSearch {
public:
    /// Constructor.
    ///
    /// \param dataset_points Dataset points for constructing search index. Must
    /// be 2D, with shape {n, d}.
    NearestNeighborSearch(const Tensor &dataset_points)
<<<<<<< HEAD
        : dataset_points_(dataset_points){};
=======
        : dataset_points_(dataset_points) {
        AssertNotCUDA(dataset_points);
    };
>>>>>>> bdfcc1ec

    ~NearestNeighborSearch();
    NearestNeighborSearch(const NearestNeighborSearch &) = delete;
    NearestNeighborSearch &operator=(const NearestNeighborSearch &) = delete;

public:
    /// Set index for knn search.
    ///
    /// \return Returns true if building index success, otherwise false.
    bool KnnIndex();

    /// Set index for multi-radius search.
    ///
    /// \return Returns true if building index success, otherwise false.
    bool MultiRadiusIndex();

    /// Set index for fixed-radius search.
    ///
    /// \return Returns true if building index success, otherwise false.
    bool FixedRadiusIndex();

    /// Set index for hybrid search.
    ///
    /// \return Returns true if building index success, otherwise false.
    bool HybridIndex();

    /// Perform knn search.
    ///
    /// \param query_points Query points. Must be 2D, with shape {n, d}.
    /// \param knn Number of neighbors to search per query point.
    /// \return Ap air of Tensors, (indices, distances):
    /// - indices: Tensor of shape {n, knn}, with dtype Int64.
    /// - distainces: Tensor of shape {n, knn}, with dtype Float64.
    std::pair<Tensor, Tensor> KnnSearch(const Tensor &query_points, int knn);

    /// Perform fixed radius search. All query points share the same radius.
    ///
    /// \param query_points Data points for querying. Must be 2D, with shape {n,
    /// d}.
    /// \param radius Radius.
    /// \return Tuple of Tensors, (indices, distances, num_neighbors):
    /// - indicecs: Tensor of shape {total_number_of_neighbors,}, with dtype
    /// Int64.
    /// - distances: Tensor of shape {total_number_of_neighbors,}, with
    /// dtype Float64.
    /// - num_neighbors: Tensor of shape {n,}, with dtype Int64.
<<<<<<< HEAD
    template <typename T>
    std::tuple<Tensor, Tensor, Tensor> FixedRadiusSearch(
            const Tensor &query_points, T radius);
=======
    std::tuple<Tensor, Tensor, Tensor> FixedRadiusSearch(
            const Tensor &query_points, double radius);
>>>>>>> bdfcc1ec

    /// Perform multi-radius search. Each query point has an independent radius.
    ///
    /// \param query_points Query points. Must be 2D, with shape {n, d}.
    /// \param radii Radii of query points. Each query point has one radius.
    /// Must be 1D, with shape {n,}.
    /// \return Tuple of Tensors, (indices,distances, num_neighbors):
    /// - indicecs: Tensor of shape {total_number_of_neighbors,}, with dtype
    /// Int64.
    /// - distances: Tensor of shape {total_number_of_neighbors,}, with
    /// dtype Float64.
    /// - num_neighbors: Tensor of shape {n,}, with dtype Int64.
    std::tuple<Tensor, Tensor, Tensor> MultiRadiusSearch(
<<<<<<< HEAD
            const Tensor &query_points, const Tensor &radii);
=======
            const Tensor &query_points, const std::vector<double> &radii);
>>>>>>> bdfcc1ec

    /// Perform hybrid search.
    ///
    /// \param query_points Data points for querying. Must be 2D, with shape {n,
    /// d}.
    /// \param radius Radius.
    /// \param max_knn Maximum number of neighbor to search per query.
    /// \return Pair of Tensors, (indices, distances):
    /// - indices: Tensor of shape {n, knn}, with dtype Int64.
    /// - distainces: Tensor of shape {n, knn}, with dtype Float64.
<<<<<<< HEAD
    template <typename T>
    std::pair<Tensor, Tensor> HybridSearch(const Tensor &query_points,
                                           T radius,
=======
    std::pair<Tensor, Tensor> HybridSearch(const Tensor &query_points,
                                           double radius,
>>>>>>> bdfcc1ec
                                           int max_knn);

private:
    bool SetIndex();
    template <class T>
    NanoFlannIndex<T> *cast_index();

    /// Assert a Tensor is not CUDA tensoer. This will be removed in the future.
    void AssertNotCUDA(const Tensor &t) const;

protected:
    std::unique_ptr<NanoFlannIndexBase> nanoflann_index_;
    const Tensor dataset_points_;
};
}  // namespace nns
}  // namespace core
}  // namespace open3d<|MERGE_RESOLUTION|>--- conflicted
+++ resolved
@@ -45,13 +45,9 @@
     /// \param dataset_points Dataset points for constructing search index. Must
     /// be 2D, with shape {n, d}.
     NearestNeighborSearch(const Tensor &dataset_points)
-<<<<<<< HEAD
-        : dataset_points_(dataset_points){};
-=======
         : dataset_points_(dataset_points) {
         AssertNotCUDA(dataset_points);
     };
->>>>>>> bdfcc1ec
 
     ~NearestNeighborSearch();
     NearestNeighborSearch(const NearestNeighborSearch &) = delete;
@@ -98,14 +94,9 @@
     /// - distances: Tensor of shape {total_number_of_neighbors,}, with
     /// dtype Float64.
     /// - num_neighbors: Tensor of shape {n,}, with dtype Int64.
-<<<<<<< HEAD
     template <typename T>
     std::tuple<Tensor, Tensor, Tensor> FixedRadiusSearch(
             const Tensor &query_points, T radius);
-=======
-    std::tuple<Tensor, Tensor, Tensor> FixedRadiusSearch(
-            const Tensor &query_points, double radius);
->>>>>>> bdfcc1ec
 
     /// Perform multi-radius search. Each query point has an independent radius.
     ///
@@ -119,11 +110,7 @@
     /// dtype Float64.
     /// - num_neighbors: Tensor of shape {n,}, with dtype Int64.
     std::tuple<Tensor, Tensor, Tensor> MultiRadiusSearch(
-<<<<<<< HEAD
             const Tensor &query_points, const Tensor &radii);
-=======
-            const Tensor &query_points, const std::vector<double> &radii);
->>>>>>> bdfcc1ec
 
     /// Perform hybrid search.
     ///
@@ -134,14 +121,9 @@
     /// \return Pair of Tensors, (indices, distances):
     /// - indices: Tensor of shape {n, knn}, with dtype Int64.
     /// - distainces: Tensor of shape {n, knn}, with dtype Float64.
-<<<<<<< HEAD
     template <typename T>
     std::pair<Tensor, Tensor> HybridSearch(const Tensor &query_points,
                                            T radius,
-=======
-    std::pair<Tensor, Tensor> HybridSearch(const Tensor &query_points,
-                                           double radius,
->>>>>>> bdfcc1ec
                                            int max_knn);
 
 private:
