--- conflicted
+++ resolved
@@ -27,13 +27,10 @@
 #include "open3d/core/nns/NanoFlannIndex.h"
 
 #include "open3d/core/Dispatch.h"
-<<<<<<< HEAD
 #include "open3d/core/nns/NanoFlannImpl.h"
 #include "open3d/core/nns/NeighborSearchAllocator.h"
 #include "open3d/core/nns/NeighborSearchCommon.h"
-=======
 #include "open3d/core/TensorCheck.h"
->>>>>>> c83df64e
 #include "open3d/utility/Logging.h"
 #include "open3d/utility/ParallelScan.h"
 
@@ -118,15 +115,9 @@
     AssertTensorDtype(radii, GetDtype());
 
     // Check shapes.
-<<<<<<< HEAD
     int64_t num_query_points = query_points.GetShape(0);
-    query_points.AssertShape({utility::nullopt, GetDimension()});
-    radii.AssertShape({num_query_points});
-=======
-    int64_t num_query_points = query_points.GetShape()[0];
     AssertTensorShape(query_points, {utility::nullopt, GetDimension()});
     AssertTensorShape(radii, {num_query_points});
->>>>>>> c83df64e
 
     // Check if the raii has negative values.
     Tensor below_zero = radii.Le(0);
