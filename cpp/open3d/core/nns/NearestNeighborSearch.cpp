--- conflicted
+++ resolved
@@ -42,24 +42,8 @@
 bool NearestNeighborSearch::KnnIndex() {
     if (dataset_points_.GetDevice().GetType() == Device::DeviceType::CUDA) {
 #ifdef BUILD_CUDA_MODULE
-<<<<<<< HEAD
-        if (dataset_points_.GetShape()[1] == 3) {
-            knn_index_.reset(new nns::KnnIndex());
-            return knn_index_->SetTensorData(dataset_points_, index_dtype_);
-        } else {
-#ifdef WITH_FAISS
-            faiss_index_.reset(new nns::FaissIndex());
-            return faiss_index_->SetTensorData(dataset_points_, index_dtype_);
-#else
-            utility::LogError(
-                    "Currently, Faiss is disabled. Please recompile Open3D "
-                    "with -DWITH_FAISS=ON.");
-#endif
-        }
-=======
         knn_index_.reset(new nns::KnnIndex());
-        return knn_index_->SetTensorData(dataset_points_);
->>>>>>> d65fe803
+        return knn_index_->SetTensorData(dataset_points_, index_dtype_);
 #else
         utility::LogError(
                 "-DBUILD_CUDA_MODULE=OFF. Please recompile Open3D with "
