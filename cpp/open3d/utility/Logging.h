// ----------------------------------------------------------------------------
// -                        Open3D: www.open3d.org                            -
// ----------------------------------------------------------------------------
// The MIT License (MIT)
//
// Copyright (c) 2018-2021 www.open3d.org
//
// Permission is hereby granted, free of charge, to any person obtaining a copy
// of this software and associated documentation files (the "Software"), to deal
// in the Software without restriction, including without limitation the rights
// to use, copy, modify, merge, publish, distribute, sublicense, and/or sell
// copies of the Software, and to permit persons to whom the Software is
// furnished to do so, subject to the following conditions:
//
// The above copyright notice and this permission notice shall be included in
// all copies or substantial portions of the Software.
//
// THE SOFTWARE IS PROVIDED "AS IS", WITHOUT WARRANTY OF ANY KIND, EXPRESS OR
// IMPLIED, INCLUDING BUT NOT LIMITED TO THE WARRANTIES OF MERCHANTABILITY,
// FITNESS FOR A PARTICULAR PURPOSE AND NONINFRINGEMENT. IN NO EVENT SHALL THE
// AUTHORS OR COPYRIGHT HOLDERS BE LIABLE FOR ANY CLAIM, DAMAGES OR OTHER
// LIABILITY, WHETHER IN AN ACTION OF CONTRACT, TORT OR OTHERWISE, ARISING
// FROM, OUT OF OR IN CONNECTION WITH THE SOFTWARE OR THE USE OR OTHER DEALINGS
// IN THE SOFTWARE.
// ----------------------------------------------------------------------------

#pragma once

#include <functional>
#include <memory>
#include <string>

<<<<<<< HEAD
#ifndef FMT_STRING_ALIAS
#define FMT_STRING_ALIAS 1
#endif
=======
>>>>>>> 1d204db1
// NVCC does not support deprecated attribute on Windows prior to v11.
#if defined(__CUDACC__) && defined(_MSC_VER) && __CUDACC_VER_MAJOR__ < 11
#ifndef FMT_DEPRECATED
#define FMT_DEPRECATED
#endif
#endif

#include <fmt/core.h>
#include <fmt/printf.h>
#include <fmt/ranges.h>

#define DEFAULT_IO_BUFFER_SIZE 1024

#include "open3d/Macro.h"

// Mimic "macro in namespace" by concatenating `utility::` and a macro.
// Ref: https://stackoverflow.com/a/11791202
//
// We avoid using (format, ...) since in this case __VA_ARGS__ can be
// empty, and the behavior of pruning trailing comma with ##__VA_ARGS__ is not
// officially standard.
// Ref: https://stackoverflow.com/a/28074198
//
// __PRETTY_FUNCTION__ has to be converted, otherwise a bug regarding [noreturn]
// will be triggered.
// Ref: https://gcc.gnu.org/bugzilla/show_bug.cgi?id=94742

// LogError throws now a runtime_error with the given error message. This
// should be used if there is no point in continuing the given algorithm at
// some point and the error is not returned in another way (e.g., via a
// bool/int as return value).
//
// Usage  : utility::LogError(format_string, arg0, arg1, ...);
// Example: utility::LogError("name: {}, age: {}", "dog", 5);
#define LogError(...)                     \
    Logger::LogError_(__FILE__, __LINE__, \
                      static_cast<const char *>(OPEN3D_FUNCTION), __VA_ARGS__)

// LogWarning is used if an error occurs, but the error is also signaled
// via a return value (i.e., there is no need to throw an exception). This
// warning should further be used, if the algorithms encounters a state
// that does not break its continuation, but the output is likely not to be
// what the user expected.
//
// Usage  : utility::LogWarning(format_string, arg0, arg1, ...);
// Example: utility::LogWarning("name: {}, age: {}", "dog", 5);
#define LogWarning(...)                                             \
    Logger::LogWarning_(__FILE__, __LINE__,                         \
                        static_cast<const char *>(OPEN3D_FUNCTION), \
                        __VA_ARGS__)

// LogInfo is used to inform the user with expected output, e.g, pressed a
// key in the visualizer prints helping information.
//
// Usage  : utility::LogInfo(format_string, arg0, arg1, ...);
// Example: utility::LogInfo("name: {}, age: {}", "dog", 5);
#define LogInfo(...)                     \
    Logger::LogInfo_(__FILE__, __LINE__, \
                     static_cast<const char *>(OPEN3D_FUNCTION), __VA_ARGS__)

// LogDebug is used to print debug/additional information on the state of
// the algorithm.
//
// Usage  : utility::LogDebug(format_string, arg0, arg1, ...);
// Example: utility::LogDebug("name: {}, age: {}", "dog", 5);
#define LogDebug(...)                     \
    Logger::LogDebug_(__FILE__, __LINE__, \
                      static_cast<const char *>(OPEN3D_FUNCTION), __VA_ARGS__)

namespace open3d {
namespace utility {

enum class VerbosityLevel {
    /// LogError throws now a runtime_error with the given error message. This
    /// should be used if there is no point in continuing the given algorithm at
    /// some point and the error is not returned in another way (e.g., via a
    /// bool/int as return value).
    Error = 0,
    /// LogWarning is used if an error occurs, but the error is also signaled
    /// via a return value (i.e., there is no need to throw an exception). This
    /// warning should further be used, if the algorithms encounters a state
    /// that does not break its continuation, but the output is likely not to be
    /// what the user expected.
    Warning = 1,
    /// LogInfo is used to inform the user with expected output, e.g, pressed a
    /// key in the visualizer prints helping information.
    Info = 2,
    /// LogDebug is used to print debug/additional information on the state of
    /// the algorithm.
    Debug = 3,
};

/// Logger class should be used as a global singleton object (GetInstance()).
class Logger {
public:
    Logger(Logger const &) = delete;
    void operator=(Logger const &) = delete;

    /// Get Logger global singleton instance.
    static Logger &GetInstance();

    /// Overwrite the default print function, this is useful when you want to
    /// redirect prints rather than printing to stdout. For example, in Open3D's
    /// python binding, the default print function is replaced with py::print().
    ///
    /// \param print_fcn The function for printing. It should take a string
    /// input and returns nothing.
    void SetPrintFunction(std::function<void(const std::string &)> print_fcn);

    /// Reset the print function to the default one (print to console).
    void ResetPrintFunction();

    /// Get the print function used by the Logger.
    const std::function<void(const std::string &)> GetPrintFunction();

    /// Set global verbosity level of Open3D.
    ///
    /// \param verbosity_level Messages with equal or less than verbosity_level
    /// verbosity will be printed.
    void SetVerbosityLevel(VerbosityLevel verbosity_level);

    /// Get global verbosity level of Open3D.
    VerbosityLevel GetVerbosityLevel() const;

    template <typename... Args>
    static void LogError_ [[noreturn]] (const char *file,
                                        int line,
                                        const char *function,
                                        const char *format,
                                        Args &&... args) {
        if (sizeof...(Args) > 0) {
            Logger::GetInstance().VError(
                    file, line, function,
                    FormatArgs(format, fmt::make_format_args(args...)));
        } else {
            Logger::GetInstance().VError(file, line, function,
                                         std::string(format));
        }
    }
    template <typename... Args>
    static void LogWarning_(const char *file,
                            int line,
                            const char *function,
                            const char *format,
                            Args &&... args) {
        if (Logger::GetInstance().GetVerbosityLevel() >=
            VerbosityLevel::Warning) {
            if (sizeof...(Args) > 0) {
                Logger::GetInstance().VWarning(
                        file, line, function,
                        FormatArgs(format, fmt::make_format_args(args...)));
            } else {
                Logger::GetInstance().VWarning(file, line, function,
                                               std::string(format));
            }
        }
    }
    template <typename... Args>
    static void LogInfo_(const char *file,
                         int line,
                         const char *function,
                         const char *format,
                         Args &&... args) {
        if (Logger::GetInstance().GetVerbosityLevel() >= VerbosityLevel::Info) {
            if (sizeof...(Args) > 0) {
                Logger::GetInstance().VInfo(
                        file, line, function,
                        FormatArgs(format, fmt::make_format_args(args...)));
            } else {
                Logger::GetInstance().VInfo(file, line, function,
                                            std::string(format));
            }
        }
    }
    template <typename... Args>
    static void LogDebug_(const char *file,
                          int line,
                          const char *function,
                          const char *format,
                          Args &&... args) {
        if (Logger::GetInstance().GetVerbosityLevel() >=
            VerbosityLevel::Debug) {
            if (sizeof...(Args) > 0) {
                Logger::GetInstance().VDebug(
                        file, line, function,
                        FormatArgs(format, fmt::make_format_args(args...)));
            } else {
                Logger::GetInstance().VDebug(file, line, function,
                                             std::string(format));
            }
        }
    }

private:
    Logger();
    static std::string FormatArgs(const char *format, fmt::format_args args) {
        std::string err_msg = fmt::vformat(format, args);
        return err_msg;
    }
    void VError [[noreturn]] (const char *file,
                              int line,
                              const char *function,
                              const std::string &message) const;
    void VWarning(const char *file,
                  int line,
                  const char *function,
                  const std::string &message) const;
    void VInfo(const char *file,
               int line,
               const char *function,
               const std::string &message) const;
    void VDebug(const char *file,
                int line,
                const char *function,
                const std::string &message) const;

private:
    struct Impl;
    std::unique_ptr<Impl> impl_;
};

/// Set global verbosity level of Open3D
///
/// \param level Messages with equal or less than verbosity_level verbosity will
/// be printed.
void SetVerbosityLevel(VerbosityLevel level);

/// Get global verbosity level of Open3D.
VerbosityLevel GetVerbosityLevel();

class VerbosityContextManager {
public:
    VerbosityContextManager(VerbosityLevel level) : level_(level) {}

    void Enter() {
        level_backup_ = Logger::GetInstance().GetVerbosityLevel();
        Logger::GetInstance().SetVerbosityLevel(level_);
    }

    void Exit() { Logger::GetInstance().SetVerbosityLevel(level_backup_); }

private:
    VerbosityLevel level_;
    VerbosityLevel level_backup_;
};

}  // namespace utility
}  // namespace open3d<|MERGE_RESOLUTION|>--- conflicted
+++ resolved
@@ -30,12 +30,6 @@
 #include <memory>
 #include <string>
 
-<<<<<<< HEAD
-#ifndef FMT_STRING_ALIAS
-#define FMT_STRING_ALIAS 1
-#endif
-=======
->>>>>>> 1d204db1
 // NVCC does not support deprecated attribute on Windows prior to v11.
 #if defined(__CUDACC__) && defined(_MSC_VER) && __CUDACC_VER_MAJOR__ < 11
 #ifndef FMT_DEPRECATED
