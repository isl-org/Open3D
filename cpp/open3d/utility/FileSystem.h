--- conflicted
+++ resolved
@@ -78,15 +78,7 @@
 
 bool FileExists(const std::string &filename);
 
-<<<<<<< HEAD
-void CopyFile(const std::string &src_path,
-              const std::string &dst_path,
-              const bool overwrite_existing = true);
-
-std::uintmax_t ComputeFileSizeInBytes(const std::string &filename);
-=======
 bool CopyFile(const std::string &src_path, const std::string &dst_path);
->>>>>>> e2abd988
 
 bool RemoveFile(const std::string &filename);
 
@@ -104,8 +96,6 @@
 std::vector<std::string> FindFilesRecursively(
         const std::string &directory,
         std::function<bool(const std::string &)> is_match);
-
-void DisplayDirectoryTree(const std::string &path, int depth_level = 0);
 
 // wrapper for fopen that enables unicode paths on Windows
 FILE *FOpen(const std::string &filename, const std::string &mode);
