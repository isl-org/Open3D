// ----------------------------------------------------------------------------
// -                        Open3D: www.open3d.org                            -
// ----------------------------------------------------------------------------
// The MIT License (MIT)
//
// Copyright (c) 2018-2021 www.open3d.org
//
// Permission is hereby granted, free of charge, to any person obtaining a copy
// of this software and associated documentation files (the "Software"), to deal
// in the Software without restriction, including without limitation the rights
// to use, copy, modify, merge, publish, distribute, sublicense, and/or sell
// copies of the Software, and to permit persons to whom the Software is
// furnished to do so, subject to the following conditions:
//
// The above copyright notice and this permission notice shall be included in
// all copies or substantial portions of the Software.
//
// THE SOFTWARE IS PROVIDED "AS IS", WITHOUT WARRANTY OF ANY KIND, EXPRESS OR
// IMPLIED, INCLUDING BUT NOT LIMITED TO THE WARRANTIES OF MERCHANTABILITY,
// FITNESS FOR A PARTICULAR PURPOSE AND NONINFRINGEMENT. IN NO EVENT SHALL THE
// AUTHORS OR COPYRIGHT HOLDERS BE LIABLE FOR ANY CLAIM, DAMAGES OR OTHER
// LIABILITY, WHETHER IN AN ACTION OF CONTRACT, TORT OR OTHERWISE, ARISING
// FROM, OUT OF OR IN CONNECTION WITH THE SOFTWARE OR THE USE OR OTHER DEALINGS
// IN THE SOFTWARE.
// ----------------------------------------------------------------------------

#include "open3d/t/geometry/VtkUtils.h"

#include <vtkArrayDispatch.h>
#include <vtkCellArray.h>
#include <vtkCellData.h>
#include <vtkDoubleArray.h>
#include <vtkFloatArray.h>
<<<<<<< HEAD
#include <vtkLinearExtrusionFilter.h>
=======
>>>>>>> 8550f79d
#include <vtkPointData.h>
#include <vtkPoints.h>
#include <vtkRotationalExtrusionFilter.h>
#include <vtkTriangleFilter.h>

namespace open3d {
namespace t {
namespace geometry {
namespace vtkutils {

int DtypeToVtkType(const core::Dtype& dtype) {
    if (dtype == core::Float32) {
        return VTK_FLOAT;
    } else if (dtype == core::Float64) {
        return VTK_DOUBLE;
    } else if (dtype == core::Int8) {
        return VTK_TYPE_INT8;
    } else if (dtype == core::Int16) {
        return VTK_TYPE_INT16;
    } else if (dtype == core::Int32) {
        return VTK_TYPE_INT32;
    } else if (dtype == core::Int64) {
        return VTK_TYPE_INT64;
    } else if (dtype == core::UInt8) {
        return VTK_TYPE_UINT8;
    } else if (dtype == core::UInt16) {
        return VTK_TYPE_UINT16;
    } else if (dtype == core::UInt32) {
        return VTK_TYPE_UINT32;
    } else if (dtype == core::UInt64) {
        return VTK_TYPE_UINT64;
    } else if (dtype == core::Bool) {
        // VTK_BIT arrays are compact and store 8 booleans per byte!
        return VTK_BIT;
    } else {
        utility::LogError("Type {} cannot be converted to a vtk data type!",
                          dtype.ToString());
    }
    return VTK_INT;
}

// map types used by vtk to compatible Tensor types
template <class T>
struct VtkToTensorType {
    typedef T TensorType;
};

template <>
struct VtkToTensorType<long long> {
    typedef int64_t TensorType;
};

namespace {
struct CreateTensorFromVtkDataArrayWorker {
    bool copy;
    vtkDataArray* data_array;
    core::Tensor result;

    template <class TArray>
    void operator()(TArray* array) {
        typedef typename TArray::ValueType T;
        typedef typename VtkToTensorType<T>::TensorType TTensor;
        auto dtype = core::Dtype::FromType<TTensor>();
        int64_t length = array->GetNumberOfTuples();
        int64_t num_components = array->GetNumberOfComponents();

        // copy if requested or the layout is not contiguous
        if (copy || !array->HasStandardMemoryLayout()) {
            result = core::Tensor({length, num_components}, dtype);
            if (array->HasStandardMemoryLayout()) {
                memcpy(array->GetVoidPointer(0), result.GetDataPtr(),
                       dtype.ByteSize() * result.NumElements());
            } else {
                TTensor* data = result.GetDataPtr<TTensor>();
                for (int64_t i = 0; i < length; ++i) {
                    for (int64_t j = 0; j < num_components; ++j) {
                        *data = array->GetTypedComponent(i, j);
                        ++data;
                    }
                }
            }
        } else {
            vtkSmartPointer<vtkDataArray> sp(data_array);  // inc the refcount
            auto blob = std::make_shared<core::Blob>(core::Device(),
                                                     array->GetVoidPointer(0),
                                                     [sp](void*) { (void)sp; });
            core::SizeVector shape{length, num_components};
            auto strides = core::shape_util::DefaultStrides(shape);
            result = core::Tensor(shape, strides, blob->GetDataPtr(), dtype,
                                  blob);
        }
    }
};
}  // namespace

/// Creates a tensor from a vtkDataArray.
/// The returned Tensor may directly use the memory of the array if device (CPU)
/// and memory layout are compatible.
/// The returned Tensor will hold a reference to the array and it is not
/// necessary to keep other references to the array alive.
/// \param array The source array.
/// \param copy If true always create a copy of the data.
static core::Tensor CreateTensorFromVtkDataArray(vtkDataArray* array,
                                                 bool copy = false) {
    CreateTensorFromVtkDataArrayWorker worker;
    worker.copy = copy;
    worker.data_array = array;
    typedef vtkTypeList_Create_7(float, double, int32_t, int64_t, uint32_t,
                                 uint64_t, long long) ArrayTypes;
    vtkArrayDispatch::DispatchByValueType<ArrayTypes>::Execute(array, worker);
    return worker.result;
}

/// Creates a vtkDataArray from a Tensor.
/// The returned array may directly use the memory of the tensor and the tensor
/// must be kept alive until the returned vtkDataArray is deleted.
/// \param tensor The source tensor.
/// \param copy If true always create a copy of the data.
static vtkSmartPointer<vtkDataArray> CreateVtkDataArrayFromTensor(
        core::Tensor& tensor, bool copy) {
    core::AssertTensorShape(tensor, {core::None, core::None});
    if (tensor.GetDtype() == core::Bool) {
        utility::LogError(
                "Tensor conversion with type Bool is not implemented!");
    }

    int vtk_data_type = DtypeToVtkType(tensor.GetDtype());

    vtkSmartPointer<vtkDataArray> data_array;
    data_array.TakeReference(vtkDataArray::CreateDataArray(vtk_data_type));

    if (!copy && tensor.IsContiguous() &&
        tensor.GetDevice() == core::Device()) {
        // reuse tensor memory
        data_array->SetVoidArray(tensor.GetDataPtr(), tensor.NumElements(),
                                 1 /*dont delete*/);
        data_array->SetNumberOfComponents(tensor.GetShape(1));
        data_array->SetNumberOfTuples(tensor.GetShape(0));
    } else {
        // copy if requested or if data is not contiguous and/or is on different
        // devices
        data_array->SetNumberOfComponents(tensor.GetShape(1));
        data_array->SetNumberOfTuples(tensor.GetShape(0));
        auto dst_tensor = CreateTensorFromVtkDataArray(data_array, false);
        dst_tensor.CopyFrom(tensor);
    }

    return data_array;
}  // namespace vtkutils

/// Creates a vtkPoints object from a Tensor.
/// The returned array may directly use the memory of the tensor and the tensor
/// must be kept alive until the returned vtkPoints is deleted.
/// \param tensor The source tensor.
/// \param copy If true always create a copy of the data.
static vtkSmartPointer<vtkPoints> CreateVtkPointsFromTensor(
        core::Tensor& tensor, bool copy = false) {
    core::AssertTensorShape(tensor, {core::None, 3});
    core::AssertTensorDtypes(tensor, {core::Float32, core::Float64});

    vtkSmartPointer<vtkPoints> pts = vtkSmartPointer<vtkPoints>::New();
    auto data_array = CreateVtkDataArrayFromTensor(tensor, copy);
    pts->SetData(data_array);
    return pts;
}

namespace {
// Helper for creating the offset array from Common/DataModel/vtkCellArray.cxx
struct GenerateOffsetsImpl {
    vtkIdType CellSize;
    vtkIdType ConnectivityArraySize;

    template <typename ArrayT>
    void operator()(ArrayT* offsets) {
        for (vtkIdType cc = 0, max = (offsets->GetNumberOfTuples() - 1);
             cc < max; ++cc) {
            offsets->SetTypedComponent(cc, 0, cc * this->CellSize);
        }
        offsets->SetTypedComponent(offsets->GetNumberOfTuples() - 1, 0,
                                   this->ConnectivityArraySize);
    }
};
}  // namespace

/// Creates a vtkCellArray from a Tensor.
/// The returned array may directly use the memory of the tensor and the tensor
/// must be kept alive until the returned vtkPoints is deleted.
/// \param tensor The source tensor.
/// \param copy If true always create a copy of the data.
static vtkSmartPointer<vtkCellArray> CreateVtkCellArrayFromTensor(
        core::Tensor& tensor, bool copy = false) {
    core::AssertTensorShape(tensor, {core::None, core::None});
    core::AssertTensorDtypes(tensor, {core::Int32, core::Int64});

    const int cell_size = tensor.GetShape()[1];

    auto tensor_flat = tensor.Reshape({tensor.NumElements(), 1}).Contiguous();
    copy = copy && tensor.GetDataPtr() == tensor_flat.GetDataPtr();
    auto connectivity = CreateVtkDataArrayFromTensor(tensor_flat, copy);

    // vtk nightly build (9.1.20220520) has a function cells->SetData(cell_size,
    // connectivity) which allows to remove the code below
    vtkSmartPointer<vtkDataArray> offsets;
    {
        offsets.TakeReference(connectivity->NewInstance());
        offsets->SetNumberOfTuples(1 + connectivity->GetNumberOfTuples() /
                                               cell_size);

        GenerateOffsetsImpl worker{cell_size,
                                   connectivity->GetNumberOfTuples()};
        using SupportedArrays = vtkCellArray::InputArrayList;
        using Dispatch = vtkArrayDispatch::DispatchByArray<SupportedArrays>;
        Dispatch::Execute(offsets, worker);
    }
    //--

    vtkSmartPointer<vtkCellArray> cells = vtkSmartPointer<vtkCellArray>::New();
    // grr, this always makes a deep copy.
    // See ShallowCopy() in Common/Core/vtkDataArray.cxx for why.
    cells->SetData(offsets, connectivity);

    return cells;
}

/// Creates a tensor from a vtkCellArray.
/// The returned Tensor may directly use the memory of the array if device (CPU)
/// and memory layout are compatible.
/// The returned Tensor will hold a reference to the array and it is not
/// necessary to keep other references to the array alive.
/// Note that cell arrays with varying cell sizes cannot be converted and the
/// function will throw an exception.
/// \param array The source array.
/// \param copy If true always create a copy of the data.
static core::Tensor CreateTensorFromVtkCellArray(vtkCellArray* cells,
                                                 bool copy = false) {
    auto num_cells = cells->GetNumberOfCells();
    int cell_size = 0;
    if (num_cells) {
        cell_size = cells->GetCellSize(0);
    }
    for (vtkIdType i = 1; i < num_cells; ++i) {
        if (cells->GetCellSize(i) != cell_size) {
            utility::LogError(
                    "Cannot convert to Tensor. All cells must have the same "
                    "size but first cell has size {} and cell {} has size {}",
                    cell_size, i, cells->GetCellSize(i));
        }
    }
    core::Tensor result =
            CreateTensorFromVtkDataArray(cells->GetConnectivityArray(), copy);
    if (num_cells * cell_size != result.NumElements()) {
        utility::LogError("Expected {}*{}={} elements but got {}", num_cells,
                          cell_size, num_cells * cell_size,
                          result.NumElements());
    }
    return result.Reshape({num_cells, cell_size});
}

/// Adds point or cell attribute arrays to a TensorMap.
/// \param tmap The destination TensorMap.
/// \param field_data The source vtkFieldData.
/// \param copy If true always create a copy for attribute arrays.
static void AddVtkFieldDataToTensorMap(TensorMap& tmap,
                                       vtkFieldData* field_data,
                                       bool copy) {
    for (int i = 0; i < field_data->GetNumberOfArrays(); ++i) {
        auto array = field_data->GetArray(i);
<<<<<<< HEAD
        std::string array_name = array->GetName();
        tmap[array_name] = CreateTensorFromVtkDataArray(array, copy);
=======
        char* array_name = array->GetName();
        if (array_name) {
            tmap[array_name] = CreateTensorFromVtkDataArray(array, copy);
        }
>>>>>>> 8550f79d
    }
}

/// Adds attribute tensors to vtkFieldData.
/// Primary key tensors will be ignored by this function.
/// \param field_data The destination vtkFieldData.
/// \param tmap The source TensorMap.
/// \param copy If true always create a copy for attribute arrays.
/// \param include A set of keys to select which attributes should be added.
<<<<<<< HEAD
///                The special key "*" includes all attributes.
/// \param exclude A set of keys for which attributes will not be added to the
/// vtkFieldData.
=======
/// \param exclude A set of keys for which attributes will not be added to the
/// vtkFieldData. The exclusion set has precedence over the included keys.
>>>>>>> 8550f79d
static void AddTensorMapToVtkFieldData(
        vtkFieldData* field_data,
        TensorMap& tmap,
        bool copy,
<<<<<<< HEAD
        std::unordered_set<std::string> include = {"*"},
        std::unordered_set<std::string> exclude = {}) {
    bool include_all = include.count("*");
=======
        std::unordered_set<std::string> include,
        std::unordered_set<std::string> exclude = {}) {
>>>>>>> 8550f79d
    for (auto key_tensor : tmap) {
        // we only want attributes and ignore the primary key here
        if (key_tensor.first == tmap.GetPrimaryKey()) {
            continue;
        }
        // we only support 2D tensors
        if (key_tensor.second.NumDims() != 2) {
            utility::LogWarning(
                    "Ignoring attribute '{}' for TensorMap with primary key "
                    "'{}' because of incompatible ndim={}",
                    key_tensor.first, tmap.GetPrimaryKey(),
                    key_tensor.second.NumDims());
            continue;
        }

<<<<<<< HEAD
        if ((include_all || include.count(key_tensor.first)) &&
=======
        if (include.count(key_tensor.first) &&
>>>>>>> 8550f79d
            !exclude.count(key_tensor.first)) {
            auto array = CreateVtkDataArrayFromTensor(key_tensor.second, copy);
            array->SetName(key_tensor.first.c_str());
            field_data->AddArray(array);
        } else {
            utility::LogWarning(
                    "Ignoring attribute '{}' for TensorMap with primary key "
                    "'{}'",
                    key_tensor.first, tmap.GetPrimaryKey());
        }
    }
}

vtkSmartPointer<vtkPolyData> CreateVtkPolyDataFromGeometry(
        const Geometry& geometry,
<<<<<<< HEAD
        bool copy,
        const std::unordered_set<std::string>& point_attr_include,
        const std::unordered_set<std::string>& point_attr_exclude,
        const std::unordered_set<std::string>& face_attr_include,
        const std::unordered_set<std::string>& face_attr_exclude) {
=======
        const std::unordered_set<std::string>& point_attr_include,
        const std::unordered_set<std::string>& face_attr_include,
        const std::unordered_set<std::string>& point_attr_exclude,
        const std::unordered_set<std::string>& face_attr_exclude,
        bool copy) {
>>>>>>> 8550f79d
    vtkSmartPointer<vtkPolyData> polydata = vtkSmartPointer<vtkPolyData>::New();

    if (geometry.GetGeometryType() == Geometry::GeometryType::PointCloud) {
        auto pcd = static_cast<const PointCloud&>(geometry);
        polydata->SetPoints(
                CreateVtkPointsFromTensor(pcd.GetPointPositions(), copy));
        vtkSmartPointer<vtkCellArray> cells =
                vtkSmartPointer<vtkCellArray>::New();

        const size_t num_cells = pcd.GetPointPositions().GetLength();
        for (size_t i = 0; i < num_cells; ++i) {
            cells->InsertNextCell(1);
            cells->InsertCellPoint(i);
        }

        polydata->SetVerts(cells);
        AddTensorMapToVtkFieldData(polydata->GetPointData(), pcd.GetPointAttr(),
                                   copy, point_attr_include,
                                   point_attr_exclude);

<<<<<<< HEAD
    } else if (geometry.GetGeometryType() == Geometry::GeometryType::LineSet) {
        auto lineset = static_cast<const LineSet&>(geometry);
        polydata->SetPoints(
                CreateVtkPointsFromTensor(lineset.GetPointPositions(), copy));
        polydata->SetLines(
                CreateVtkCellArrayFromTensor(lineset.GetLineIndices(), copy));

        AddTensorMapToVtkFieldData(polydata->GetPointData(),
                                   lineset.GetPointAttr(), copy,
                                   point_attr_include, point_attr_exclude);
        AddTensorMapToVtkFieldData(polydata->GetCellData(),
                                   lineset.GetLineAttr(), copy,
                                   face_attr_include, face_attr_exclude);
=======
>>>>>>> 8550f79d
    } else if (geometry.GetGeometryType() ==
               Geometry::GeometryType::TriangleMesh) {
        auto mesh = static_cast<const TriangleMesh&>(geometry);
        polydata->SetPoints(
                CreateVtkPointsFromTensor(mesh.GetVertexPositions(), copy));
        polydata->SetPolys(
                CreateVtkCellArrayFromTensor(mesh.GetTriangleIndices(), copy));

        AddTensorMapToVtkFieldData(polydata->GetPointData(),
                                   mesh.GetVertexAttr(), copy,
                                   point_attr_include, point_attr_exclude);
        AddTensorMapToVtkFieldData(polydata->GetCellData(),
                                   mesh.GetTriangleAttr(), copy,
                                   face_attr_include, face_attr_exclude);
    } else {
        utility::LogError("Unsupported geometry type {}",
                          geometry.GetGeometryType());
    }

    return polydata;
}

TriangleMesh CreateTriangleMeshFromVtkPolyData(vtkPolyData* polydata,
                                               bool copy) {
    if (!polydata->GetPoints()) {
        return TriangleMesh();
    }
    core::Tensor vertices = CreateTensorFromVtkDataArray(
            polydata->GetPoints()->GetData(), copy);

    core::Tensor triangles =
            CreateTensorFromVtkCellArray(polydata->GetPolys(), copy);
    // Some algorithms return an empty tensor with shape (0,0).
    // Fix the last dim here.
    if (triangles.GetShape() == core::SizeVector{0, 0}) {
        triangles = triangles.Reshape({0, 3});
    }
    TriangleMesh mesh(vertices, triangles);

    AddVtkFieldDataToTensorMap(mesh.GetVertexAttr(), polydata->GetPointData(),
                               copy);
    AddVtkFieldDataToTensorMap(mesh.GetTriangleAttr(), polydata->GetCellData(),
                               copy);
    return mesh;
}

<<<<<<< HEAD
LineSet CreateLineSetFromVtkPolyData(vtkPolyData* polydata, bool copy) {
=======
OPEN3D_LOCAL LineSet CreateLineSetFromVtkPolyData(vtkPolyData* polydata,
                                                  bool copy) {
>>>>>>> 8550f79d
    if (!polydata->GetPoints()) {
        return LineSet();
    }
    core::Tensor vertices = CreateTensorFromVtkDataArray(
            polydata->GetPoints()->GetData(), copy);

    core::Tensor lines =
            CreateTensorFromVtkCellArray(polydata->GetLines(), copy);
<<<<<<< HEAD
    // Some algorithms return an empty tensor with shape (0,0).
    // Fix the last dim here.
=======
    // // Some algorithms return an empty tensor with shape (0,0).
    // // Fix the last dim here.
>>>>>>> 8550f79d
    if (lines.GetShape() == core::SizeVector{0, 0}) {
        lines = lines.Reshape({0, 2});
    }
    LineSet lineset(vertices, lines);

    AddVtkFieldDataToTensorMap(lineset.GetPointAttr(), polydata->GetPointData(),
                               copy);
    AddVtkFieldDataToTensorMap(lineset.GetLineAttr(), polydata->GetCellData(),
                               copy);
    return lineset;
}

<<<<<<< HEAD
static vtkSmartPointer<vtkPolyData> ExtrudeRotationPolyData(
        const Geometry& geometry,
        const double angle,
        const core::Tensor& axis,
        int resolution,
        double translation,
        bool capping) {
    core::AssertTensorShape(axis, {3});
    // allow int types for convenience
    core::AssertTensorDtypes(
            axis, {core::Float32, core::Float64, core::Int32, core::Int64});
    auto axis_ = axis.To(core::Device(), core::Float64).Contiguous();

    auto polydata = CreateVtkPolyDataFromGeometry(geometry);

    vtkNew<vtkRotationalExtrusionFilter> extrude;
    extrude->SetInputData(polydata);
    extrude->SetAngle(angle);
    extrude->SetRotationAxis(axis_.GetDataPtr<double>());
    extrude->SetResolution(resolution);
    extrude->SetTranslation(translation);
    extrude->SetCapping(capping);

    vtkNew<vtkTriangleFilter> triangulate;
    triangulate->SetInputConnection(extrude->GetOutputPort());
    triangulate->Update();
    vtkSmartPointer<vtkPolyData> swept_polydata = triangulate->GetOutput();
    return swept_polydata;
}

TriangleMesh ExtrudeRotationTriangleMesh(const Geometry& geometry,
                                         const double angle,
                                         const core::Tensor& axis,
                                         int resolution,
                                         double translation,
                                         bool capping) {
    auto polydata = ExtrudeRotationPolyData(geometry, angle, axis, resolution,
                                            translation, capping);
    return CreateTriangleMeshFromVtkPolyData(polydata);
}

LineSet ExtrudeRotationLineSet(const PointCloud& pointcloud,
                               const double angle,
                               const core::Tensor& axis,
                               int resolution,
                               double translation,
                               bool capping) {
    auto polydata = ExtrudeRotationPolyData(pointcloud, angle, axis, resolution,
                                            translation, capping);
    return CreateLineSetFromVtkPolyData(polydata);
}

static vtkSmartPointer<vtkPolyData> ExtrudeLinearPolyData(
        const Geometry& geometry,
        const core::Tensor& vector,
        double scale,
        bool capping) {
    core::AssertTensorShape(vector, {3});
    // allow int types for convenience
    core::AssertTensorDtypes(
            vector, {core::Float32, core::Float64, core::Int32, core::Int64});
    auto vector_ = vector.To(core::Device(), core::Float64).Contiguous();

    auto polydata = CreateVtkPolyDataFromGeometry(geometry);

    vtkNew<vtkLinearExtrusionFilter> extrude;
    extrude->SetInputData(polydata);
    extrude->SetExtrusionTypeToVectorExtrusion();
    extrude->SetVector(vector_.GetDataPtr<double>());
    extrude->SetScaleFactor(scale);
    extrude->SetCapping(capping);

    vtkNew<vtkTriangleFilter> triangulate;
    triangulate->SetInputConnection(extrude->GetOutputPort());
    triangulate->Update();
    vtkSmartPointer<vtkPolyData> swept_polydata = triangulate->GetOutput();
    return swept_polydata;
}

TriangleMesh ExtrudeLinearTriangleMesh(const Geometry& geometry,
                                       const core::Tensor& vector,
                                       double scale,
                                       bool capping) {
    auto polydata = ExtrudeLinearPolyData(geometry, vector, scale, capping);
    return CreateTriangleMeshFromVtkPolyData(polydata);
}

LineSet ExtrudeLinearLineSet(const PointCloud& pointcloud,
                             const core::Tensor& vector,
                             double scale,
                             bool capping) {
    auto polydata = ExtrudeLinearPolyData(pointcloud, vector, scale, capping);
    return CreateLineSetFromVtkPolyData(polydata);
}

=======
>>>>>>> 8550f79d
}  // namespace vtkutils
}  // namespace geometry
}  // namespace t
}  // namespace open3d<|MERGE_RESOLUTION|>--- conflicted
+++ resolved
@@ -31,10 +31,7 @@
 #include <vtkCellData.h>
 #include <vtkDoubleArray.h>
 #include <vtkFloatArray.h>
-<<<<<<< HEAD
 #include <vtkLinearExtrusionFilter.h>
-=======
->>>>>>> 8550f79d
 #include <vtkPointData.h>
 #include <vtkPoints.h>
 #include <vtkRotationalExtrusionFilter.h>
@@ -302,15 +299,10 @@
                                        bool copy) {
     for (int i = 0; i < field_data->GetNumberOfArrays(); ++i) {
         auto array = field_data->GetArray(i);
-<<<<<<< HEAD
-        std::string array_name = array->GetName();
-        tmap[array_name] = CreateTensorFromVtkDataArray(array, copy);
-=======
         char* array_name = array->GetName();
         if (array_name) {
             tmap[array_name] = CreateTensorFromVtkDataArray(array, copy);
         }
->>>>>>> 8550f79d
     }
 }
 
@@ -320,26 +312,14 @@
 /// \param tmap The source TensorMap.
 /// \param copy If true always create a copy for attribute arrays.
 /// \param include A set of keys to select which attributes should be added.
-<<<<<<< HEAD
-///                The special key "*" includes all attributes.
-/// \param exclude A set of keys for which attributes will not be added to the
-/// vtkFieldData.
-=======
 /// \param exclude A set of keys for which attributes will not be added to the
 /// vtkFieldData. The exclusion set has precedence over the included keys.
->>>>>>> 8550f79d
 static void AddTensorMapToVtkFieldData(
         vtkFieldData* field_data,
         TensorMap& tmap,
         bool copy,
-<<<<<<< HEAD
-        std::unordered_set<std::string> include = {"*"},
-        std::unordered_set<std::string> exclude = {}) {
-    bool include_all = include.count("*");
-=======
         std::unordered_set<std::string> include,
         std::unordered_set<std::string> exclude = {}) {
->>>>>>> 8550f79d
     for (auto key_tensor : tmap) {
         // we only want attributes and ignore the primary key here
         if (key_tensor.first == tmap.GetPrimaryKey()) {
@@ -355,11 +335,7 @@
             continue;
         }
 
-<<<<<<< HEAD
-        if ((include_all || include.count(key_tensor.first)) &&
-=======
         if (include.count(key_tensor.first) &&
->>>>>>> 8550f79d
             !exclude.count(key_tensor.first)) {
             auto array = CreateVtkDataArrayFromTensor(key_tensor.second, copy);
             array->SetName(key_tensor.first.c_str());
@@ -375,19 +351,11 @@
 
 vtkSmartPointer<vtkPolyData> CreateVtkPolyDataFromGeometry(
         const Geometry& geometry,
-<<<<<<< HEAD
-        bool copy,
-        const std::unordered_set<std::string>& point_attr_include,
-        const std::unordered_set<std::string>& point_attr_exclude,
-        const std::unordered_set<std::string>& face_attr_include,
-        const std::unordered_set<std::string>& face_attr_exclude) {
-=======
         const std::unordered_set<std::string>& point_attr_include,
         const std::unordered_set<std::string>& face_attr_include,
         const std::unordered_set<std::string>& point_attr_exclude,
         const std::unordered_set<std::string>& face_attr_exclude,
         bool copy) {
->>>>>>> 8550f79d
     vtkSmartPointer<vtkPolyData> polydata = vtkSmartPointer<vtkPolyData>::New();
 
     if (geometry.GetGeometryType() == Geometry::GeometryType::PointCloud) {
@@ -408,7 +376,6 @@
                                    copy, point_attr_include,
                                    point_attr_exclude);
 
-<<<<<<< HEAD
     } else if (geometry.GetGeometryType() == Geometry::GeometryType::LineSet) {
         auto lineset = static_cast<const LineSet&>(geometry);
         polydata->SetPoints(
@@ -422,8 +389,6 @@
         AddTensorMapToVtkFieldData(polydata->GetCellData(),
                                    lineset.GetLineAttr(), copy,
                                    face_attr_include, face_attr_exclude);
-=======
->>>>>>> 8550f79d
     } else if (geometry.GetGeometryType() ==
                Geometry::GeometryType::TriangleMesh) {
         auto mesh = static_cast<const TriangleMesh&>(geometry);
@@ -470,12 +435,8 @@
     return mesh;
 }
 
-<<<<<<< HEAD
-LineSet CreateLineSetFromVtkPolyData(vtkPolyData* polydata, bool copy) {
-=======
 OPEN3D_LOCAL LineSet CreateLineSetFromVtkPolyData(vtkPolyData* polydata,
                                                   bool copy) {
->>>>>>> 8550f79d
     if (!polydata->GetPoints()) {
         return LineSet();
     }
@@ -484,13 +445,8 @@
 
     core::Tensor lines =
             CreateTensorFromVtkCellArray(polydata->GetLines(), copy);
-<<<<<<< HEAD
     // Some algorithms return an empty tensor with shape (0,0).
     // Fix the last dim here.
-=======
-    // // Some algorithms return an empty tensor with shape (0,0).
-    // // Fix the last dim here.
->>>>>>> 8550f79d
     if (lines.GetShape() == core::SizeVector{0, 0}) {
         lines = lines.Reshape({0, 2});
     }
@@ -503,7 +459,6 @@
     return lineset;
 }
 
-<<<<<<< HEAD
 static vtkSmartPointer<vtkPolyData> ExtrudeRotationPolyData(
         const Geometry& geometry,
         const double angle,
@@ -517,7 +472,8 @@
             axis, {core::Float32, core::Float64, core::Int32, core::Int64});
     auto axis_ = axis.To(core::Device(), core::Float64).Contiguous();
 
-    auto polydata = CreateVtkPolyDataFromGeometry(geometry);
+    auto polydata =
+            CreateVtkPolyDataFromGeometry(geometry, {}, {}, {}, {}, false);
 
     vtkNew<vtkRotationalExtrusionFilter> extrude;
     extrude->SetInputData(polydata);
@@ -534,23 +490,23 @@
     return swept_polydata;
 }
 
-TriangleMesh ExtrudeRotationTriangleMesh(const Geometry& geometry,
-                                         const double angle,
-                                         const core::Tensor& axis,
-                                         int resolution,
-                                         double translation,
-                                         bool capping) {
+OPEN3D_LOCAL TriangleMesh ExtrudeRotationTriangleMesh(const Geometry& geometry,
+                                                      const double angle,
+                                                      const core::Tensor& axis,
+                                                      int resolution,
+                                                      double translation,
+                                                      bool capping) {
     auto polydata = ExtrudeRotationPolyData(geometry, angle, axis, resolution,
                                             translation, capping);
     return CreateTriangleMeshFromVtkPolyData(polydata);
 }
 
-LineSet ExtrudeRotationLineSet(const PointCloud& pointcloud,
-                               const double angle,
-                               const core::Tensor& axis,
-                               int resolution,
-                               double translation,
-                               bool capping) {
+OPEN3D_LOCAL LineSet ExtrudeRotationLineSet(const PointCloud& pointcloud,
+                                            const double angle,
+                                            const core::Tensor& axis,
+                                            int resolution,
+                                            double translation,
+                                            bool capping) {
     auto polydata = ExtrudeRotationPolyData(pointcloud, angle, axis, resolution,
                                             translation, capping);
     return CreateLineSetFromVtkPolyData(polydata);
@@ -567,7 +523,8 @@
             vector, {core::Float32, core::Float64, core::Int32, core::Int64});
     auto vector_ = vector.To(core::Device(), core::Float64).Contiguous();
 
-    auto polydata = CreateVtkPolyDataFromGeometry(geometry);
+    auto polydata =
+            CreateVtkPolyDataFromGeometry(geometry, {}, {}, {}, {}, false);
 
     vtkNew<vtkLinearExtrusionFilter> extrude;
     extrude->SetInputData(polydata);
@@ -583,24 +540,22 @@
     return swept_polydata;
 }
 
-TriangleMesh ExtrudeLinearTriangleMesh(const Geometry& geometry,
-                                       const core::Tensor& vector,
-                                       double scale,
-                                       bool capping) {
+OPEN3D_LOCAL TriangleMesh ExtrudeLinearTriangleMesh(const Geometry& geometry,
+                                                    const core::Tensor& vector,
+                                                    double scale,
+                                                    bool capping) {
     auto polydata = ExtrudeLinearPolyData(geometry, vector, scale, capping);
     return CreateTriangleMeshFromVtkPolyData(polydata);
 }
 
-LineSet ExtrudeLinearLineSet(const PointCloud& pointcloud,
-                             const core::Tensor& vector,
-                             double scale,
-                             bool capping) {
+OPEN3D_LOCAL LineSet ExtrudeLinearLineSet(const PointCloud& pointcloud,
+                                          const core::Tensor& vector,
+                                          double scale,
+                                          bool capping) {
     auto polydata = ExtrudeLinearPolyData(pointcloud, vector, scale, capping);
     return CreateLineSetFromVtkPolyData(polydata);
 }
 
-=======
->>>>>>> 8550f79d
 }  // namespace vtkutils
 }  // namespace geometry
 }  // namespace t
