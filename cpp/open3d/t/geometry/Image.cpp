// ----------------------------------------------------------------------------
// -                        Open3D: www.open3d.org                            -
// ----------------------------------------------------------------------------
// The MIT License (MIT)
//
// Copyright (c) 2018 www.open3d.org
//
// Permission is hereby granted, free of charge, to any person obtaining a copy
// of this software and associated documentation files (the "Software"), to deal
// in the Software without restriction, including without limitation the rights
// to use, copy, modify, merge, publish, distribute, sublicense, and/or sell
// copies of the Software, and to permit persons to whom the Software is
// furnished to do so, subject to the following conditions:
//
// The above copyright notice and this permission notice shall be included in
// all copies or substantial portions of the Software.
//
// THE SOFTWARE IS PROVIDED "AS IS", WITHOUT WARRANTY OF ANY KIND, EXPRESS OR
// IMPLIED, INCLUDING BUT NOT LIMITED TO THE WARRANTIES OF MERCHANTABILITY,
// FITNESS FOR A PARTICULAR PURPOSE AND NONINFRINGEMENT. IN NO EVENT SHALL THE
// AUTHORS OR COPYRIGHT HOLDERS BE LIABLE FOR ANY CLAIM, DAMAGES OR OTHER
// LIABILITY, WHETHER IN AN ACTION OF CONTRACT, TORT OR OTHERWISE, ARISING
// FROM, OUT OF OR IN CONNECTION WITH THE SOFTWARE OR THE USE OR OTHER DEALINGS
// IN THE SOFTWARE.
// ----------------------------------------------------------------------------

#include "open3d/t/geometry/Image.h"

#include "open3d/core/Dtype.h"
#include "open3d/core/ShapeUtil.h"
#include "open3d/core/Tensor.h"
#include "open3d/utility/Console.h"

namespace open3d {
namespace t {
namespace geometry {

Image::Image(int64_t rows,
             int64_t cols,
             int64_t channels,
             core::Dtype dtype,
             const core::Device &device)
    : Geometry2D(Geometry::GeometryType::Image) {
    if (rows < 0) {
        utility::LogError("rows must be >= 0, but got {}.", rows);
    }
    if (cols < 0) {
        utility::LogError("cols must be >= 0, but got {}.", cols);
    }
    if (channels <= 0) {
        utility::LogError("channels must be > 0, but got {}.", channels);
    }
    data_ = core::Tensor({rows, cols, channels}, dtype, device);
}

Image::Image(const core::Tensor &tensor)
    : Geometry2D(Geometry::GeometryType::Image) {
    if (!tensor.IsContiguous()) {
        utility::LogError("Input tensor must be contiguous.");
    }
    if (tensor.NumDims() == 2) {
        data_ = tensor.Reshape(
                core::shape_util::Concat(tensor.GetShape(), {1}));
    } else if (tensor.NumDims() == 3) {
        data_ = tensor;
    } else {
        utility::LogError("Input tensor must be 2-D or 3-D, but got shape {}.",
                          tensor.GetShape().ToString());
    }
}

open3d::geometry::Image Image::ToLegacyImage() const {
<<<<<<< HEAD
    open3d::geometry::Image image_legacy;
    size_t elem_sz = data_.GetDtype().ByteSize();
    image_legacy.Prepare((int)GetCols(), (int)GetRows(), (int)GetChannels(),
                         (int)elem_sz);
    if (data_.IsContiguous()) {
        memcpy(image_legacy.data_.data(), data_.GetDataPtr(),
               image_legacy.data_.size());
    } else {
        for (int64_t i = 0, i_leg = 0; i < GetRows(); ++i)
            for (int64_t j = 0; i < GetCols(); ++j)
                for (int64_t k = 0; i < GetChannels(); ++k, i_leg += elem_sz)
                    // image_legacy is contiguous
                    memcpy(&image_legacy.data_[i_leg],
                           data_[i][j][k].GetDataPtr(), elem_sz);
    }
    return image_legacy;
}

std::string Image::ToString() const {
    return fmt::format("Image[size={{{},{}}}, channels={}, {}, {}]", GetCols(),
                       GetRows(), GetChannels(), GetDtype().ToString(),
=======
    auto dt = data_.GetDtype();
    if (!(dt == core::Dtype::UInt8 || dt == core::Dtype::UInt16 ||
          dt == core::Dtype::Float32))
        utility::LogError("Legacy image does not support data type {}",
                          dt.ToString());
    if (!data_.IsContiguous()) {
        utility::LogError("Image tensor must be contiguous.");
    } else {
        open3d::geometry::Image image_legacy;
        size_t elem_sz = dt.ByteSize();
        image_legacy.Prepare((int)GetCols(), (int)GetRows(), (int)GetChannels(),
                             (int)elem_sz);
        core::MemoryManager::MemcpyToHost(image_legacy.data_.data(),
                                          data_.GetDataPtr(), data_.GetDevice(),
                                          image_legacy.data_.size());
        return image_legacy;
    }
}

std::string Image::ToString() const {
    return fmt::format("Image[size={{{},{}}}, channels={}, {}, {}]", GetRows(),
                       GetCols(), GetChannels(), GetDtype().ToString(),
>>>>>>> 6e302c4b
                       GetDevice().ToString());
}

}  // namespace geometry
}  // namespace t
}  // namespace open3d<|MERGE_RESOLUTION|>--- conflicted
+++ resolved
@@ -40,7 +40,7 @@
              int64_t channels,
              core::Dtype dtype,
              const core::Device &device)
-    : Geometry2D(Geometry::GeometryType::Image) {
+    : Geometry(Geometry::GeometryType::Image, 2) {
     if (rows < 0) {
         utility::LogError("rows must be >= 0, but got {}.", rows);
     }
@@ -54,7 +54,7 @@
 }
 
 Image::Image(const core::Tensor &tensor)
-    : Geometry2D(Geometry::GeometryType::Image) {
+    : Geometry(Geometry::GeometryType::Image, 2) {
     if (!tensor.IsContiguous()) {
         utility::LogError("Input tensor must be contiguous.");
     }
@@ -70,29 +70,6 @@
 }
 
 open3d::geometry::Image Image::ToLegacyImage() const {
-<<<<<<< HEAD
-    open3d::geometry::Image image_legacy;
-    size_t elem_sz = data_.GetDtype().ByteSize();
-    image_legacy.Prepare((int)GetCols(), (int)GetRows(), (int)GetChannels(),
-                         (int)elem_sz);
-    if (data_.IsContiguous()) {
-        memcpy(image_legacy.data_.data(), data_.GetDataPtr(),
-               image_legacy.data_.size());
-    } else {
-        for (int64_t i = 0, i_leg = 0; i < GetRows(); ++i)
-            for (int64_t j = 0; i < GetCols(); ++j)
-                for (int64_t k = 0; i < GetChannels(); ++k, i_leg += elem_sz)
-                    // image_legacy is contiguous
-                    memcpy(&image_legacy.data_[i_leg],
-                           data_[i][j][k].GetDataPtr(), elem_sz);
-    }
-    return image_legacy;
-}
-
-std::string Image::ToString() const {
-    return fmt::format("Image[size={{{},{}}}, channels={}, {}, {}]", GetCols(),
-                       GetRows(), GetChannels(), GetDtype().ToString(),
-=======
     auto dt = data_.GetDtype();
     if (!(dt == core::Dtype::UInt8 || dt == core::Dtype::UInt16 ||
           dt == core::Dtype::Float32))
@@ -115,7 +92,6 @@
 std::string Image::ToString() const {
     return fmt::format("Image[size={{{},{}}}, channels={}, {}, {}]", GetRows(),
                        GetCols(), GetChannels(), GetDtype().ToString(),
->>>>>>> 6e302c4b
                        GetDevice().ToString());
 }
 
