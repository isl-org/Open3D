--- conflicted
+++ resolved
@@ -1063,7 +1063,6 @@
     return convex_hull.To(GetPointPositions().GetDevice());
 }
 
-<<<<<<< HEAD
 AxisAlignedBoundingBox PointCloud::GetAxisAlignedBoundingBox() const {
     return AxisAlignedBoundingBox::CreateFromPoints(GetPointPositions());
 }
@@ -1072,8 +1071,23 @@
     return OrientedBoundingBox::CreateFromPoints(GetPointPositions());
 }
 
-=======
->>>>>>> 0c7a4134
+LineSet PointCloud::ExtrudeRotation(double angle,
+                                    const core::Tensor &axis,
+                                    int resolution,
+                                    double translation,
+                                    bool capping) const {
+    using namespace vtkutils;
+    return ExtrudeRotationLineSet(*this, angle, axis, resolution, translation,
+                                  capping);
+}
+
+LineSet PointCloud::ExtrudeLinear(const core::Tensor &vector,
+                                  double scale,
+                                  bool capping) const {
+    using namespace vtkutils;
+    return ExtrudeLinearLineSet(*this, vector, scale, capping);
+}
+
 PointCloud PointCloud::Crop(const AxisAlignedBoundingBox &aabb,
                             bool invert) const {
     core::AssertTensorDevice(GetPointPositions(), aabb.GetDevice());
@@ -1088,7 +1102,6 @@
             aabb.GetPointIndicesWithinBoundingBox(GetPointPositions()), invert);
 }
 
-<<<<<<< HEAD
 PointCloud PointCloud::Crop(const OrientedBoundingBox &obb, bool invert) const {
     core::AssertTensorDevice(GetPointPositions(), obb.GetDevice());
     if (obb.IsEmpty()) {
@@ -1100,27 +1113,6 @@
     }
     return SelectByIndex(
             obb.GetPointIndicesWithinBoundingBox(GetPointPositions()), invert);
-=======
-AxisAlignedBoundingBox PointCloud::GetAxisAlignedBoundingBox() const {
-    return AxisAlignedBoundingBox::CreateFromPoints(GetPointPositions());
-}
-
-LineSet PointCloud::ExtrudeRotation(double angle,
-                                    const core::Tensor &axis,
-                                    int resolution,
-                                    double translation,
-                                    bool capping) const {
-    using namespace vtkutils;
-    return ExtrudeRotationLineSet(*this, angle, axis, resolution, translation,
-                                  capping);
-}
-
-LineSet PointCloud::ExtrudeLinear(const core::Tensor &vector,
-                                  double scale,
-                                  bool capping) const {
-    using namespace vtkutils;
-    return ExtrudeLinearLineSet(*this, vector, scale, capping);
->>>>>>> 0c7a4134
 }
 
 }  // namespace geometry
