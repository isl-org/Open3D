--- conflicted
+++ resolved
@@ -447,7 +447,6 @@
     return std::make_tuple(SelectByMask(masks), masks);
 }
 
-<<<<<<< HEAD
 PointCloud &PointCloud::NormalizeNormals() {
     if (!HasPointNormals()) {
         utility::LogWarning("PointCloud has no normals.");
@@ -468,10 +467,7 @@
     return *this;
 }
 
-PointCloud PointCloud::PaintUniformColor(const core::Tensor &color) const {
-=======
 PointCloud &PointCloud::PaintUniformColor(const core::Tensor &color) {
->>>>>>> 4eef4b30
     core::AssertTensorShape(color, {3});
     core::Tensor clipped_color = color.To(GetDevice());
     if (color.GetDtype() == core::Float32 ||
