--- conflicted
+++ resolved
@@ -235,7 +235,86 @@
     return pcd_down;
 }
 
-<<<<<<< HEAD
+void PointCloud::EstimateNormals(
+        const int max_knn /* = 30*/,
+        const utility::optional<double> radius /*= utility::nullopt*/) {
+    core::Dtype dtype = this->GetPointPositions().GetDtype();
+    if (dtype != core::Dtype::Float32 && dtype != core::Dtype::Float64) {
+        utility::LogError(
+                "Only Float32 and Float64 type color attribute supported for "
+                "estimating color gradient.");
+    }
+    const bool has_normals = HasPointNormals();
+    const core::Device device = GetDevice();
+    const core::Device::DeviceType device_type = device.GetType();
+
+    if (!has_normals) {
+        this->SetPointNormals(core::Tensor::Empty(
+                {GetPointPositions().GetLength(), 3}, dtype, device));
+    } else {
+        if (this->GetPointNormals().GetDtype() != dtype) {
+            utility::LogError(
+                    "Normals attribute must have same dtype as positions.");
+        }
+        this->SetPointNormals(GetPointNormals().Contiguous());
+    }
+
+    this->SetPointAttr(
+            "covariances",
+            core::Tensor::Empty({GetPointPositions().GetLength(), 3, 3}, dtype,
+                                device));
+
+    if (radius.has_value()) {
+        utility::LogDebug("Using Hybrid Search for computing covariances");
+        // Computes and sets `covariances` attribute using Hybrid Search
+        // mehtod.
+        if (device_type == core::Device::DeviceType::CPU) {
+            kernel::pointcloud::EstimateCovariancesUsingHybridSearchCPU(
+                    this->GetPointPositions().Contiguous(),
+                    this->GetPointAttr("covariances"), radius.value(), max_knn);
+        } else if (device_type == core::Device::DeviceType::CUDA) {
+            CUDA_CALL(kernel::pointcloud::
+                              EstimateCovariancesUsingHybridSearchCUDA,
+                      this->GetPointPositions().Contiguous(),
+                      this->GetPointAttr("covariances"), radius.value(),
+                      max_knn);
+        } else {
+            utility::LogError("Unimplemented device");
+        }
+    } else {
+        utility::LogDebug("Using KNN Search for computing covariances");
+        // Computes and sets `covariances` attribute using KNN Search method.
+        if (device_type == core::Device::DeviceType::CPU) {
+            kernel::pointcloud::EstimateCovariancesUsingKNNSearchCPU(
+                    this->GetPointPositions().Contiguous(),
+                    this->GetPointAttr("covariances"), max_knn);
+        } else if (device_type == core::Device::DeviceType::CUDA) {
+            CUDA_CALL(kernel::pointcloud::EstimateCovariancesUsingKNNSearchCUDA,
+                      this->GetPointPositions().Contiguous(),
+                      this->GetPointAttr("covariances"), max_knn);
+        } else {
+            utility::LogError("Unimplemented device");
+        }
+    }
+
+    // Estimate `normal` of each point using its `covariance` matrix.
+    if (device_type == core::Device::DeviceType::CPU) {
+        kernel::pointcloud::EstimateNormalsFromCovariancesCPU(
+                this->GetPointAttr("covariances"), this->GetPointNormals(),
+                has_normals);
+    } else if (device_type == core::Device::DeviceType::CUDA) {
+        CUDA_CALL(kernel::pointcloud::EstimateNormalsFromCovariancesCUDA,
+                  this->GetPointAttr("covariances"), this->GetPointNormals(),
+                  has_normals);
+    } else {
+        utility::LogError("Unimplemented device");
+    }
+
+    // TODO (@rishabh): Don't remove covariances attribute, when
+    // EstimateCovariance functionality is exposed.
+    RemovePointAttr("covariances");
+}
+
 void PointCloud::EstimateColorGradients(
         const int max_knn /* = 30*/,
         const utility::optional<double> radius /*= utility::nullopt*/) {
@@ -246,18 +325,11 @@
     }
 
     core::Dtype dtype = this->GetPointColors().GetDtype();
-=======
-void PointCloud::EstimateNormals(
-        const int max_knn /* = 30*/,
-        const utility::optional<double> radius /*= utility::nullopt*/) {
-    core::Dtype dtype = this->GetPointPositions().GetDtype();
->>>>>>> 77acf893
     if (dtype != core::Dtype::Float32 && dtype != core::Dtype::Float64) {
         utility::LogError(
                 "Only Float32 and Float64 type color attribute supported for "
                 "estimating color gradient.");
     }
-<<<<<<< HEAD
 
     if (!radius.has_value()) {
         utility::LogError(
@@ -300,47 +372,11 @@
                       this->GetPointNormals().Contiguous(),
                       this->GetPointColors().Contiguous(),
                       this->GetPointAttr("color_gradients"), radius.value(),
-=======
-    const bool has_normals = HasPointNormals();
-    const core::Device device = GetDevice();
-    const core::Device::DeviceType device_type = device.GetType();
-
-    if (!has_normals) {
-        this->SetPointNormals(core::Tensor::Empty(
-                {GetPointPositions().GetLength(), 3}, dtype, device));
-    } else {
-        if (this->GetPointNormals().GetDtype() != dtype) {
-            utility::LogError(
-                    "Normals attribute must have same dtype as positions.");
-        }
-        this->SetPointNormals(GetPointNormals().Contiguous());
-    }
-
-    this->SetPointAttr(
-            "covariances",
-            core::Tensor::Empty({GetPointPositions().GetLength(), 3, 3}, dtype,
-                                device));
-
-    if (radius.has_value()) {
-        utility::LogDebug("Using Hybrid Search for computing covariances");
-        // Computes and sets `covariances` attribute using Hybrid Search
-        // mehtod.
-        if (device_type == core::Device::DeviceType::CPU) {
-            kernel::pointcloud::EstimateCovariancesUsingHybridSearchCPU(
-                    this->GetPointPositions().Contiguous(),
-                    this->GetPointAttr("covariances"), radius.value(), max_knn);
-        } else if (device_type == core::Device::DeviceType::CUDA) {
-            CUDA_CALL(kernel::pointcloud::
-                              EstimateCovariancesUsingHybridSearchCUDA,
-                      this->GetPointPositions().Contiguous(),
-                      this->GetPointAttr("covariances"), radius.value(),
->>>>>>> 77acf893
                       max_knn);
         } else {
             utility::LogError("Unimplemented device");
         }
     } else {
-<<<<<<< HEAD
         utility::LogDebug("Using KNN Search for computing color_gradients");
         if (device_type == core::Device::DeviceType::CPU) {
             kernel::pointcloud::EstimateColorGradientsUsingKNNSearchCPU(
@@ -355,42 +391,10 @@
                       this->GetPointNormals().Contiguous(),
                       this->GetPointColors().Contiguous(),
                       this->GetPointAttr("color_gradients"), max_knn);
-=======
-        utility::LogDebug("Using KNN Search for computing covariances");
-        // Computes and sets `covariances` attribute using KNN Search method.
-        if (device_type == core::Device::DeviceType::CPU) {
-            kernel::pointcloud::EstimateCovariancesUsingKNNSearchCPU(
-                    this->GetPointPositions().Contiguous(),
-                    this->GetPointAttr("covariances"), max_knn);
-        } else if (device_type == core::Device::DeviceType::CUDA) {
-            CUDA_CALL(kernel::pointcloud::EstimateCovariancesUsingKNNSearchCUDA,
-                      this->GetPointPositions().Contiguous(),
-                      this->GetPointAttr("covariances"), max_knn);
->>>>>>> 77acf893
         } else {
             utility::LogError("Unimplemented device");
         }
     }
-<<<<<<< HEAD
-=======
-
-    // Estimate `normal` of each point using its `covariance` matrix.
-    if (device_type == core::Device::DeviceType::CPU) {
-        kernel::pointcloud::EstimateNormalsFromCovariancesCPU(
-                this->GetPointAttr("covariances"), this->GetPointNormals(),
-                has_normals);
-    } else if (device_type == core::Device::DeviceType::CUDA) {
-        CUDA_CALL(kernel::pointcloud::EstimateNormalsFromCovariancesCUDA,
-                  this->GetPointAttr("covariances"), this->GetPointNormals(),
-                  has_normals);
-    } else {
-        utility::LogError("Unimplemented device");
-    }
-
-    // TODO (@rishabh): Don't remove covariances attribute, when
-    // EstimateCovariance functionality is exposed.
-    RemovePointAttr("covariances");
->>>>>>> 77acf893
 }
 
 static PointCloud CreatePointCloudWithNormals(
