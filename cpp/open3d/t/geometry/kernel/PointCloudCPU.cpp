--- conflicted
+++ resolved
@@ -42,31 +42,6 @@
 namespace kernel {
 namespace pointcloud {
 
-<<<<<<< HEAD
-void ProjectCPU(core::Tensor& depth,
-                core::Tensor& color,
-                const core::Tensor& points,
-                const core::Tensor& point_colors,
-                const core::Tensor& intrinsics,
-                const core::Tensor& extrinsics,
-                float depth_scale,
-                float depth_max) {
-    int64_t n = points.GetLength();
-    const float* points_ptr = static_cast<const float*>(points.GetDataPtr());
-    const float* point_colors_ptr =
-            static_cast<const float*>(point_colors.GetDataPtr());
-
-    bool process_color = point_colors.GetLength() == points.GetLength();
-
-    TransformIndexer transform_indexer(intrinsics, extrinsics, 1.0f);
-
-    NDArrayIndexer depth_indexer(depth, 2);
-    NDArrayIndexer color_indexer(color, 2);
-    core::Tensor pixel_counter =
-            core::Tensor({depth.GetShape()[0], depth.GetShape()[1], 1},
-                         core::Dtype::Int32, depth.GetDevice());
-    NDArrayIndexer pixel_indexer(pixel_counter, 2);
-=======
 void ProjectCPU(
         core::Tensor& depth,
         utility::optional<std::reference_wrapper<core::Tensor>> image_colors,
@@ -91,7 +66,6 @@
     if (has_colors) {
         color_indexer = NDArrayIndexer(image_colors.value().get(), 2);
     }
->>>>>>> 9dfb8b84
 
     core::kernel::CPULauncher::LaunchGeneralKernel(
             n, [&](int64_t workload_idx) {
@@ -118,11 +92,7 @@
                     if (*depth_ptr == 0 || *depth_ptr >= d) {
                         *depth_ptr = d;
 
-<<<<<<< HEAD
-                        if (process_color) {
-=======
                         if (has_colors) {
->>>>>>> 9dfb8b84
                             uint8_t* color_ptr =
                                     color_indexer.GetDataPtrFromCoord<uint8_t>(
                                             static_cast<int64_t>(u),
