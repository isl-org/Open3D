// ----------------------------------------------------------------------------
// -                        Open3D: www.open3d.org                            -
// ----------------------------------------------------------------------------
// The MIT License (MIT)
//
// Copyright (c) 2018 www.open3d.org
//
// Permission is hereby granted, free of charge, to any person obtaining a copy
// of this software and associated documentation files (the "Software"), to deal
// in the Software without restriction, including without limitation the rights
// to use, copy, modify, merge, publish, distribute, sublicense, and/or sell
// copies of the Software, and to permit persons to whom the Software is
// furnished to do so, subject to the following conditions:
//
// The above copyright notice and this permission notice shall be included in
// all copies or substantial portions of the Software.
//
// THE SOFTWARE IS PROVIDED "AS IS", WITHOUT WARRANTY OF ANY KIND, EXPRESS OR
// IMPLIED, INCLUDING BUT NOT LIMITED TO THE WARRANTIES OF MERCHANTABILITY,
// FITNESS FOR A PARTICULAR PURPOSE AND NONINFRINGEMENT. IN NO EVENT SHALL THE
// AUTHORS OR COPYRIGHT HOLDERS BE LIABLE FOR ANY CLAIM, DAMAGES OR OTHER
// LIABILITY, WHETHER IN AN ACTION OF CONTRACT, TORT OR OTHERWISE, ARISING
// FROM, OUT OF OR IN CONNECTION WITH THE SOFTWARE OR THE USE OR OTHER DEALINGS
// IN THE SOFTWARE.
// ----------------------------------------------------------------------------

#include "open3d/core/Dispatch.h"
#include "open3d/core/Dtype.h"
#include "open3d/core/MemoryManager.h"
#include "open3d/core/SizeVector.h"
#include "open3d/core/Tensor.h"
#include "open3d/core/kernel/CUDALauncher.cuh"
#include "open3d/t/geometry/kernel/GeometryIndexer.h"
#include "open3d/t/geometry/kernel/GeometryMacros.h"
#include "open3d/t/geometry/kernel/PointCloud.h"
#include "open3d/t/geometry/kernel/PointCloudImpl.h"
#include "open3d/utility/Console.h"

namespace open3d {
namespace t {
namespace geometry {
namespace kernel {
namespace pointcloud {

<<<<<<< HEAD
void ProjectCUDA(core::Tensor& depth,
                 core::Tensor& color,
                 const core::Tensor& points,
                 const core::Tensor& point_colors,
                 const core::Tensor& intrinsics,
                 const core::Tensor& extrinsics,
                 float depth_scale,
                 float depth_max) {
    int64_t n = points.GetLength();
    const float* points_ptr = static_cast<const float*>(points.GetDataPtr());
    const float* point_colors_ptr =
            static_cast<const float*>(point_colors.GetDataPtr());
=======
void ProjectCUDA(
        core::Tensor& depth,
        utility::optional<std::reference_wrapper<core::Tensor>> image_colors,
        const core::Tensor& points,
        utility::optional<std::reference_wrapper<const core::Tensor>> colors,
        const core::Tensor& intrinsics,
        const core::Tensor& extrinsics,
        float depth_scale,
        float depth_max) {
    const bool has_colors = image_colors.has_value();

    int64_t n = points.GetLength();

    const float* points_ptr = points.GetDataPtr<float>();
    const float* point_colors_ptr =
            has_colors ? colors.value().get().GetDataPtr<float>() : nullptr;
>>>>>>> 9dfb8b84

    TransformIndexer transform_indexer(intrinsics, extrinsics, 1.0f);
    NDArrayIndexer depth_indexer(depth, 2);

    // Pass 1: depth map
    core::kernel::CUDALauncher::LaunchGeneralKernel(
            n, [=] OPEN3D_DEVICE(int64_t workload_idx) {
                float x = points_ptr[3 * workload_idx + 0];
                float y = points_ptr[3 * workload_idx + 1];
                float z = points_ptr[3 * workload_idx + 2];

                // coordinate in camera (in voxel -> in meter)
                float xc, yc, zc, u, v;
                transform_indexer.RigidTransform(x, y, z, &xc, &yc, &zc);

                // coordinate in image (in pixel)
                transform_indexer.Project(xc, yc, zc, &u, &v);
                if (!depth_indexer.InBoundary(u, v) || zc <= 0 ||
                    zc > depth_max) {
                    return;
                }

                float* depth_ptr = depth_indexer.GetDataPtrFromCoord<float>(
                        static_cast<int64_t>(u), static_cast<int64_t>(v));
                float d = zc * depth_scale;
                float d_old = atomicExch(depth_ptr, d);
                if (d_old > 0) {
                    atomicMinf(depth_ptr, d_old);
                }
            });

    // Pass 2: color map
<<<<<<< HEAD
    if (point_colors.GetLength() != points.GetLength()) return;

    NDArrayIndexer color_indexer(color, 2);

=======
    if (!has_colors) return;

    NDArrayIndexer color_indexer(image_colors.value().get(), 2);
>>>>>>> 9dfb8b84
    float precision_bound = depth_scale * 1e-4;
    core::kernel::CUDALauncher::LaunchGeneralKernel(
            n, [=] OPEN3D_DEVICE(int64_t workload_idx) {
                float x = points_ptr[3 * workload_idx + 0];
                float y = points_ptr[3 * workload_idx + 1];
                float z = points_ptr[3 * workload_idx + 2];

                // coordinate in camera (in voxel -> in meter)
                float xc, yc, zc, u, v;
                transform_indexer.RigidTransform(x, y, z, &xc, &yc, &zc);

                // coordinate in image (in pixel)
                transform_indexer.Project(xc, yc, zc, &u, &v);
                if (!depth_indexer.InBoundary(u, v) || zc <= 0 ||
                    zc > depth_max) {
                    return;
                }

                float dmap = *depth_indexer.GetDataPtrFromCoord<float>(
                        static_cast<int64_t>(u), static_cast<int64_t>(v));
                float d = zc * depth_scale;
                if (d < dmap + precision_bound) {
                    uint8_t* color_ptr =
                            color_indexer.GetDataPtrFromCoord<uint8_t>(
                                    static_cast<int64_t>(u),
                                    static_cast<int64_t>(v));
                    color_ptr[0] = static_cast<uint8_t>(
                            point_colors_ptr[3 * workload_idx + 0] * 255.0);
                    color_ptr[1] = static_cast<uint8_t>(
                            point_colors_ptr[3 * workload_idx + 1] * 255.0);
                    color_ptr[2] = static_cast<uint8_t>(
                            point_colors_ptr[3 * workload_idx + 2] * 255.0);
                }
            });
}
}  // namespace pointcloud
}  // namespace kernel
}  // namespace geometry
}  // namespace t
}  // namespace open3d<|MERGE_RESOLUTION|>--- conflicted
+++ resolved
@@ -42,20 +42,6 @@
 namespace kernel {
 namespace pointcloud {
 
-<<<<<<< HEAD
-void ProjectCUDA(core::Tensor& depth,
-                 core::Tensor& color,
-                 const core::Tensor& points,
-                 const core::Tensor& point_colors,
-                 const core::Tensor& intrinsics,
-                 const core::Tensor& extrinsics,
-                 float depth_scale,
-                 float depth_max) {
-    int64_t n = points.GetLength();
-    const float* points_ptr = static_cast<const float*>(points.GetDataPtr());
-    const float* point_colors_ptr =
-            static_cast<const float*>(point_colors.GetDataPtr());
-=======
 void ProjectCUDA(
         core::Tensor& depth,
         utility::optional<std::reference_wrapper<core::Tensor>> image_colors,
@@ -72,7 +58,6 @@
     const float* points_ptr = points.GetDataPtr<float>();
     const float* point_colors_ptr =
             has_colors ? colors.value().get().GetDataPtr<float>() : nullptr;
->>>>>>> 9dfb8b84
 
     TransformIndexer transform_indexer(intrinsics, extrinsics, 1.0f);
     NDArrayIndexer depth_indexer(depth, 2);
@@ -105,16 +90,9 @@
             });
 
     // Pass 2: color map
-<<<<<<< HEAD
-    if (point_colors.GetLength() != points.GetLength()) return;
-
-    NDArrayIndexer color_indexer(color, 2);
-
-=======
     if (!has_colors) return;
 
     NDArrayIndexer color_indexer(image_colors.value().get(), 2);
->>>>>>> 9dfb8b84
     float precision_bound = depth_scale * 1e-4;
     core::kernel::CUDALauncher::LaunchGeneralKernel(
             n, [=] OPEN3D_DEVICE(int64_t workload_idx) {
