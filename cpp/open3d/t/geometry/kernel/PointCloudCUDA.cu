--- conflicted
+++ resolved
@@ -36,20 +36,6 @@
 #include "open3d/t/geometry/kernel/PointCloudImpl.h"
 #include "open3d/utility/Console.h"
 
-<<<<<<< HEAD
-#if defined(BUILD_CUDA_MODULE) && defined(__CUDACC__)
-__device__ inline float atomicMinf(float* addr, float value) {
-    float old;
-    old = (value >= 0)
-                  ? __int_as_float(atomicMin((int*)addr, __float_as_int(value)))
-                  : __uint_as_float(atomicMax((unsigned int*)addr,
-                                              __float_as_uint(value)));
-    return old;
-}
-#endif
-
-=======
->>>>>>> e344837a
 namespace open3d {
 namespace t {
 namespace geometry {
