--- conflicted
+++ resolved
@@ -738,20 +738,6 @@
             std::vector<Metric> metrics = {Metric::ChamferDistance},
             MetricParameters params = MetricParameters()) const;
 
-<<<<<<< HEAD
-    /// \brief Checks if the point cloud is formatted for Gaussian Splatting.
-    ///
-    /// This function verifies that the point attribute container contains all
-    /// the required keys
-    /// ("f_dc", "opacity", "rot", and "scale") necessary for Gaussian
-    /// Splatting. If any of these keys are missing, the function returns \c
-    /// false; otherwise, it returns \c true. \return \c true if all required
-    /// attributes are present, \c false otherwise.
-    bool IsGaussianSplat() const;
-
-    int GaussianSplatGetSHOrder() const;
-
-=======
     /// Check if this point cloud has all the attributes required for a Gaussian
     /// Splat. This checks for the presence of scale, rot, opacity and f_dc
     /// attributes.
@@ -760,13 +746,15 @@
     /// shape).
     bool IsGaussianSplat() const;
 
->>>>>>> 6c4bec3b
+    /// \brief Returns the order of spherical harmonics used for Gaussian
+    /// Splatting. Returns 0 if f_rest is not present.
+    /// \throws If point cloud has f_rest 3DGS attribute, with the wrong
+    /// shape.
+    int GaussianSplatGetSHOrder() const;
+
 protected:
     core::Device device_ = core::Device("CPU:0");
     TensorMap point_attr_;
-
-private:
-    std::optional<int> findPositiveIntegerSolution(int x) const;
 };
 
 }  // namespace geometry
