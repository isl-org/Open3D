--- conflicted
+++ resolved
@@ -364,13 +364,6 @@
     std::tuple<PointCloud, core::Tensor> RemoveRadiusOutliers(
             size_t nb_points, double search_radius) const;
 
-<<<<<<< HEAD
-    /// \brief Assigns uniform color to the point cloud.
-    ///
-    /// \param color  RGB color for the point cloud. {3,} shaped Tensor.
-    /// Floating color values are clipped between 0.0 and 1.0.
-    PointCloud PaintUniformColor(const core::Tensor &color) const;
-=======
     /// \brief Remove all points from the point cloud that have a nan entry, or
     /// infinite value. It also removes the corresponding attributes.
     ///
@@ -380,7 +373,12 @@
     /// selected values w.r.t. input point cloud.
     std::tuple<PointCloud, core::Tensor> RemoveNonFinitePoints(
             bool remove_nan = true, bool remove_infinite = true) const;
->>>>>>> 5fcd9270
+
+    /// \brief Assigns uniform color to the point cloud.
+    ///
+    /// \param color  RGB color for the point cloud. {3,} shaped Tensor.
+    /// Floating color values are clipped between 0.0 and 1.0.
+    PointCloud PaintUniformColor(const core::Tensor &color) const;
 
     /// \brief Returns the device attribute of this PointCloud.
     core::Device GetDevice() const override { return device_; }
