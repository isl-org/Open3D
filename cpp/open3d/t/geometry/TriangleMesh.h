// ----------------------------------------------------------------------------
// -                        Open3D: www.open3d.org                            -
// ----------------------------------------------------------------------------
// The MIT License (MIT)
//
// Copyright (c) 2018-2021 www.open3d.org
//
// Permission is hereby granted, free of charge, to any person obtaining a copy
// of this software and associated documentation files (the "Software"), to deal
// in the Software without restriction, including without limitation the rights
// to use, copy, modify, merge, publish, distribute, sublicense, and/or sell
// copies of the Software, and to permit persons to whom the Software is
// furnished to do so, subject to the following conditions:
//
// The above copyright notice and this permission notice shall be included in
// all copies or substantial portions of the Software.
//
// THE SOFTWARE IS PROVIDED "AS IS", WITHOUT WARRANTY OF ANY KIND, EXPRESS OR
// IMPLIED, INCLUDING BUT NOT LIMITED TO THE WARRANTIES OF MERCHANTABILITY,
// FITNESS FOR A PARTICULAR PURPOSE AND NONINFRINGEMENT. IN NO EVENT SHALL THE
// AUTHORS OR COPYRIGHT HOLDERS BE LIABLE FOR ANY CLAIM, DAMAGES OR OTHER
// LIABILITY, WHETHER IN AN ACTION OF CONTRACT, TORT OR OTHERWISE, ARISING
// FROM, OUT OF OR IN CONNECTION WITH THE SOFTWARE OR THE USE OR OTHER DEALINGS
// IN THE SOFTWARE.
// ----------------------------------------------------------------------------

#pragma once

#include <list>

#include "open3d/core/Tensor.h"
#include "open3d/core/TensorCheck.h"
#include "open3d/geometry/TriangleMesh.h"
#include "open3d/t/geometry/BoundingVolume.h"
#include "open3d/t/geometry/DrawableGeometry.h"
#include "open3d/t/geometry/Geometry.h"
#include "open3d/t/geometry/TensorMap.h"

namespace open3d {
namespace t {
namespace geometry {

class LineSet;

/// \class TriangleMesh
/// \brief A triangle mesh contains vertices and triangles.
///
/// The triangle mesh class stores the attribute data in key-value maps. There
/// are two maps: the vertex attributes map, and the triangle attribute map.
///
/// - Default attribute: vertex_attr_["positions"], triangle_attr_["indices"]
///     - Vertex positions
///         - TriangleMesh::GetVertexPositions()
///         - TriangleMesh::SetVertexPositions(const Tensor& vertex_positions)
///         - TriangleMesh::HasVertexPositions()
///         - Value tensor must have shape {num_vertices, 3}.
///     - Triangle indices
///         - TriangleMesh::GetTriangleIndices()
///         - TriangleMesh::SetTriangleIndices(const Tensor& triangle_indices)
///         - TriangleMesh::HasTriangleIndices()
///         - Value tensor must have shape {num_triangles, 3}.
///     - Created by default, required for all triangle meshes.
///     - The device of vertex positions and triangle indices must be the same.
///       They determine the device of the trianglemesh.
///
/// - Common attributes: vertex_attr_["normals"], vertex_attr_["colors"]
///                      triangle_attr_["normals"], triangle_attr_["colors"]
///     - Vertex normals
///         - TriangleMesh::GetVertexNormals()
///         - TriangleMesh::SetVertexNormals(const Tensor& vertex_normals)
///         - TriangleMesh::HasVertexNormals()
///         - Value tensor must have shape {num_vertices, 3}.
///         - Value tensor can have any dtype.
///     - Vertex colors
///         - TriangleMesh::GetVertexColors()
///         - TriangleMesh::SetVertexColors(const Tensor& vertex_colors)
///         - TriangleMesh::HasVertexColors()
///         - Value tensor must have shape {num_vertices, 3}.
///         - Value tensor can have any dtype.
///     - Triangle normals
///         - TriangleMesh::GetTriangleNormals()
///         - TriangleMesh::SetTriangleNormals(const Tensor& triangle_normals)
///         - TriangleMesh::HasTriangleNormals()
///         - Value tensor must have shape {num_triangles, 3}.
///         - Value tensor can have any dtype.
///     - Triangle colors
///         - TriangleMesh::GetTriangleColors()
///         - TriangleMesh::SetTriangleColors(const Tensor& triangle_colors)
///         - TriangleMesh::HasTriangleColors()
///         - Value tensor must have shape {num_triangles, 3}.
///         - Value tensor can have any dtype.
///     - Not created by default.
///     - For all attributes above, the device must be consistent with the
///       device of the triangle mesh.
///
/// - Custom attributes: e.g. vetex_attr_["labels"], triangle_attr_["labels"]
///     - Use generalized helper functions, e.g.:
///         - TriangleMesh::GetVertexAttr(const std::string& key)
///         - TriangleMesh::SetVertexAttr(const std::string& key,
///                                       const Tensor& value)
///         - TriangleMesh::HasVertexAttr(const std::string& key)
///         - TriangleMesh::GetTriangleAttr(const std::string& key)
///         - TriangleMesh::SetTriangleAttr(const std::string& key,
///                                         const Tensor& value)
///         - TriangleMesh::HasTriangleAttr(const std::string& key)
///     - Not created by default. Users can add their own custom attributes.
///     - Value tensor must be on the same device as the triangle mesh.
///
/// Note that the we can also use the generalized helper functions for the
/// default and common attributes.
class TriangleMesh : public Geometry, public DrawableGeometry {
public:
    /// Construct an empty pointcloud on the provided device.
    /// \param device The device on which to initialize the trianglemesh
    /// (default: 'CPU:0').
    TriangleMesh(const core::Device &device = core::Device("CPU:0"));

    /// Construct a trianglemesh from vertices and triangles.
    ///
    /// The input tensors will be directly used as the underlying storage of
    /// the triangle mesh (no memory copy). The device for \p vertex_positions
    /// must be consistent with \p triangle_indices.
    ///
    /// \param vertex_positions A tensor with element shape {3}.
    /// \param triangle_indices A tensor with element shape {3}.
    TriangleMesh(const core::Tensor &vertex_positions,
                 const core::Tensor &triangle_indices);

    virtual ~TriangleMesh() override {}

public:
    /// \brief Text description.
    std::string ToString() const;

    /// Transfer the triangle mesh to a specified device.
    /// \param device The targeted device to convert to.
    /// \param copy If true, a new triangle mesh is always created; if false,
    /// the copy is avoided when the original triangle mesh is already on the
    /// targeted device.
    TriangleMesh To(const core::Device &device, bool copy = false) const;

    /// Returns copy of the triangle mesh on the same device.
    TriangleMesh Clone() const { return To(GetDevice(), /*copy=*/true); }

    /// Getter for vertex_attr_ TensorMap. Used in Pybind.
    const TensorMap &GetVertexAttr() const { return vertex_attr_; }

    /// Getter for vertex_attr_ TensorMap.
    TensorMap &GetVertexAttr() { return vertex_attr_; }

    /// Get vertex attributes in vertex_attr_. Throws exception if the attribute
    /// does not exist.
    ///
    /// \param key Attribute name.
    core::Tensor &GetVertexAttr(const std::string &key) {
        return vertex_attr_.at(key);
    }

    /// Get the value of the "positions" attribute in vertex_attr_.
    /// Convenience function.
    core::Tensor &GetVertexPositions() { return GetVertexAttr("positions"); }

    /// Get the value of the "colors" attribute in vertex_attr_.
    /// Convenience function.
    core::Tensor &GetVertexColors() { return GetVertexAttr("colors"); }

    /// Get the value of the "normals" attribute in vertex_attr_.
    /// Convenience function.
    core::Tensor &GetVertexNormals() { return GetVertexAttr("normals"); }

    /// Getter for triangle_attr_ TensorMap. Used in Pybind.
    const TensorMap &GetTriangleAttr() const { return triangle_attr_; }

    /// Getter for triangle_attr_ TensorMap.
    TensorMap &GetTriangleAttr() { return triangle_attr_; }

    /// Get triangle attributes in triangle_attr_. Throws exception if the
    /// attribute does not exist.
    ///
    /// \param key Attribute name.
    core::Tensor &GetTriangleAttr(const std::string &key) {
        return triangle_attr_.at(key);
    }

    /// Get the value of the "indices" attribute in triangle_attr_.
    /// Convenience function.
    core::Tensor &GetTriangleIndices() { return GetTriangleAttr("indices"); }

    /// Get the value of the "normals" attribute in triangle_attr_.
    /// Convenience function.
    core::Tensor &GetTriangleNormals() { return GetTriangleAttr("normals"); }

    /// Get the value of the "colors" attribute in triangle_attr_.
    /// Convenience function.
    core::Tensor &GetTriangleColors() { return GetTriangleAttr("colors"); }

    /// Get vertex attributes. Throws exception if the attribute does not exist.
    ///
    /// \param key Attribute name.
    const core::Tensor &GetVertexAttr(const std::string &key) const {
        return vertex_attr_.at(key);
    }

    /// Removes vertex attribute by key value. Primary attribute "positions"
    /// cannot be removed. Throws warning if attribute key does not exists.
    ///
    /// \param key Attribute name.
    void RemoveVertexAttr(const std::string &key) { vertex_attr_.Erase(key); }

    /// Get the value of the "positions" attribute in vertex_attr_.
    /// Convenience function.
    const core::Tensor &GetVertexPositions() const {
        return GetVertexAttr("positions");
    }

    /// Get the value of the "colors" attribute in vertex_attr_.
    /// Convenience function.
    const core::Tensor &GetVertexColors() const {
        return GetVertexAttr("colors");
    }

    /// Get the value of the "normals" attribute in vertex_attr_.
    /// Convenience function.
    const core::Tensor &GetVertexNormals() const {
        return GetVertexAttr("normals");
    }

    /// Get triangle attributes in triangle_attr_. Throws exception if the
    /// attribute does not exist.
    ///
    /// \param key Attribute name.
    const core::Tensor &GetTriangleAttr(const std::string &key) const {
        return triangle_attr_.at(key);
    }

    /// Removes triangle attribute by key value. Primary attribute "indices"
    /// cannot be removed. Throws warning if attribute key does not exists.
    ///
    /// \param key Attribute name.
    void RemoveTriangleAttr(const std::string &key) {
        triangle_attr_.Erase(key);
    }

    /// Get the value of the "indices" attribute in triangle_attr_.
    /// Convenience function.
    const core::Tensor &GetTriangleIndices() const {
        return GetTriangleAttr("indices");
    }

    /// Get the value of the "normals" attribute in triangle_attr_.
    /// Convenience function.
    const core::Tensor &GetTriangleNormals() const {
        return GetTriangleAttr("normals");
    }

    /// Get the value of the "colors" attribute in triangle_attr_.
    /// Convenience function.
    const core::Tensor &GetTriangleColors() const {
        return GetTriangleAttr("colors");
    }

    /// Set vertex attributes. If the attribute key already exists, its value
    /// will be overwritten, otherwise, the new key will be created.
    ///
    /// \param key Attribute name.
    /// \param value A tensor.
    void SetVertexAttr(const std::string &key, const core::Tensor &value) {
        core::AssertTensorDevice(value, device_);
        vertex_attr_[key] = value;
    }

    /// Set the value of the "positions" attribute in vertex_attr_.
    /// Convenience function.
    void SetVertexPositions(const core::Tensor &value) {
        core::AssertTensorShape(value, {utility::nullopt, 3});
        SetVertexAttr("positions", value);
    }

    /// Set the value of the "colors" attribute in vertex_attr_.
    /// Convenience function.
    void SetVertexColors(const core::Tensor &value) {
        core::AssertTensorShape(value, {utility::nullopt, 3});
        SetVertexAttr("colors", value);
    }

    /// Set the value of the "normals" attribute in vertex_attr_.
    /// This is a convenience function.
    void SetVertexNormals(const core::Tensor &value) {
        core::AssertTensorShape(value, {utility::nullopt, 3});
        SetVertexAttr("normals", value);
    }

    /// Set triangle attributes. If the attribute key already exists, its value
    /// will be overwritten, otherwise, the new key will be created.
    ///
    /// \param key Attribute name.
    /// \param value A tensor.
    void SetTriangleAttr(const std::string &key, const core::Tensor &value) {
        core::AssertTensorDevice(value, device_);
        triangle_attr_[key] = value;
    }

    /// Set the value of the "indices" attribute in triangle_attr_.
    void SetTriangleIndices(const core::Tensor &value) {
        core::AssertTensorShape(value, {utility::nullopt, 3});
        SetTriangleAttr("indices", value);
    }

    /// Set the value of the "normals" attribute in triangle_attr_.
    /// This is a convenience function.
    void SetTriangleNormals(const core::Tensor &value) {
        core::AssertTensorShape(value, {utility::nullopt, 3});
        SetTriangleAttr("normals", value);
    }

    /// Set the value of the "colors" attribute in triangle_attr_.
    /// This is a convenience function.
    void SetTriangleColors(const core::Tensor &value) {
        core::AssertTensorShape(value, {utility::nullopt, 3});
        SetTriangleAttr("colors", value);
    }

    /// Returns true if all of the following are true in vertex_attr_:
    /// 1) attribute key exist
    /// 2) attribute's length as vertices' length
    /// 3) attribute's length > 0
    bool HasVertexAttr(const std::string &key) const {
        return vertex_attr_.Contains(key) &&
               GetVertexAttr(key).GetLength() > 0 &&
               GetVertexAttr(key).GetLength() ==
                       GetVertexPositions().GetLength();
    }

    /// Check if the "positions" attribute's value in vertex_attr_ has length >
    /// 0. Convenience function.
    bool HasVertexPositions() const { return HasVertexAttr("positions"); }

    /// Returns true if all of the following are true in vertex_attr_:
    /// 1) attribute "colors" exist
    /// 2) attribute "colors"'s length as vertices' length
    /// 3) attribute "colors"'s length > 0
    /// Convenience function.
    bool HasVertexColors() const { return HasVertexAttr("colors"); }

    /// Returns true if all of the following are true in vertex_attr_:
    /// 1) attribute "normals" exist
    /// 2) attribute "normals"'s length as vertices' length
    /// 3) attribute "normals"'s length > 0
    /// Convenience function.
    bool HasVertexNormals() const { return HasVertexAttr("normals"); }

    /// Returns true if all of the following are true in triangle_attr_:
    /// 1) attribute key exist
    /// 2) attribute's length as triangles' length
    /// 3) attribute's length > 0
    bool HasTriangleAttr(const std::string &key) const {
        return triangle_attr_.Contains(key) &&
               GetTriangleAttr(key).GetLength() > 0 &&
               GetTriangleAttr(key).GetLength() ==
                       GetTriangleIndices().GetLength();
    }

    /// Check if the "indices" attribute's value in triangle_attr_ has length
    /// > 0.
    /// Convenience function.
    bool HasTriangleIndices() const { return HasTriangleAttr("indices"); }

    /// Returns true if all of the following are true in triangle_attr_:
    /// 1) attribute "normals" exist
    /// 2) attribute "normals"'s length as vertices' length
    /// 3) attribute "normals"'s length > 0
    /// Convenience function.
    bool HasTriangleNormals() const { return HasTriangleAttr("normals"); }

    /// Returns true if all of the following are true in triangle_attr_:
    /// 1) attribute "colors" exist
    /// 2) attribute "colors"'s length as vertices' length
    /// 3) attribute "colors"'s length > 0
    /// Convenience function.
    bool HasTriangleColors() const { return HasTriangleAttr("colors"); }

    /// Create a box triangle mesh. One vertex of the box will be placed at
    /// the origin and the box aligns with the positive x, y, and z axes.
    /// \param width is x-directional length.
    /// \param height is y-directional length.
    /// \param depth is z-directional length.
    /// \param float_dtype Float32 or Float64, used to store floating point
    /// values, e.g. vertices, normals, colors.
    /// \param int_dtype Int32 or Int64, used to store index values, e.g.
    /// triangles.
    /// \param device The device where the resulting TriangleMesh resides in.
    static TriangleMesh CreateBox(
            double width = 1.0,
            double height = 1.0,
            double depth = 1.0,
            core::Dtype float_dtype = core::Float32,
            core::Dtype int_dtype = core::Int64,
            const core::Device &device = core::Device("CPU:0"));

    /// Create a sphere triangle mesh. The sphere with radius will be centered
    /// at (0, 0, 0). Its axis is aligned with z-axis.
    /// \param radius defines the radius of the sphere.
    /// \param resolution defines the resolution of the sphere. The longitudes
    /// will be split into resolution segments (i.e. there are resolution + 1
    /// latitude lines including the north and south pole). The latitudes will
    /// be split into `2 * resolution segments (i.e. there are 2 * resolution
    /// longitude lines.)
    /// \param float_dtype Float32 or Float64, used to store floating point
    /// values, e.g. vertices, normals, colors.
    /// \param int_dtype Int32 or Int64, used to store index values, e.g.
    /// triangles.
    /// \param device The device where the resulting TriangleMesh resides in.
    static TriangleMesh CreateSphere(
            double radius = 1.0,
            int resolution = 20,
            core::Dtype float_dtype = core::Float32,
            core::Dtype int_dtype = core::Int64,
            const core::Device &device = core::Device("CPU:0"));

    /// Create a tetrahedron triangle mesh. The centroid of the mesh will be
    /// placed at (0, 0, 0) and the vertices have a distance of radius to the
    /// center.
    /// \param radius defines the distance from centroid to mesh vetices.
    /// \param float_dtype Float32 or Float64, used to store floating point
    /// values, e.g. vertices, normals, colors.
    /// \param int_dtype Int32 or Int64, used to store index values, e.g.
    /// triangles.
    /// \param device The device where the resulting TriangleMesh resides in.
    static TriangleMesh CreateTetrahedron(
            double radius = 1.0,
            core::Dtype float_dtype = core::Float32,
            core::Dtype int_dtype = core::Int64,
            const core::Device &device = core::Device("CPU:0"));

    /// Create a octahedron triangle mesh. The centroid of the mesh will be
    /// placed at (0, 0, 0) and the vertices have a distance of radius to the
    /// center.
    /// \param radius defines the distance from centroid to mesh vetices.
    /// \param float_dtype Float32 or Float64, used to store floating point
    /// values, e.g. vertices, normals, colors.
    /// \param int_dtype Int32 or Int64, used to store index values, e.g.
    /// triangles.
    /// \param device The device where the resulting TriangleMesh resides in.
    static TriangleMesh CreateOctahedron(
            double radius = 1.0,
            core::Dtype float_dtype = core::Float32,
            core::Dtype int_dtype = core::Int64,
            const core::Device &device = core::Device("CPU:0"));

    /// Create a icosahedron triangle mesh. The centroid of the mesh will be
    /// placed at (0, 0, 0) and the vertices have a distance of radius to the
    /// center.
    /// \param radius defines the distance from centroid to mesh vetices.
    /// \param float_dtype Float32 or Float64, used to store floating point
    /// values, e.g. vertices, normals, colors.
    /// \param int_dtype Int32 or Int64, used to store index values, e.g.
    /// triangles.
    /// \param device The device where the resulting TriangleMesh resides in.
    static TriangleMesh CreateIcosahedron(
            double radius = 1.0,
            core::Dtype float_dtype = core::Float32,
            core::Dtype int_dtype = core::Int64,
            const core::Device &device = core::Device("CPU:0"));

    /// Create a cylinder triangle mesh.
    /// \param radius defines the radius of the cylinder.
    /// \param height defines the height of the cylinder. The axis of the
    /// cylinder will be from (0, 0, -height/2) to (0, 0, height/2).
    /// \param resolution defines the resolution of the cylinder. The circle
    /// will be split into resolution segments
    /// \param split defines the number of segments along the height direction.
    /// \param float_dtype Float32 or Float64, used to store floating point
    /// values, e.g. vertices, normals, colors.
    /// \param int_dtype Int32 or Int64, used to store index values, e.g.
    /// triangles.
    /// \param device The device where the resulting TriangleMesh resides in.
    static TriangleMesh CreateCylinder(
            double radius = 1.0,
            double height = 2.0,
            int resolution = 20,
            int split = 4,
            core::Dtype float_dtype = core::Float32,
            core::Dtype int_dtype = core::Int64,
            const core::Device &device = core::Device("CPU:0"));

    /// Create a cone triangle mesh.
    /// \param radius defines the radius of the cone.
    /// \param height defines the height of the cone. The axis of the
    /// cone will be from (0, 0, 0) to (0, 0, height).
    /// \param resolution defines the resolution of the cone. The circle
    /// will be split into resolution segments.
    /// \param split defines the number of segments along the height direction.
    /// \param float_dtype Float32 or Float64, used to store floating point
    /// values, e.g. vertices, normals, colors.
    /// \param int_dtype Int32 or Int64, used to store index values, e.g.
    /// triangles.
    /// \param device The device where the resulting TriangleMesh resides in.
    static TriangleMesh CreateCone(
            double radius = 1.0,
            double height = 2.0,
            int resolution = 20,
            int split = 1,
            core::Dtype float_dtype = core::Float32,
            core::Dtype int_dtype = core::Int64,
            const core::Device &device = core::Device("CPU:0"));

    /// Create a torus triangle mesh.
    /// \param torus_radius defines the radius from the center of the
    /// torus to the center of the tube.
    /// \param tube_radius defines the radius of the torus tube.
    /// \param radial_resolution defines the number of segments along the
    /// radial direction.
    /// \param tubular_resolution defines the number of segments along
    /// the tubular direction.
    /// \param float_dtype Float32 or Float64, used to store floating point
    /// values, e.g. vertices, normals, colors.
    /// \param int_dtype Int32 or Int64, used to store index values, e.g.
    /// triangles.
    /// \param device The device where the resulting TriangleMesh resides in.
    static TriangleMesh CreateTorus(
            double torus_radius = 1.0,
            double tube_radius = 0.5,
            int radial_resolution = 30,
            int tubular_resolution = 20,
            core::Dtype float_dtype = core::Float32,
            core::Dtype int_dtype = core::Int64,
            const core::Device &device = core::Device("CPU:0"));

    /// Create a arrow triangle mesh.
    /// \param cylinder_radius defines the radius of the cylinder.
    /// \param cone_radius defines the radius of the cone.
    /// \param cylinder_height defines the height of the cylinder. The axis of
    /// cylinder is from (0, 0, 0) to (0, 0, cylinder_height).
    /// \param cone_height defines the height of the cone. The axis of the
    /// cone will be from (0, 0, cylinder_height) to (0, 0, cylinder_height +
    /// cone_height). \param resolution defines the resolution of the cone. The
    /// circle will be split into resolution segments. \param cylinder_split
    /// defines the number of segments along the cylinder_height direction.
    /// \param cone_split defines the number of segments along
    /// the cone_height direction.
    /// \param float_dtype Float32 or Float64, used to store floating point
    /// values, e.g. vertices, normals, colors.
    /// \param int_dtype Int32 or Int64, used to store index values, e.g.
    /// triangles.
    /// \param device The device where the resulting TriangleMesh resides in.
    static TriangleMesh CreateArrow(
            double cylinder_radius = 1.0,
            double cone_radius = 1.5,
            double cylinder_height = 5.0,
            double cone_height = 4.0,
            int resolution = 20,
            int cylinder_split = 4,
            int cone_split = 1,
            core::Dtype float_dtype = core::Float32,
            core::Dtype int_dtype = core::Int64,
            const core::Device &device = core::Device("CPU:0"));

    /// Create a coordinate frame mesh.
    /// \param size defines the size of the coordinate frame.
    /// \param origin defines the origin of the coordinate frame.
    /// \param float_dtype Float32 or Float64, used to store floating point
    /// values, e.g. vertices, normals, colors.
    /// \param int_dtype Int32 or Int64, used to store index values, e.g.
    /// triangles.
    /// \param device The device where the resulting TriangleMesh resides in.
    static TriangleMesh CreateCoordinateFrame(
            double size = 1.0,
            const Eigen::Vector3d &origin = Eigen::Vector3d(0.0, 0.0, 0.0),
            core::Dtype float_dtype = core::Float32,
            core::Dtype int_dtype = core::Int64,
            const core::Device &device = core::Device("CPU:0"));

    /// Create a Mobius strip.
    /// \param length_split defines the number of segments along the Mobius
    /// strip.
    /// \param width_split defines the number of segments along the width
    /// of the Mobius strip.
    /// \param twists defines the number of twists of the strip.
    /// \param radius defines the radius of the Mobius strip.
    /// \param flatness controls the height of the strip.
    /// \param width controls the width of the Mobius strip.
    /// \param scale is used to scale the entire Mobius strip.
    /// \param float_dtype Float32 or Float64, used to store floating point
    /// values, e.g. vertices, normals, colors.
    /// \param int_dtype Int32 or Int64, used to store index values, e.g.
    /// triangles.
    /// \param device The device where the resulting TriangleMesh resides in.
    static TriangleMesh CreateMobius(
            int length_split = 70,
            int width_split = 15,
            int twists = 1,
            double radius = 1,
            double flatness = 1,
            double width = 1,
            double scale = 1,
            core::Dtype float_dtype = core::Float32,
            core::Dtype int_dtype = core::Int64,
            const core::Device &device = core::Device("CPU:0"));

    /// Create a text triangle mesh.
    /// \param text The text for generating the mesh. ASCII characters 32-126
    /// are supported (includes alphanumeric characters and punctuation). In
    /// addition the line feed '\n' is supported to start a new line.
    /// \param depth The depth of the generated mesh. If depth is 0 then a flat
    /// mesh will be generated.
    /// \param int_dtype Int32 or Int64, used to store index values, e.g.
    /// triangles.
    /// \param device The device where the resulting TriangleMesh resides in.
    static TriangleMesh CreateText(
            const std::string &text,
            double depth = 0.0,
            core::Dtype float_dtype = core::Float32,
            core::Dtype int_dtype = core::Int64,
            const core::Device &device = core::Device("CPU:0"));

public:
    /// Clear all data in the trianglemesh.
    TriangleMesh &Clear() override {
        vertex_attr_.clear();
        triangle_attr_.clear();
        return *this;
    }

    /// Returns !HasVertexPositions(), triangles are ignored.
    bool IsEmpty() const override { return !HasVertexPositions(); }

    core::Tensor GetMinBound() const { return GetVertexPositions().Min({0}); }

    core::Tensor GetMaxBound() const { return GetVertexPositions().Max({0}); }

    core::Tensor GetCenter() const { return GetVertexPositions().Mean({0}); }

    /// \brief Transforms the VertexPositions, VertexNormals and TriangleNormals
    /// (if exist) of the TriangleMesh.
    ///
    /// Transformation matrix is a 4x4 matrix.
    ///  T (4x4) =   [[ R(3x3)  t(3x1) ],
    ///               [ O(1x3)  s(1x1) ]]
    ///  (s = 1 for Transformation without scaling)
    ///
    ///  It applies the following general transform to each `positions` and
    ///  `normals`.
    ///   |x'|   | R(0,0) R(0,1) R(0,2) t(0)|   |x|
    ///   |y'| = | R(1,0) R(1,1) R(1,2) t(1)| @ |y|
    ///   |z'|   | R(2,0) R(2,1) R(2,2) t(2)|   |z|
    ///   |w'|   | O(0,0) O(0,1) O(0,2)  s  |   |1|
    ///
    ///   [x, y, z] = [x', y', z'] / w'
    ///
    /// \param transformation Transformation [Tensor of dim {4,4}].
    /// \return Transformed TriangleMesh
    TriangleMesh &Transform(const core::Tensor &transformation);

    /// \brief Translates the VertexPositions of the TriangleMesh.
    /// \param translation translation tensor of dimension {3}
    /// \param relative if true (default): translates relative to Center
    /// \return Translated TriangleMesh
    TriangleMesh &Translate(const core::Tensor &translation,
                            bool relative = true);

    /// \brief Scales the VertexPositions of the TriangleMesh.
    /// \param scale Scale [double] of dimension
    /// \param center Center [Tensor of dim {3}] about which the TriangleMesh is
    /// to be scaled.
    /// \return Scaled TriangleMesh
    TriangleMesh &Scale(double scale, const core::Tensor &center);

    /// \brief Rotates the VertexPositions, VertexNormals and TriangleNormals
    /// (if exists).
    /// \param R Rotation [Tensor of dim {3,3}].
    /// \param center Center [Tensor of dim {3}] about which the TriangleMesh is
    /// to be scaled.
    /// \return Rotated TriangleMesh
    TriangleMesh &Rotate(const core::Tensor &R, const core::Tensor &center);

    /// \brief Clip mesh with a plane.
    /// This method clips the triangle mesh with the specified plane.
    /// Parts of the mesh on the positive side of the plane will be kept and
    /// triangles intersected by the plane will be cut.
    /// \param point A point on the plane as [Tensor of dim {3}].
    /// \param normal The normal of the plane as [Tensor of dim {3}]. The normal
    /// points to the positive side of the plane for which the geometry will be
    /// kept.
    /// \return New triangle mesh clipped with the plane.
    TriangleMesh ClipPlane(const core::Tensor &point,
                           const core::Tensor &normal) const;

    /// \brief Extract contour slices given a plane.
    /// This method extracts slices as LineSet from the mesh at specific
    /// contour values defined by the specified plane.
    /// \param point A point on the plane as [Tensor of dim {3}].
    /// \param normal The normal of the plane as [Tensor of dim {3}].
    /// \param contour_values Contour values at which slices will be generated.
    /// The value describes the signed distance to the plane.
    /// \return LineSet with the extracted contours.
    LineSet SlicePlane(const core::Tensor &point,
                       const core::Tensor &normal,
                       const std::vector<double> contour_values = {0.0}) const;

    core::Device GetDevice() const override { return device_; }

    /// Create a TriangleMesh from a legacy Open3D TriangleMesh.
    /// \param mesh_legacy Legacy Open3D TriangleMesh.
    /// \param float_dtype Float32 or Float64, used to store floating point
    /// values, e.g. vertices, normals, colors.
    /// \param int_dtype Int32 or Int64, used to store index values, e.g.
    /// triangles.
    /// \param device The device where the resulting TriangleMesh resides in.
    static geometry::TriangleMesh FromLegacy(
            const open3d::geometry::TriangleMesh &mesh_legacy,
            core::Dtype float_dtype = core::Float32,
            core::Dtype int_dtype = core::Int64,
            const core::Device &device = core::Device("CPU:0"));

    /// Convert to a legacy Open3D TriangleMesh.
    open3d::geometry::TriangleMesh ToLegacy() const;

    /// Compute the convex hull of the triangle mesh using qhull.
    ///
    /// This runs on the CPU.
    ///
    /// \param joggle_inputs (default False). Handle precision problems by
    /// randomly perturbing the input data. Set to True if perturbing the input
    /// iis acceptable but you need convex simplicial output. If False,
    /// neighboring facets may be merged in case of precision problems. See
    /// [QHull docs](http://www.qhull.org/html/qh-impre.htm#joggle) for more
    /// details.
    ///
    /// \return TriangleMesh representing the convexh hull. This contains an
    /// extra vertex property "point_map" that contains the index of the
    /// corresponding vertex in the original mesh.
    TriangleMesh ComputeConvexHull(bool joggle_inputs = false) const;

    /// Function to simplify mesh using Quadric Error Metric Decimation by
    /// Garland and Heckbert.
    ///
    /// This function always uses the CPU device.
    ///
    /// \param target_reduction The factor of triangles to delete, i.e.,
    /// setting this to 0.9 will return a mesh with about 10% of the original
    /// triangle count.
    /// It is not guaranteed that the target reduction factor will be reached.
    /// \param preserve_volume If set to true this enables volume preservation
    /// which reduces the error in triangle normal direction.
    ///
    /// \return Simplified TriangleMesh.
    TriangleMesh SimplifyQuadricDecimation(double target_reduction,
                                           bool preserve_volume = true) const;

    /// Computes the mesh that encompasses the union of the volumes of two
    /// meshes.
    /// Both meshes should be manifold.
    ///
    /// This function always uses the CPU device.
    ///
    /// \param mesh This is the second operand for the boolean operation.
    /// \param tolerance Threshold which determines when point distances are
    /// considered to be 0.
    ///
    /// \return The mesh describing the union volume.
    TriangleMesh BooleanUnion(const TriangleMesh &mesh,
                              double tolerance = 1e-6) const;

    /// Computes the mesh that encompasses the intersection of the volumes of
    /// two meshes. Both meshes should be manifold.
    ///
    /// This function always uses the CPU device.
    ///
    /// \param mesh This is the second operand for the boolean operation.
    /// \param tolerance Threshold which determines when point distances are
    /// considered to be 0.
    ///
    /// \return The mesh describing the intersection volume.
    TriangleMesh BooleanIntersection(const TriangleMesh &mesh,
                                     double tolerance = 1e-6) const;

    /// Computes the mesh that encompasses the volume after subtracting the
    /// volume of the second operand. Both meshes should be manifold.
    ///
    /// This function always uses the CPU device.
    ///
    /// \param mesh This is the second operand for the boolean operation.
    /// \param tolerance Threshold which determines when point distances are
    /// considered to be 0.
    ///
    /// \return The mesh describing the difference volume.
    TriangleMesh BooleanDifference(const TriangleMesh &mesh,
                                   double tolerance = 1e-6) const;

    /// Create an axis-aligned bounding box from vertex attribute "positions".
    AxisAlignedBoundingBox GetAxisAlignedBoundingBox() const;

    /// Fill holes by triangulating boundary edges.
    ///
    /// This function always uses the CPU device.
    ///
    /// \param hole_size This is the approximate threshold for filling holes.
    /// The value describes the maximum radius of holes to be filled.
    ///
    /// \return New mesh after filling holes.
    TriangleMesh FillHoles(double hole_size = 1e6) const;

<<<<<<< HEAD
    /// Creates an UV atlas and adds it as triangle attr 'texture_uvs' to the
    /// mesh.
    ///
    /// Input meshes must be manifold for this method to work.
    ///
    /// The algorithm is based on:
    /// - Zhou et al, "Iso-charts: Stretch-driven Mesh Parameterization using
    /// Spectral Analysis", Eurographics Symposium on Geometry Processing (2004)
    /// - Sander et al. "Signal-Specialized Parametrization" Europgraphics 2002
    ///
    /// This function always uses the CPU device.
    ///
    /// \param size The target size of the texture (size x size). The uv
    /// coordinates will still be in the range [0..1] but parameters like gutter
    /// use pixels as units.
    /// \param gutter This is the space around the uv islands in pixels.
    /// \param max_stretch The maximum amount of stretching allowed. The
    /// parameter range is [0..1] with 0 meaning no stretch allowed.
    void ComputeUVAtlas(size_t size = 512,
                        float gutter = 1.0f,
                        float max_stretch = 1.f / 6);
=======
    /// Bake vertex attributes into textures.
    ///
    /// This function assumes a triangle attribute with name 'texture_uvs'.
    /// Only float type attributes can be baked to textures.
    ///
    /// This function always uses the CPU device.
    ///
    /// \param size The width and height of the texture in pixels. Only square
    /// textures are supported.
    ///
    /// \param vertex_attr The vertex attributes for which textures should be
    /// generated.
    ///
    /// \param margin The margin in pixels. The recommended value is 2. The
    /// margin are additional pixels around the UV islands to avoid
    /// discontinuities.
    ///
    /// \param fill The value used for filling texels outside the UV islands.
    ///
    /// \param update_material If true updates the material of the mesh.
    /// Baking a vertex attribute with the name 'albedo' will become the albedo
    /// texture in the material. Existing textures in the material will be
    /// overwritten.
    ///
    /// \return A dictionary of textures.
    std::unordered_map<std::string, core::Tensor> BakeVertexAttrTextures(
            int size,
            const std::unordered_set<std::string> &vertex_attr = {},
            double margin = 2.,
            double fill = 0.,
            bool update_material = true);

    /// Bake triangle attributes into textures.
    ///
    /// This function assumes a triangle attribute with name 'texture_uvs'.
    ///
    /// This function always uses the CPU device.
    ///
    /// \param size The width and height of the texture in pixels. Only square
    /// textures are supported.
    ///
    /// \param vertex_attr The vertex attributes for which textures should be
    /// generated.
    ///
    /// \param margin The margin in pixels. The recommended value is 2. The
    /// margin are additional pixels around the UV islands to avoid
    /// discontinuities.
    ///
    /// \param fill The value used for filling texels outside the UV islands.
    ///
    /// \param update_material If true updates the material of the mesh.
    /// Baking a vertex attribute with the name 'albedo' will become the albedo
    /// texture in the material. Existing textures in the material will be
    /// overwritten.
    ///
    /// \return A dictionary of textures.
    std::unordered_map<std::string, core::Tensor> BakeTriangleAttrTextures(
            int size,
            const std::unordered_set<std::string> &triangle_attr = {},
            double margin = 2.,
            double fill = 0.,
            bool update_material = true);
>>>>>>> 99113cf3

protected:
    core::Device device_ = core::Device("CPU:0");
    TensorMap vertex_attr_;
    TensorMap triangle_attr_;
};

}  // namespace geometry
}  // namespace t
}  // namespace open3d<|MERGE_RESOLUTION|>--- conflicted
+++ resolved
@@ -800,7 +800,6 @@
     /// \return New mesh after filling holes.
     TriangleMesh FillHoles(double hole_size = 1e6) const;
 
-<<<<<<< HEAD
     /// Creates an UV atlas and adds it as triangle attr 'texture_uvs' to the
     /// mesh.
     ///
@@ -822,7 +821,7 @@
     void ComputeUVAtlas(size_t size = 512,
                         float gutter = 1.0f,
                         float max_stretch = 1.f / 6);
-=======
+
     /// Bake vertex attributes into textures.
     ///
     /// This function assumes a triangle attribute with name 'texture_uvs'.
@@ -885,7 +884,6 @@
             double margin = 2.,
             double fill = 0.,
             bool update_material = true);
->>>>>>> 99113cf3
 
 protected:
     core::Device device_ = core::Device("CPU:0");
