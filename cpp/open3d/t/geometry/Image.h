--- conflicted
+++ resolved
@@ -32,11 +32,8 @@
 
 #include "open3d/core/Dtype.h"
 #include "open3d/core/Tensor.h"
-<<<<<<< HEAD
 #include "open3d/core/kernel/UnaryEW.h"
-=======
 #include "open3d/geometry/Image.h"
->>>>>>> 4927419c
 #include "open3d/t/geometry/Geometry.h"
 
 namespace open3d {
@@ -165,7 +162,6 @@
     /// Retuns the underlying Tensor of the Image.
     core::Tensor AsTensor() const { return data_; }
 
-<<<<<<< HEAD
     /// Returns an Image with the specified \p dtype.
     /// \param dtype The targeted dtype to convert to.
     /// \param alpha Optional scale value. This is 1./255 for UInt8 ->
@@ -202,7 +198,7 @@
 
     /// Function to dilate 8bit mask map.
     Image Dilate(int half_kernel_size = 1) const;
-=======
+
     /// Compute min 2D coordinates for the data (always {0, 0}).
     core::Tensor GetMinBound() const {
         return core::Tensor::Zeros({2}, core::Dtype::Int64);
@@ -224,7 +220,6 @@
 
     /// Text description
     std::string ToString() const;
->>>>>>> 4927419c
 
 protected:
     /// Internal data of the Image, represented as a contiguous 3D tensor of
