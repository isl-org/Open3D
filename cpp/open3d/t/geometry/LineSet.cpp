--- conflicted
+++ resolved
@@ -209,10 +209,6 @@
     return AxisAlignedBoundingBox::CreateFromPoints(GetPointPositions());
 }
 
-<<<<<<< HEAD
-OrientedBoundingBox LineSet::GetOrientedBoundingBox() const {
-    return OrientedBoundingBox::CreateFromPoints(GetPointPositions());
-=======
 TriangleMesh LineSet::ExtrudeRotation(double angle,
                                       const core::Tensor &axis,
                                       int resolution,
@@ -228,7 +224,10 @@
                                     bool capping) const {
     using namespace vtkutils;
     return ExtrudeLinearTriangleMesh(*this, vector, scale, capping);
->>>>>>> 0c7a4134
+}
+
+OrientedBoundingBox LineSet::GetOrientedBoundingBox() const {
+    return OrientedBoundingBox::CreateFromPoints(GetPointPositions());
 }
 
 }  // namespace geometry
