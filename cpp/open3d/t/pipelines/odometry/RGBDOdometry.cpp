--- conflicted
+++ resolved
@@ -38,37 +38,6 @@
 namespace pipelines {
 namespace odometry {
 
-<<<<<<< HEAD
-namespace {
-t::geometry::Image PyrDownDepth(t::geometry::Image& src,
-                                float diff_threshold,
-                                float invalid_fill) {
-    if (src.GetRows() <= 0 || src.GetCols() <= 0 || src.GetChannels() != 1) {
-        utility::LogError(
-                "Invalid shape, expected a 1 channel image, but got ({}, {}, "
-                "{})",
-                src.GetRows(), src.GetCols(), src.GetChannels());
-    }
-    if (src.GetDtype() != core::Dtype::Float32) {
-        utility::LogError("Expected a Float32 image, but got {}",
-                          src.GetDtype().ToString());
-    }
-
-    core::Tensor dst_tensor =
-            core::Tensor::Empty({src.GetRows() / 2, src.GetCols() / 2, 1},
-                                src.GetDtype(), src.GetDevice());
-    t::geometry::kernel::image::PyrDownDepth(src.AsTensor(), dst_tensor,
-                                             diff_threshold, invalid_fill);
-    return t::geometry::Image(dst_tensor);
-}
-}  // namespace
-
-OdometryResult RGBDOdometryMultiScalePointToPlane(
-        const t::geometry::RGBDImage& source,
-        const t::geometry::RGBDImage& target,
-        const core::Tensor& intrinsics,
-        const core::Tensor& trans,
-=======
 using core::Tensor;
 using t::geometry::Image;
 using t::geometry::RGBDImage;
@@ -78,58 +47,36 @@
         const RGBDImage& target,
         const Tensor& intrinsics,
         const Tensor& trans,
->>>>>>> bd3d909a
         const float depth_scale,
         const float depth_max,
         const std::vector<OdometryConvergenceCriteria>& criteria,
         const OdometryLossParams& params);
 
 OdometryResult RGBDOdometryMultiScaleIntensity(
-<<<<<<< HEAD
-        const t::geometry::RGBDImage& source,
-        const t::geometry::RGBDImage& target,
-        const core::Tensor& intrinsic,
-        const core::Tensor& trans,
-=======
         const RGBDImage& source,
         const RGBDImage& target,
         const Tensor& intrinsic,
         const Tensor& trans,
->>>>>>> bd3d909a
         const float depth_scale,
         const float depth_max,
         const std::vector<OdometryConvergenceCriteria>& criteria,
         const OdometryLossParams& params);
 
 OdometryResult RGBDOdometryMultiScaleHybrid(
-<<<<<<< HEAD
-        const t::geometry::RGBDImage& source,
-        const t::geometry::RGBDImage& target,
-        const core::Tensor& intrinsics,
-        const core::Tensor& trans,
-=======
         const RGBDImage& source,
         const RGBDImage& target,
         const Tensor& intrinsics,
         const Tensor& trans,
->>>>>>> bd3d909a
         const float depth_scale,
         const float depth_max,
         const std::vector<OdometryConvergenceCriteria>& criteria,
         const OdometryLossParams& params);
 
 OdometryResult RGBDOdometryMultiScale(
-<<<<<<< HEAD
-        const t::geometry::RGBDImage& source,
-        const t::geometry::RGBDImage& target,
-        const core::Tensor& intrinsics,
-        const core::Tensor& init_source_to_target,
-=======
         const RGBDImage& source,
         const RGBDImage& target,
         const Tensor& intrinsics,
         const Tensor& init_source_to_target,
->>>>>>> bd3d909a
         const float depth_scale,
         const float depth_max,
         const std::vector<OdometryConvergenceCriteria>& criteria,
@@ -180,31 +127,15 @@
 }
 
 OdometryResult RGBDOdometryMultiScalePointToPlane(
-<<<<<<< HEAD
-        const t::geometry::RGBDImage& source,
-        const t::geometry::RGBDImage& target,
-        const core::Tensor& intrinsics,
-        const core::Tensor& trans,
-=======
         const RGBDImage& source,
         const RGBDImage& target,
         const Tensor& intrinsics,
         const Tensor& trans,
->>>>>>> bd3d909a
         const float depth_scale,
         const float depth_max,
         const std::vector<OdometryConvergenceCriteria>& criteria,
         const OdometryLossParams& params) {
     int64_t n_levels = int64_t(criteria.size());
-<<<<<<< HEAD
-    std::vector<core::Tensor> source_vertex_maps(n_levels);
-    std::vector<core::Tensor> target_vertex_maps(n_levels);
-    std::vector<core::Tensor> target_normal_maps(n_levels);
-    std::vector<core::Tensor> intrinsic_matrices(n_levels);
-
-    t::geometry::Image source_depth_curr = source.depth_;
-    t::geometry::Image target_depth_curr = target.depth_;
-=======
     std::vector<Tensor> source_vertex_maps(n_levels);
     std::vector<Tensor> target_vertex_maps(n_levels);
     std::vector<Tensor> target_normal_maps(n_levels);
@@ -214,25 +145,11 @@
     Image target_depth_curr = target.depth_;
 
     Tensor intrinsics_pyr = intrinsics;
->>>>>>> bd3d909a
 
     core::Tensor intrinsics_pyr = intrinsics;
 
     // Create image pyramid.
     for (int64_t i = 0; i < n_levels; ++i) {
-<<<<<<< HEAD
-        t::geometry::Image source_vertex_map =
-                source_depth_curr.CreateVertexMap(intrinsics_pyr, NAN);
-        t::geometry::Image target_vertex_map =
-                target_depth_curr.CreateVertexMap(intrinsics_pyr, NAN);
-
-        t::geometry::Image target_depth_curr_smooth =
-                target_depth_curr.FilterBilateral(5, 5, 10);
-        t::geometry::Image target_vertex_map_smooth =
-                target_depth_curr_smooth.CreateVertexMap(intrinsics_pyr, NAN);
-        t::geometry::Image target_normal_map =
-                target_vertex_map_smooth.CreateNormalMap(NAN);
-=======
         Image source_vertex_map =
                 source_depth_curr.CreateVertexMap(intrinsics_pyr, NAN);
         Image target_vertex_map =
@@ -243,7 +160,6 @@
         Image target_vertex_map_smooth =
                 target_depth_curr_smooth.CreateVertexMap(intrinsics_pyr, NAN);
         Image target_normal_map = target_vertex_map_smooth.CreateNormalMap(NAN);
->>>>>>> bd3d909a
 
         source_vertex_maps[n_levels - 1 - i] = source_vertex_map.AsTensor();
         target_vertex_maps[n_levels - 1 - i] = target_vertex_map.AsTensor();
@@ -252,17 +168,10 @@
         intrinsic_matrices[n_levels - 1 - i] = intrinsics_pyr.Clone();
 
         if (i != n_levels - 1) {
-<<<<<<< HEAD
-            source_depth_curr = PyrDownDepth(
-                    source_depth_curr, params.depth_outlier_trunc_ * 2, NAN);
-            target_depth_curr = PyrDownDepth(
-                    target_depth_curr, params.depth_outlier_trunc_ * 2, NAN);
-=======
             source_depth_curr = source_depth_curr.PyrDownDepth(
                     params.depth_outlier_trunc_ * 2, NAN);
             target_depth_curr = target_depth_curr.PyrDownDepth(
                     params.depth_outlier_trunc_ * 2, NAN);
->>>>>>> bd3d909a
 
             intrinsics_pyr /= 2;
             intrinsics_pyr[-1][-1] = 1;
@@ -271,11 +180,7 @@
 
     OdometryResult result(trans, /*prev rmse*/ 0.0, /*prev fitness*/ 1.0);
     for (int64_t i = 0; i < n_levels; ++i) {
-<<<<<<< HEAD
-        for (int iter = 0; iter < criteria[i].max_iteration_; ++iter) {
-=======
         for (int iter = 0; iter < criteria[i].iterations_; ++iter) {
->>>>>>> bd3d909a
             auto delta_result = ComputeOdometryResultPointToPlane(
                     source_vertex_maps[i], target_vertex_maps[i],
                     target_normal_maps[i], intrinsic_matrices[i],
@@ -305,29 +210,17 @@
 }
 
 OdometryResult RGBDOdometryMultiScaleIntensity(
-<<<<<<< HEAD
-        const t::geometry::RGBDImage& source,
-        const t::geometry::RGBDImage& target,
-        const core::Tensor& intrinsics,
-        const core::Tensor& trans,
-=======
         const RGBDImage& source,
         const RGBDImage& target,
         const Tensor& intrinsics,
         const Tensor& trans,
->>>>>>> bd3d909a
         const float depth_scale,
         const float depth_max,
         const std::vector<OdometryConvergenceCriteria>& criteria,
         const OdometryLossParams& params) {
     int64_t n_levels = int64_t(criteria.size());
-<<<<<<< HEAD
-    std::vector<core::Tensor> source_intensity(n_levels);
-    std::vector<core::Tensor> target_intensity(n_levels);
-=======
     std::vector<Tensor> source_intensity(n_levels);
     std::vector<Tensor> target_intensity(n_levels);
->>>>>>> bd3d909a
 
     std::vector<Tensor> source_depth(n_levels);
     std::vector<Tensor> target_depth(n_levels);
@@ -346,11 +239,7 @@
     Image target_intensity_curr =
             target.color_.RGBToGray().To(core::Dtype::Float32);
 
-<<<<<<< HEAD
-    core::Tensor intrinsics_pyr = intrinsics;
-=======
     Tensor intrinsics_pyr = intrinsics;
->>>>>>> bd3d909a
 
     // Create image pyramid
     for (int64_t i = 0; i < n_levels; ++i) {
@@ -362,11 +251,7 @@
         target_intensity[n_levels - 1 - i] =
                 target_intensity_curr.AsTensor().Clone();
 
-<<<<<<< HEAD
-        t::geometry::Image source_vertex_map =
-=======
         Image source_vertex_map =
->>>>>>> bd3d909a
                 source_depth_curr.CreateVertexMap(intrinsics_pyr, NAN);
         source_vertex_maps[n_levels - 1 - i] = source_vertex_map.AsTensor();
 
@@ -379,17 +264,10 @@
         intrinsic_matrices[n_levels - 1 - i] = intrinsics_pyr.Clone();
 
         if (i != n_levels - 1) {
-<<<<<<< HEAD
-            source_depth_curr = PyrDownDepth(
-                    source_depth_curr, params.depth_outlier_trunc_ * 2, NAN);
-            target_depth_curr = PyrDownDepth(
-                    target_depth_curr, params.depth_outlier_trunc_ * 2, NAN);
-=======
             source_depth_curr = source_depth_curr.PyrDownDepth(
                     params.depth_outlier_trunc_ * 2, NAN);
             target_depth_curr = target_depth_curr.PyrDownDepth(
                     params.depth_outlier_trunc_ * 2, NAN);
->>>>>>> bd3d909a
             source_intensity_curr = source_intensity_curr.PyrDown();
             target_intensity_curr = target_intensity_curr.PyrDown();
 
@@ -401,11 +279,7 @@
     // Odometry
     OdometryResult result(trans, /*prev rmse*/ 0.0, /*prev fitness*/ 1.0);
     for (int64_t i = 0; i < n_levels; ++i) {
-<<<<<<< HEAD
-        for (int iter = 0; iter < criteria[i].max_iteration_; ++iter) {
-=======
         for (int iter = 0; iter < criteria[i].iterations_; ++iter) {
->>>>>>> bd3d909a
             auto delta_result = ComputeOdometryResultIntensity(
                     source_depth[i], target_depth[i], source_intensity[i],
                     target_intensity[i], target_intensity_dx[i],
@@ -436,29 +310,17 @@
 }
 
 OdometryResult RGBDOdometryMultiScaleHybrid(
-<<<<<<< HEAD
-        const t::geometry::RGBDImage& source,
-        const t::geometry::RGBDImage& target,
-        const core::Tensor& intrinsics,
-        const core::Tensor& trans,
-=======
         const RGBDImage& source,
         const RGBDImage& target,
         const Tensor& intrinsics,
         const Tensor& trans,
->>>>>>> bd3d909a
         const float depth_scale,
         const float depth_max,
         const std::vector<OdometryConvergenceCriteria>& criteria,
         const OdometryLossParams& params) {
     int64_t n_levels = int64_t(criteria.size());
-<<<<<<< HEAD
-    std::vector<core::Tensor> source_intensity(n_levels);
-    std::vector<core::Tensor> target_intensity(n_levels);
-=======
     std::vector<Tensor> source_intensity(n_levels);
     std::vector<Tensor> target_intensity(n_levels);
->>>>>>> bd3d909a
 
     std::vector<Tensor> source_depth(n_levels);
     std::vector<Tensor> target_depth(n_levels);
@@ -480,11 +342,7 @@
     Image target_intensity_curr =
             target.color_.RGBToGray().To(core::Dtype::Float32);
 
-<<<<<<< HEAD
-    core::Tensor intrinsics_pyr = intrinsics;
-=======
     Tensor intrinsics_pyr = intrinsics;
->>>>>>> bd3d909a
     // Create image pyramid
     for (int64_t i = 0; i < n_levels; ++i) {
         source_depth[n_levels - 1 - i] = source_depth_curr.AsTensor().Clone();
@@ -495,11 +353,7 @@
         target_intensity[n_levels - 1 - i] =
                 target_intensity_curr.AsTensor().Clone();
 
-<<<<<<< HEAD
-        t::geometry::Image source_vertex_map =
-=======
         Image source_vertex_map =
->>>>>>> bd3d909a
                 source_depth_curr.CreateVertexMap(intrinsics_pyr, NAN);
         source_vertex_maps[n_levels - 1 - i] = source_vertex_map.AsTensor();
 
@@ -515,17 +369,10 @@
 
         intrinsic_matrices[n_levels - 1 - i] = intrinsics_pyr.Clone();
         if (i != n_levels - 1) {
-<<<<<<< HEAD
-            source_depth_curr = PyrDownDepth(
-                    source_depth_curr, params.depth_outlier_trunc_ * 2, NAN);
-            target_depth_curr = PyrDownDepth(
-                    target_depth_curr, params.depth_outlier_trunc_ * 2, NAN);
-=======
             source_depth_curr = source_depth_curr.PyrDownDepth(
                     params.depth_outlier_trunc_ * 2, NAN);
             target_depth_curr = target_depth_curr.PyrDownDepth(
                     params.depth_outlier_trunc_ * 2, NAN);
->>>>>>> bd3d909a
             source_intensity_curr = source_intensity_curr.PyrDown();
             target_intensity_curr = target_intensity_curr.PyrDown();
 
@@ -537,11 +384,7 @@
     // Odometry
     OdometryResult result(trans, /*prev rmse*/ 0.0, /*prev fitness*/ 1.0);
     for (int64_t i = 0; i < n_levels; ++i) {
-<<<<<<< HEAD
-        for (int iter = 0; iter < criteria[i].max_iteration_; ++iter) {
-=======
         for (int iter = 0; iter < criteria[i].iterations_; ++iter) {
->>>>>>> bd3d909a
             auto delta_result = ComputeOdometryResultHybrid(
                     source_depth[i], target_depth[i], source_intensity[i],
                     target_intensity[i], target_depth_dx[i], target_depth_dy[i],
@@ -573,17 +416,6 @@
 }
 
 OdometryResult ComputeOdometryResultPointToPlane(
-<<<<<<< HEAD
-        const core::Tensor& source_vertex_map,
-        const core::Tensor& target_vertex_map,
-        const core::Tensor& target_normal_map,
-        const core::Tensor& intrinsics,
-        const core::Tensor& init_source_to_target,
-        const float depth_outlier_trunc,
-        const float depth_huber_delta) {
-    // Delta target_to_source on host.
-    core::Tensor se3_delta;
-=======
         const Tensor& source_vertex_map,
         const Tensor& target_vertex_map,
         const Tensor& target_normal_map,
@@ -593,7 +425,6 @@
         const float depth_huber_delta) {
     // Delta target_to_source on host.
     Tensor se3_delta;
->>>>>>> bd3d909a
     float inlier_residual;
     int inlier_count;
     kernel::odometry::ComputeOdometryResultPointToPlane(
@@ -609,21 +440,6 @@
 }
 
 OdometryResult ComputeOdometryResultIntensity(
-<<<<<<< HEAD
-        const core::Tensor& source_depth,
-        const core::Tensor& target_depth,
-        const core::Tensor& source_intensity,
-        const core::Tensor& target_intensity,
-        const core::Tensor& target_intensity_dx,
-        const core::Tensor& target_intensity_dy,
-        const core::Tensor& source_vertex_map,
-        const core::Tensor& intrinsics,
-        const core::Tensor& init_source_to_target,
-        const float depth_outlier_trunc,
-        const float intensity_huber_delta) {
-    // Delta target_to_source on host.
-    core::Tensor se3_delta;
-=======
         const Tensor& source_depth,
         const Tensor& target_depth,
         const Tensor& source_intensity,
@@ -637,7 +453,6 @@
         const float intensity_huber_delta) {
     // Delta target_to_source on host.
     Tensor se3_delta;
->>>>>>> bd3d909a
     float inlier_residual;
     int inlier_count;
     kernel::odometry::ComputeOdometryResultIntensity(
@@ -653,25 +468,6 @@
                                           source_vertex_map.GetShape()[1]));
 }
 
-<<<<<<< HEAD
-OdometryResult ComputeOdometryResultHybrid(
-        const core::Tensor& source_depth,
-        const core::Tensor& target_depth,
-        const core::Tensor& source_intensity,
-        const core::Tensor& target_intensity,
-        const core::Tensor& target_depth_dx,
-        const core::Tensor& target_depth_dy,
-        const core::Tensor& target_intensity_dx,
-        const core::Tensor& target_intensity_dy,
-        const core::Tensor& source_vertex_map,
-        const core::Tensor& intrinsics,
-        const core::Tensor& init_source_to_target,
-        const float depth_outlier_trunc,
-        const float depth_huber_delta,
-        const float intensity_huber_delta) {
-    // Delta target_to_source on host.
-    core::Tensor se3_delta;
-=======
 OdometryResult ComputeOdometryResultHybrid(const Tensor& source_depth,
                                            const Tensor& target_depth,
                                            const Tensor& source_intensity,
@@ -688,7 +484,6 @@
                                            const float intensity_huber_delta) {
     // Delta target_to_source on host.
     Tensor se3_delta;
->>>>>>> bd3d909a
     float inlier_residual;
     int inlier_count;
     kernel::odometry::ComputeOdometryResultHybrid(
