// ----------------------------------------------------------------------------
// -                        Open3D: www.open3d.org                            -
// ----------------------------------------------------------------------------
// The MIT License (MIT)
//
// Copyright (c) 2018 www.open3d.org
//
// Permission is hereby granted, free of charge, to any person obtaining a copy
// of this software and associated documentation files (the "Software"), to deal
// in the Software without restriction, including without limitation the rights
// to use, copy, modify, merge, publish, distribute, sublicense, and/or sell
// copies of the Software, and to permit persons to whom the Software is
// furnished to do so, subject to the following conditions:
//
// The above copyright notice and this permission notice shall be included in
// all copies or substantial portions of the Software.
//
// THE SOFTWARE IS PROVIDED "AS IS", WITHOUT WARRANTY OF ANY KIND, EXPRESS OR
// IMPLIED, INCLUDING BUT NOT LIMITED TO THE WARRANTIES OF MERCHANTABILITY,
// FITNESS FOR A PARTICULAR PURPOSE AND NONINFRINGEMENT. IN NO EVENT SHALL THE
// AUTHORS OR COPYRIGHT HOLDERS BE LIABLE FOR ANY CLAIM, DAMAGES OR OTHER
// LIABILITY, WHETHER IN AN ACTION OF CONTRACT, TORT OR OTHERWISE, ARISING
// FROM, OUT OF OR IN CONNECTION WITH THE SOFTWARE OR THE USE OR OTHER DEALINGS
// IN THE SOFTWARE.
// ----------------------------------------------------------------------------

/// \file RGBDOdometry.h
/// All the 4x4 transformation in this file, from params to returns, are
/// Float64. Only convert to Float32 in kernel calls.

#pragma once

#include "open3d/core/Tensor.h"
#include "open3d/t/geometry/Image.h"
#include "open3d/t/geometry/RGBDImage.h"

namespace open3d {
namespace t {
namespace pipelines {
namespace odometry {

enum class Method {
    PointToPlane,  // Implemented and commented in
                   // ComputeOdometryResultPointToPlane
    Intensity,  // Implemented and commented in ComputeOdometryResultIntensity
    Hybrid,     // Implemented and commented in ComputeOdometryResultHybrid
};

class OdometryConvergenceCriteria {
public:
    /// \brief Constructor for the convergence criteria, where we stop
    /// iterations once the criteria are met.
    ///
<<<<<<< HEAD
    /// \param max_iteration Maximum iteration before iteration stops.
    /// \param relative_rmse Relative rmse threshold where we stop iterations.
    /// \param relative_fitness Relative fitness threshold where we stop
    /// iterations.
    OdometryConvergenceCriteria(int max_iteration,
                                double relative_rmse = 1e-6,
                                double relative_fitness = 1e-6)
        : max_iteration_(max_iteration),
=======
    /// \param relative_rmse Relative rmse threshold where we stop iterations
    /// when \f$ |rmse_{i+1} - rmse_i|/rmse_i < relative rmse\f$.
    /// \param relative_fitness Relative fitness threshold where we stop
    /// iterations when \f$ |fitness_{i+1} - fitness_i|/fitness_i < relative
    /// fitness\f$
    OdometryConvergenceCriteria(int iterations,
                                double relative_rmse = 1e-6,
                                double relative_fitness = 1e-6)
        : iterations_(iterations),
>>>>>>> bd3d909a
          relative_rmse_(relative_rmse),
          relative_fitness_(relative_fitness) {}

public:
<<<<<<< HEAD
    /// Maximum iteration before iteration stops.
    int max_iteration_;
    /// If relative change (difference) of inliner RMSE score is lower than
    /// `relative_rmse`, the iteration stops.
    double relative_rmse_;
    /// If relative change (difference) of fitness score is lower than
    /// `relative_fitness`, the iteration stops.
=======
    int iterations_;
    double relative_rmse_;
>>>>>>> bd3d909a
    double relative_fitness_;
};

class OdometryResult {
public:
    /// \brief Constructor for the odometry result.
    ///
    /// \param transformation The estimated transformation matrix of dtype
    /// Float64 on CPU device.
    /// \param inlier_rmse RMSE of the inliers.
    /// \param fitness Ratio between #inliers and #pixels.
    OdometryResult(const core::Tensor& transformation = core::Tensor::Eye(
                           4, core::Dtype::Float64, core::Device("CPU:0")),
                   double inlier_rmse = 0.0,
                   double fitness = 0.0)
        : transformation_(transformation),
          inlier_rmse_(inlier_rmse),
          fitness_(fitness) {}

    ~OdometryResult() {}

public:
<<<<<<< HEAD
    /// The estimated transformation matrix of dtype Float64 on CPU device.
    core::Tensor transformation_;
    /// RMSE of all inlier. Lower is better.
    double inlier_rmse_;
    /// The overlapping area (# of inlier correspondences / # of points
    /// in target). Higher is better.
=======
    core::Tensor transformation_;
    double inlier_rmse_;
>>>>>>> bd3d909a
    double fitness_;
};

class OdometryLossParams {
public:
    /// \brief Constructor for the odometry loss function.
    ///
    /// \param depth_outlier_trunc Threshold to filter outlier associations
    /// where two depths differ significantly.
    /// \param depth_huber_delta Huber norm parameter applied to depth loss (for
    /// PointToPlane and Hybrid).
    /// \param intensity_huber_delta Huber norm parameter applied to intensity
    /// loss (for Intensity and Hybrid).
    OdometryLossParams(float depth_outlier_trunc = 0.07,
                       float depth_huber_delta = 0.05,
                       float intensity_huber_delta = 0.1)
        : depth_outlier_trunc_(depth_outlier_trunc),
          depth_huber_delta_(depth_huber_delta),
          intensity_huber_delta_(intensity_huber_delta) {
        if (depth_outlier_trunc_ < 0) {
            utility::LogWarning(
                    "Depth outlier truncation < 0, outliers will be counted!");
        }
        if (depth_huber_delta_ >= depth_outlier_trunc_) {
            utility::LogWarning(
                    "Huber delta is greater than truncation, huber norm will "
                    "degenerate to L2 norm!");
        }
    }

public:
<<<<<<< HEAD
    /// Depth difference threshold used to filter projective associations.
=======
>>>>>>> bd3d909a
    float depth_outlier_trunc_;
    float depth_huber_delta_;
    float intensity_huber_delta_;
};

/// \brief Create an RGBD image pyramid given the original source and target
/// RGBD images, and perform hierarchical odometry using specified \p
/// method.
/// Can be used for offline odometry where we do not expect to push performance
/// to the extreme and not reuse vertex/normal map computed before.
/// Input RGBD images hold a depth image (UInt16 or Float32) with a scale
/// factor and a color image (UInt8 x 3).
/// \param source Source RGBD image.
/// \param target Target RGBD image.
/// \param intrinsics (3, 3) intrinsic matrix for projection of Dtype::Float64
/// on CPU.
/// \param init_source_to_target (4, 4) initial transformation matrix from
/// source to target of Dtype::Float64 on CPU.
/// \param depth_scale Converts depth pixel values to meters by dividing the
/// scale factor.
/// \param depth_max Max depth to truncate depth image with noisy measurements.
/// \param criteria Criteria used to define and terminate iterations. In
/// multiscale odometry the order is from coarse to fine. Inputting a vector of
/// iterations by default triggers the implicit conversion.
/// \param method Method used to apply RGBD odometry.
/// \param params Parameters used in loss function, including outlier rejection
<<<<<<< HEAD
/// threshold and huber norm parameters.
=======
/// threshold and Huber norm parameters.
>>>>>>> bd3d909a
/// \return odometry result, with (4, 4) optimized transformation matrix from
/// source to target, inlier ratio, and fitness.
OdometryResult RGBDOdometryMultiScale(
        const t::geometry::RGBDImage& source,
        const t::geometry::RGBDImage& target,
        const core::Tensor& intrinsics,
        const core::Tensor& init_source_to_target = core::Tensor::Eye(
                4, core::Dtype::Float64, core::Device("CPU:0")),
        const float depth_scale = 1000.0f,
        const float depth_max = 3.0f,
        const std::vector<OdometryConvergenceCriteria>& criteria = {10, 5, 3},
        const Method method = Method::Hybrid,
        const OdometryLossParams& params = OdometryLossParams());

/// \brief Estimates the 4x4 rigid transformation T from source to target, with
/// inlier rmse and fitness.
/// Performs one iteration of RGBD odometry using loss function
/// \f$[(V_p - V_q)^T N_p]^2\f$, where
/// \f$ V_p \f$ denotes the vertex at pixel p in the source,
/// \f$ V_q \f$ denotes the vertex at pixel q in the target,
/// \f$ N_p \f$ denotes the normal at pixel p in the source.
/// q is obtained by transforming p with \p init_source_to_target then
/// projecting with \p intrinsics.
/// KinectFusion, ISMAR 2011
///
/// \param source_vertex_map (rows, cols, channels=3) Float32 source vertex
/// image obtained by CreateVertexMap before calling this function.
/// \param target_vertex_map (rows, cols, channels=3) Float32 target vertex
/// image obtained by CreateVertexMap before calling this function.
/// \param target_normal_map (rows, cols, channels=3) Float32 target normal
/// image obtained by CreateNormalMap before calling this function.
/// \param intrinsics (3, 3) intrinsic matrix for projection.
/// \param init_source_to_target (4, 4) initial transformation matrix from
/// source to target.
/// \param depth_outlier_trunc Depth difference threshold used to filter
/// projective associations.
/// \param depth_huber_delta Huber norm parameter used in depth loss.
/// \return odometry result, with (4, 4) optimized transformation matrix from
/// source to target, inlier ratio, and fitness.
OdometryResult ComputeOdometryResultPointToPlane(
        const core::Tensor& source_vertex_map,
        const core::Tensor& target_vertex_map,
        const core::Tensor& target_normal_map,
        const core::Tensor& intrinsics,
        const core::Tensor& init_source_to_target,
        const float depth_outlier_trunc,
        const float depth_huber_delta);

/// \brief Estimates the 4x4 rigid transformation T from source to target, with
/// inlier rmse and fitness.
/// Performs one iteration of RGBD odometry using loss function
/// \f$(I_p - I_q)^2\f$, where
/// \f$ I_p \f$ denotes the intensity at pixel p in the source,
/// \f$ I_q \f$ denotes the intensity at pixel q in the target.
/// q is obtained by transforming p with \p init_source_to_target then
/// projecting with \p intrinsics.
/// Real-time visual odometry from dense RGB-D images, ICCV Workshops, 2011
///
<<<<<<< HEAD
/// \param source_depth (H, W, 1) Float32 source depth image obtained by
/// PreprocessDepth before calling this function.
/// \param target_depth (H, W, 1) Float32 target depth image obtained by
/// PreprocessDepth before calling this function.
/// \param source_intensity (H, W, 1) Float32 source intensity image obtained by
/// RGBToGray before calling this function.
/// \param target_intensity (H, W, 1) Float32 target intensity image obtained by
/// RGBToGray before calling this function.
/// \param target_intensity_dx (H, W, 1) Float32 target intensity gradient image
/// at x-axis obtained by FilterSobel before calling this function.
/// \param target_intensity_dy (H, W, 1) Float32 target intensity gradient image
/// at y-axis obtained by FilterSobel before calling this function.
/// \param source_vertex_map (H, W, 3) Float32 source vertex image obtained by
/// CreateVertexMap before calling this function.
=======
/// \param source_depth (rows, cols, channels=1) Float32 source depth image
/// obtained by PreprocessDepth before calling this function.
/// \param target_depth (rows, cols, channels=1) Float32 target depth image
/// obtained by PreprocessDepth before calling this function.
/// \param source_intensity (rows, cols, channels=1) Float32 source intensity
/// image obtained by RGBToGray before calling this function.
/// \param target_intensity (rows, cols, channels=1) Float32 target intensity
/// image obtained by RGBToGray before calling this function.
/// \param target_intensity_dx (rows, cols, channels=1) Float32 target intensity
/// gradient image at x-axis obtained by FilterSobel before calling this
/// function.
/// \param target_intensity_dy (rows, cols, channels=1) Float32 target intensity
/// gradient image at y-axis obtained by FilterSobel before calling this
/// function.
/// \param source_vertex_map (rows, cols, channels=3) Float32 source vertex
/// image obtained by CreateVertexMap before calling this function.
>>>>>>> bd3d909a
/// \param intrinsics (3, 3) intrinsic matrix for projection.
/// \param  init_source_to_target (4, 4) initial transformation matrix from
/// source to target.
/// \param depth_outlier_trunc Depth difference threshold used to filter
/// projective associations.
/// \param intensity_huber_delta Huber norm parameter used in intensity loss.
/// \return odometry result, with(4, 4) optimized transformation matrix
/// from source to target, inlier ratio, and fitness.
OdometryResult ComputeOdometryResultIntensity(
        const core::Tensor& source_depth,
        const core::Tensor& target_depth,
        const core::Tensor& source_intensity,
        const core::Tensor& target_intensity,
        const core::Tensor& target_intensity_dx,
        const core::Tensor& target_intensity_dy,
        const core::Tensor& source_vertex_map,
        const core::Tensor& intrinsics,
        const core::Tensor& init_source_to_target,
        const float depth_outlier_trunc,
        const float intensity_huber_delta);

/// \brief Estimates the 4x4 rigid transformation T from source to target, with
/// inlier rmse and fitness.
/// Performs one iteration of RGBD odometry using loss function
/// \f$(I_p - I_q)^2 + \lambda(D_p - (D_q)')^2\f$, where
/// \f$ I_p \f$ denotes the intensity at pixel p in the source,
/// \f$ I_q \f$ denotes the intensity at pixel q in the target.
/// \f$ D_p \f$ denotes the depth pixel p in the source,
/// \f$ D_q \f$ denotes the depth pixel q in the target.
/// q is obtained by transforming p with \p init_source_to_target then
/// projecting with \p intrinsics.
/// Colored ICP Revisited, ICCV 2017
///
/// \param source_depth (rows, cols, channels=1) Float32 source depth image
/// obtained by PreprocessDepth before calling this function.
/// \param target_depth (rows, cols, channels=1) Float32 target depth image
/// obtained by PreprocessDepth before calling this function.
/// \param source_intensity (rows, cols, channels=1) Float32 source intensity
/// image obtained by RGBToGray before calling this function.
/// \param target_intensity (rows, cols, channels=1) Float32 target intensity
/// image obtained by RGBToGray before calling this function.
/// \param source_depth_dx (rows, cols, channels=1) Float32 source depth
/// gradient image at x-axis obtained by FilterSobel before calling this
/// function.
/// \param source_depth_dy (rows, cols, channels=1) Float32 source depth
/// gradient image at y-axis obtained by FilterSobel before calling this
/// function.
/// \param source_intensity_dx (rows, cols, channels=1) Float32 source intensity
/// gradient image at x-axis obtained by FilterSobel before calling this
/// function.
/// \param source_intensity_dy (rows, cols, channels=1) Float32 source intensity
/// gradient image at y-axis obtained by FilterSobel before calling this
/// function.
/// \param target_vertex_map (rows, cols, channels=3) Float32 target vertex
/// image obtained by CreateVertexMap before calling this function.
/// \param intrinsics (3, 3) intrinsic matrix for projection.
/// \param init_source_to_target (4, 4) initial transformation matrix from
/// source to target.
/// \param depth_outlier_trunc Depth difference threshold used to filter
/// projective associations.
/// \param depth_huber_delta Huber norm parameter used in depth loss.
/// \param intensity_huber_delta Huber norm parameter used in intensity loss.
/// \return odometry result, with(4, 4) optimized transformation matrix
/// from source to target, inlier ratio, and fitness.
OdometryResult ComputeOdometryResultHybrid(
        const core::Tensor& source_depth,
        const core::Tensor& target_depth,
        const core::Tensor& source_intensity,
        const core::Tensor& target_intensity,
        const core::Tensor& source_depth_dx,
        const core::Tensor& source_depth_dy,
        const core::Tensor& source_intensity_dx,
        const core::Tensor& source_intensity_dy,
        const core::Tensor& target_vertex_map,
        const core::Tensor& intrinsics,
        const core::Tensor& init_source_to_target,
        const float depth_outlier_trunc,
        const float depth_huber_delta,
        const float intensity_huber_delta);

}  // namespace odometry
}  // namespace pipelines
}  // namespace t
}  // namespace open3d<|MERGE_RESOLUTION|>--- conflicted
+++ resolved
@@ -51,31 +51,21 @@
     /// \brief Constructor for the convergence criteria, where we stop
     /// iterations once the criteria are met.
     ///
-<<<<<<< HEAD
+
     /// \param max_iteration Maximum iteration before iteration stops.
-    /// \param relative_rmse Relative rmse threshold where we stop iterations.
-    /// \param relative_fitness Relative fitness threshold where we stop
-    /// iterations.
-    OdometryConvergenceCriteria(int max_iteration,
-                                double relative_rmse = 1e-6,
-                                double relative_fitness = 1e-6)
-        : max_iteration_(max_iteration),
-=======
     /// \param relative_rmse Relative rmse threshold where we stop iterations
     /// when \f$ |rmse_{i+1} - rmse_i|/rmse_i < relative rmse\f$.
     /// \param relative_fitness Relative fitness threshold where we stop
     /// iterations when \f$ |fitness_{i+1} - fitness_i|/fitness_i < relative
     /// fitness\f$
-    OdometryConvergenceCriteria(int iterations,
+    OdometryConvergenceCriteria(int max_iteration,
                                 double relative_rmse = 1e-6,
                                 double relative_fitness = 1e-6)
-        : iterations_(iterations),
->>>>>>> bd3d909a
+        : max_iteration_(max_iteration),
           relative_rmse_(relative_rmse),
           relative_fitness_(relative_fitness) {}
 
 public:
-<<<<<<< HEAD
     /// Maximum iteration before iteration stops.
     int max_iteration_;
     /// If relative change (difference) of inliner RMSE score is lower than
@@ -83,10 +73,6 @@
     double relative_rmse_;
     /// If relative change (difference) of fitness score is lower than
     /// `relative_fitness`, the iteration stops.
-=======
-    int iterations_;
-    double relative_rmse_;
->>>>>>> bd3d909a
     double relative_fitness_;
 };
 
@@ -109,17 +95,12 @@
     ~OdometryResult() {}
 
 public:
-<<<<<<< HEAD
     /// The estimated transformation matrix of dtype Float64 on CPU device.
     core::Tensor transformation_;
     /// RMSE of all inlier. Lower is better.
     double inlier_rmse_;
     /// The overlapping area (# of inlier correspondences / # of points
     /// in target). Higher is better.
-=======
-    core::Tensor transformation_;
-    double inlier_rmse_;
->>>>>>> bd3d909a
     double fitness_;
 };
 
@@ -151,10 +132,7 @@
     }
 
 public:
-<<<<<<< HEAD
     /// Depth difference threshold used to filter projective associations.
-=======
->>>>>>> bd3d909a
     float depth_outlier_trunc_;
     float depth_huber_delta_;
     float intensity_huber_delta_;
@@ -181,11 +159,7 @@
 /// iterations by default triggers the implicit conversion.
 /// \param method Method used to apply RGBD odometry.
 /// \param params Parameters used in loss function, including outlier rejection
-<<<<<<< HEAD
-/// threshold and huber norm parameters.
-=======
 /// threshold and Huber norm parameters.
->>>>>>> bd3d909a
 /// \return odometry result, with (4, 4) optimized transformation matrix from
 /// source to target, inlier ratio, and fitness.
 OdometryResult RGBDOdometryMultiScale(
@@ -244,22 +218,6 @@
 /// projecting with \p intrinsics.
 /// Real-time visual odometry from dense RGB-D images, ICCV Workshops, 2011
 ///
-<<<<<<< HEAD
-/// \param source_depth (H, W, 1) Float32 source depth image obtained by
-/// PreprocessDepth before calling this function.
-/// \param target_depth (H, W, 1) Float32 target depth image obtained by
-/// PreprocessDepth before calling this function.
-/// \param source_intensity (H, W, 1) Float32 source intensity image obtained by
-/// RGBToGray before calling this function.
-/// \param target_intensity (H, W, 1) Float32 target intensity image obtained by
-/// RGBToGray before calling this function.
-/// \param target_intensity_dx (H, W, 1) Float32 target intensity gradient image
-/// at x-axis obtained by FilterSobel before calling this function.
-/// \param target_intensity_dy (H, W, 1) Float32 target intensity gradient image
-/// at y-axis obtained by FilterSobel before calling this function.
-/// \param source_vertex_map (H, W, 3) Float32 source vertex image obtained by
-/// CreateVertexMap before calling this function.
-=======
 /// \param source_depth (rows, cols, channels=1) Float32 source depth image
 /// obtained by PreprocessDepth before calling this function.
 /// \param target_depth (rows, cols, channels=1) Float32 target depth image
@@ -276,7 +234,6 @@
 /// function.
 /// \param source_vertex_map (rows, cols, channels=3) Float32 source vertex
 /// image obtained by CreateVertexMap before calling this function.
->>>>>>> bd3d909a
 /// \param intrinsics (3, 3) intrinsic matrix for projection.
 /// \param  init_source_to_target (4, 4) initial transformation matrix from
 /// source to target.
