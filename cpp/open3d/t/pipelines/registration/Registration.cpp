// ----------------------------------------------------------------------------
// -                        Open3D: www.open3d.org                            -
// ----------------------------------------------------------------------------
// The MIT License (MIT)
//
// Copyright (c) 2018 www.open3d.org
//
// Permission is hereby granted, free of charge, to any person obtaining a copy
// of this software and associated documentation files (the "Software"), to deal
// in the Software without restriction, including without limitation the rights
// to use, copy, modify, merge, publish, distribute, sublicense, and/or sell
// copies of the Software, and to permit persons to whom the Software is
// furnished to do so, subject to the following conditions:
//
// The above copyright notice and this permission notice shall be included in
// all copies or substantial portions of the Software.
//
// THE SOFTWARE IS PROVIDED "AS IS", WITHOUT WARRANTY OF ANY KIND, EXPRESS OR
// IMPLIED, INCLUDING BUT NOT LIMITED TO THE WARRANTIES OF MERCHANTABILITY,
// FITNESS FOR A PARTICULAR PURPOSE AND NONINFRINGEMENT. IN NO EVENT SHALL THE
// AUTHORS OR COPYRIGHT HOLDERS BE LIABLE FOR ANY CLAIM, DAMAGES OR OTHER
// LIABILITY, WHETHER IN AN ACTION OF CONTRACT, TORT OR OTHERWISE, ARISING
// FROM, OUT OF OR IN CONNECTION WITH THE SOFTWARE OR THE USE OR OTHER DEALINGS
// IN THE SOFTWARE.
// ----------------------------------------------------------------------------

#include "open3d/t/pipelines/registration/Registration.h"

#include "open3d/core/Tensor.h"
#include "open3d/core/nns/NearestNeighborSearch.h"
#include "open3d/t/geometry/PointCloud.h"
#include "open3d/utility/Console.h"
#include "open3d/utility/Helper.h"

namespace open3d {
namespace t {
namespace pipelines {
namespace registration {

static RegistrationResult GetRegistrationResultAndCorrespondences(
        const geometry::PointCloud &source,
        const geometry::PointCloud &target,
        open3d::core::nns::NearestNeighborSearch &target_nns,
        double max_correspondence_distance,
        const core::Tensor &transformation) {
    core::Device device = source.GetDevice();
    core::Dtype dtype = core::Dtype::Float32;
    source.GetPoints().AssertDtype(dtype);
    target.GetPoints().AssertDtype(dtype);
    if (target.GetDevice() != device) {
        utility::LogError(
                "Target Pointcloud device {} != Source Pointcloud's device {}.",
                target.GetDevice().ToString(), device.ToString());
    }
    transformation.AssertShape({4, 4});
    transformation.AssertDtype(dtype);

    core::Tensor transformation_device = transformation.To(device);

    RegistrationResult result(transformation_device);
    if (max_correspondence_distance <= 0.0) {
        return result;
    }

    bool check = target_nns.HybridIndex(max_correspondence_distance);
    if (!check) {
        utility::LogError(
                "[Tensor: EvaluateRegistration: "
                "GetRegistrationResultAndCorrespondences: "
                "NearestNeighborSearch::HybridSearch] "
                "Index is not set.");
    }

    core::Tensor distances;
    std::tie(result.correspondence_set_.first,
             result.correspondence_set_.second, distances) =
            target_nns.Hybrid1NNSearch(source.GetPoints(),
                                       max_correspondence_distance);

    // Number of good correspondences (C).
    int num_correspondences = result.correspondence_set_.first.GetLength();

    // Reduction sum of "distances" for error.
    double squared_error =
            static_cast<double>(distances.Sum({0}).Item<float>());
    result.fitness_ = static_cast<double>(num_correspondences) /
                      static_cast<double>(source.GetPoints().GetLength());
    result.inlier_rmse_ =
            std::sqrt(squared_error / static_cast<double>(num_correspondences));
    result.transformation_ = transformation;

    return result;
}

RegistrationResult EvaluateRegistration(const geometry::PointCloud &source,
                                        const geometry::PointCloud &target,
                                        double max_correspondence_distance,
                                        const core::Tensor &transformation) {
    core::Device device = source.GetDevice();
    core::Dtype dtype = core::Dtype::Float32;
    source.GetPoints().AssertDtype(dtype);
    target.GetPoints().AssertDtype(dtype);
    if (target.GetDevice() != device) {
        utility::LogError(
                "Target Pointcloud device {} != Source Pointcloud's device {}.",
                target.GetDevice().ToString(), device.ToString());
    }
    transformation.AssertShape({4, 4});
    transformation.AssertDtype(dtype);
    core::Tensor transformation_device = transformation.To(device);

    open3d::core::nns::NearestNeighborSearch target_nns(target.GetPoints());

    geometry::PointCloud source_transformed = source.Clone();
    source_transformed.Transform(transformation_device);
    return GetRegistrationResultAndCorrespondences(
            source_transformed, target, target_nns, max_correspondence_distance,
            transformation_device);
}

RegistrationResult RegistrationICP(const geometry::PointCloud &source,
                                   const geometry::PointCloud &target,
                                   double max_correspondence_distance,
                                   const core::Tensor &init,
                                   const TransformationEstimation &estimation,
                                   const ICPConvergenceCriteria &criteria) {
    return RegistrationMultiScaleICP(source, target, {-1}, {criteria},
                                     {max_correspondence_distance}, init,
                                     estimation);
}

RegistrationResult RegistrationMultiScaleICP(
        const geometry::PointCloud &source,
        const geometry::PointCloud &target,
        const std::vector<double> &voxel_sizes,
        const std::vector<ICPConvergenceCriteria> &criterias,
        const std::vector<double> &max_correspondence_distances,
        const core::Tensor &init,
        const TransformationEstimation &estimation) {
    core::Device device = source.GetDevice();
    core::Dtype dtype = source.GetPoints().GetDtype();
    target.GetPoints().AssertDtype(dtype);
    if (target.GetDevice() != device) {
        utility::LogError(
                "Target Pointcloud device {} != Source Pointcloud's device {}.",
                target.GetDevice().ToString(), device.ToString());
    }

    int64_t num_iterations = int64_t(criterias.size());
    if (!(criterias.size() == voxel_sizes.size() &&
          criterias.size() == max_correspondence_distances.size())) {
        utility::LogError(
                " [RegistrationMultiScaleICP]: Size of ICPConvergenceCriteria,"
                " voxel_size, max_correspondence_distances vectors must be "
                "same.");
    }

    if ((estimation.GetTransformationEstimationType() ==
                 TransformationEstimationType::PointToPlane ||
         estimation.GetTransformationEstimationType() ==
                 TransformationEstimationType::ColoredICP) &&
        (!target.HasPointNormals())) {
        utility::LogError(
                "TransformationEstimationPointToPlane and "
                "TransformationEstimationColoredICP "
                "require pre-computed normal vectors for target PointCloud.");
    }

    for (int64_t i = 1; i < num_iterations; i++) {
        if (voxel_sizes[i] >= voxel_sizes[i - 1]) {
            utility::LogError(
                    " [MultiScaleICP] Voxel sizes must be in strictly "
                    "decreasing "
                    "order.");
        }
        if (max_correspondence_distances[i] <= 0.0) {
            utility::LogError(
                    " Max correspondence distance must be greater than 0, but"
                    " got {} in scale: {}.",
                    max_correspondence_distances[i], i);
        }
    }

    init.AssertShape({4, 4});
    init.AssertDtype(dtype);

    core::Tensor transformation_device = init.To(device);

    std::vector<t::geometry::PointCloud> source_down_pyramid(num_iterations);
    std::vector<t::geometry::PointCloud> target_down_pyramid(num_iterations);

    if (voxel_sizes[num_iterations - 1] == -1) {
        source_down_pyramid[num_iterations - 1] = source.Clone();
        target_down_pyramid[num_iterations - 1] = target;
    } else {
        source_down_pyramid[num_iterations - 1] =
                source.Clone().VoxelDownSample(voxel_sizes[num_iterations - 1]);
        target_down_pyramid[num_iterations - 1] =
                target.Clone().VoxelDownSample(voxel_sizes[num_iterations - 1]);
    }

    for (int k = num_iterations - 2; k >= 0; k--) {
        source_down_pyramid[k] =
                source_down_pyramid[k + 1].VoxelDownSample(voxel_sizes[k]);
        target_down_pyramid[k] =
                target_down_pyramid[k + 1].VoxelDownSample(voxel_sizes[k]);
    }

    RegistrationResult result(transformation_device);

    double prev_fitness_ = 0;
    double prev_inliner_rmse_ = 0;

    for (int64_t i = 0; i < num_iterations; i++) {
        source_down_pyramid[i].Transform(transformation_device);

        core::nns::NearestNeighborSearch target_nns(
                target_down_pyramid[i].GetPoints());

        result = GetRegistrationResultAndCorrespondences(
                source_down_pyramid[i], target_down_pyramid[i], target_nns,
                max_correspondence_distances[i], transformation_device);

        for (int j = 0; j < criterias[i].max_iteration_; j++) {
            utility::LogDebug(
<<<<<<< HEAD
                    "ICP Scale#{:d}: Iteration #{:d}: Fitness {:.4f}, RMSE "
=======
                    " ICP Scale #{:d} Iteration #{:d}: Fitness {:.4f}, RMSE "
>>>>>>> fed558c6
                    "{:.4f}",
                    i + 1, j, result.fitness_, result.inlier_rmse_);

            core::Tensor update = estimation.ComputeTransformation(
                    source_down_pyramid[i], target_down_pyramid[i],
                    result.correspondence_set_);

            // Multiply the transform to the cumulative transformation (update).
            transformation_device = update.Matmul(transformation_device);
            // Apply the transform on source pointcloud.
            source_down_pyramid[i].Transform(update);

            prev_fitness_ = result.fitness_;
            prev_inliner_rmse_ = result.inlier_rmse_;

            result = GetRegistrationResultAndCorrespondences(
                    source_down_pyramid[i], target_down_pyramid[i], target_nns,
                    max_correspondence_distances[i], transformation_device);

            // ICPConvergenceCriteria, to terminate iteration.
            if (j != 0 &&
                std::abs(prev_fitness_ - result.fitness_) <
                        criterias[i].relative_fitness_ &&
                std::abs(prev_inliner_rmse_ - result.inlier_rmse_) <
                        criterias[i].relative_rmse_) {
                break;
            }
        }
    }
    return result;
}

}  // namespace registration
}  // namespace pipelines
}  // namespace t
}  // namespace open3d<|MERGE_RESOLUTION|>--- conflicted
+++ resolved
@@ -223,11 +223,7 @@
 
         for (int j = 0; j < criterias[i].max_iteration_; j++) {
             utility::LogDebug(
-<<<<<<< HEAD
-                    "ICP Scale#{:d}: Iteration #{:d}: Fitness {:.4f}, RMSE "
-=======
                     " ICP Scale #{:d} Iteration #{:d}: Fitness {:.4f}, RMSE "
->>>>>>> fed558c6
                     "{:.4f}",
                     i + 1, j, result.fitness_, result.inlier_rmse_);
 
