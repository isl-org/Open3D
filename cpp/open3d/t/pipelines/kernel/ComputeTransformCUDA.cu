// ----------------------------------------------------------------------------
// -                        Open3D: www.open3d.org                            -
// ----------------------------------------------------------------------------
// The MIT License (MIT)
//
<<<<<<< HEAD
// Copyright (c) 2021 www.open3d.org
=======
// Copyright (c) 2018-2021 www.open3d.org
>>>>>>> 47e2c7d1
//
// Permission is hereby granted, free of charge, to any person obtaining a copy
// of this software and associated documentation files (the "Software"), to deal
// in the Software without restriction, including without limitation the rights
// to use, copy, modify, merge, publish, distribute, sublicense, and/or sell
// copies of the Software, and to permit persons to whom the Software is
// furnished to do so, subject to the following conditions:
//
// The above copyright notice and this permission notice shall be included in
// all copies or substantial portions of the Software.
//
// THE SOFTWARE IS PROVIDED "AS IS", WITHOUT WARRANTY OF ANY KIND, EXPRESS OR
// IMPLIED, INCLUDING BUT NOT LIMITED TO THE WARRANTIES OF MERCHANTABILITY,
// FITNESS FOR A PARTICULAR PURPOSE AND NONINFRINGEMENT. IN NO EVENT SHALL THE
// AUTHORS OR COPYRIGHT HOLDERS BE LIABLE FOR ANY CLAIM, DAMAGES OR OTHER
// LIABILITY, WHETHER IN AN ACTION OF CONTRACT, TORT OR OTHERWISE, ARISING
// FROM, OUT OF OR IN CONNECTION WITH THE SOFTWARE OR THE USE OR OTHER DEALINGS
// IN THE SOFTWARE.
// ----------------------------------------------------------------------------

#include <cuda.h>

#include "open3d/core/CUDAUtils.h"
#include "open3d/core/Tensor.h"
#include "open3d/core/kernel/CUDALauncher.cuh"
#include "open3d/t/pipelines/kernel/ComputeTransformImpl.h"
#include "open3d/t/pipelines/kernel/Reduction6x6Impl.cuh"
#include "open3d/t/pipelines/kernel/TransformationConverter.h"
#include "open3d/t/pipelines/registration/RobustKernel.h"
#include "open3d/t/pipelines/registration/RobustKernelImpl.h"
#include "open3d/utility/Timer.h"

namespace open3d {
namespace t {
namespace pipelines {
namespace kernel {

const int kThread1DUnit = 256;

template <typename scalar_t, typename funct_t>
__global__ void ComputePosePointToPlaneKernelCUDA(
        const scalar_t *source_points_ptr,
        const scalar_t *target_points_ptr,
        const scalar_t *target_normals_ptr,
        const int64_t *correspondence_indices,
        const int n,
        scalar_t *global_sum,
        funct_t op) {
    __shared__ scalar_t local_sum0[kThread1DUnit];
    __shared__ scalar_t local_sum1[kThread1DUnit];
    __shared__ scalar_t local_sum2[kThread1DUnit];

    const int tid = threadIdx.x;

    local_sum0[tid] = 0;
    local_sum1[tid] = 0;
    local_sum2[tid] = 0;

    const int workload_idx = threadIdx.x + blockIdx.x * blockDim.x;

    if (workload_idx >= n) return;

    scalar_t J_ij[6] = {0}, reduction[29] = {0};
    scalar_t r = 0;

    bool valid = GetJacobianPointToPlane<scalar_t>(
            workload_idx, source_points_ptr, target_points_ptr,
            target_normals_ptr, correspondence_indices, J_ij, r);

    scalar_t w = op(r);

    if (valid) {
        // Dump J, r into JtJ and Jtr
        reduction[0] += J_ij[0] * w * J_ij[0];
        reduction[1] += J_ij[1] * w * J_ij[0];
        reduction[2] += J_ij[1] * w * J_ij[1];
        reduction[3] += J_ij[2] * w * J_ij[0];
        reduction[4] += J_ij[2] * w * J_ij[1];
        reduction[5] += J_ij[2] * w * J_ij[2];
        reduction[6] += J_ij[3] * w * J_ij[0];
        reduction[7] += J_ij[3] * w * J_ij[1];
        reduction[8] += J_ij[3] * w * J_ij[2];
        reduction[9] += J_ij[3] * w * J_ij[3];
        reduction[10] += J_ij[4] * w * J_ij[0];
        reduction[11] += J_ij[4] * w * J_ij[1];
        reduction[12] += J_ij[4] * w * J_ij[2];
        reduction[13] += J_ij[4] * w * J_ij[3];
        reduction[14] += J_ij[4] * w * J_ij[4];
        reduction[15] += J_ij[5] * w * J_ij[0];
        reduction[16] += J_ij[5] * w * J_ij[1];
        reduction[17] += J_ij[5] * w * J_ij[2];
        reduction[18] += J_ij[5] * w * J_ij[3];
        reduction[19] += J_ij[5] * w * J_ij[4];
        reduction[20] += J_ij[5] * w * J_ij[5];

        reduction[21] += J_ij[0] * w * r;
        reduction[22] += J_ij[1] * w * r;
        reduction[23] += J_ij[2] * w * r;
        reduction[24] += J_ij[3] * w * r;
        reduction[26] += J_ij[5] * w * r;
        reduction[25] += J_ij[4] * w * r;

        reduction[27] += r * r;
        reduction[28] += 1;
    }

    ReduceSum6x6LinearSystem<scalar_t, kThread1DUnit>(tid, valid, reduction,
                                                      local_sum0, local_sum1,
                                                      local_sum2, global_sum);
}

void ComputePosePointToPlaneCUDA(const core::Tensor &source_points,
                                 const core::Tensor &target_points,
                                 const core::Tensor &target_normals,
                                 const core::Tensor &correspondence_indices,
                                 core::Tensor &pose,
                                 float &residual,
                                 int &inlier_count,
                                 const core::Dtype &dtype,
                                 const core::Device &device,
                                 const registration::RobustKernel &kernel) {
    int n = source_points.GetLength();

    core::Tensor global_sum = core::Tensor::Zeros({29}, dtype, device);
    const dim3 blocks((n + kThread1DUnit - 1) / kThread1DUnit);
    const dim3 threads(kThread1DUnit);

    DISPATCH_FLOAT_DTYPE_TO_TEMPLATE(dtype, [&]() {
        scalar_t *global_sum_ptr = global_sum.GetDataPtr<scalar_t>();

        DISPATCH_ROBUST_KERNEL_FUNCTION(
                kernel.type_, scalar_t, kernel.scaling_parameter_,
                kernel.shape_parameter_, [&]() {
                    ComputePosePointToPlaneKernelCUDA<<<blocks, threads>>>(
                            source_points.GetDataPtr<scalar_t>(),
                            target_points.GetDataPtr<scalar_t>(),
                            target_normals.GetDataPtr<scalar_t>(),
                            correspondence_indices.GetDataPtr<int64_t>(), n,
                            global_sum_ptr, func_t);
                });
    });

    OPEN3D_CUDA_CHECK(cudaDeviceSynchronize());

    DecodeAndSolve6x6(global_sum, pose, residual, inlier_count);
}

}  // namespace kernel
}  // namespace pipelines
}  // namespace t
}  // namespace open3d<|MERGE_RESOLUTION|>--- conflicted
+++ resolved
@@ -3,11 +3,7 @@
 // ----------------------------------------------------------------------------
 // The MIT License (MIT)
 //
-<<<<<<< HEAD
-// Copyright (c) 2021 www.open3d.org
-=======
 // Copyright (c) 2018-2021 www.open3d.org
->>>>>>> 47e2c7d1
 //
 // Permission is hereby granted, free of charge, to any person obtaining a copy
 // of this software and associated documentation files (the "Software"), to deal
