// ----------------------------------------------------------------------------
// -                        Open3D: www.open3d.org                            -
// ----------------------------------------------------------------------------
// The MIT License (MIT)
//
// Copyright (c) 2018-2021 www.open3d.org
//
// Permission is hereby granted, free of charge, to any person obtaining a copy
// of this software and associated documentation files (the "Software"), to deal
// in the Software without restriction, including without limitation the rights
// to use, copy, modify, merge, publish, distribute, sublicense, and/or sell
// copies of the Software, and to permit persons to whom the Software is
// furnished to do so, subject to the following conditions:
//
// The above copyright notice and this permission notice shall be included in
// all copies or substantial portions of the Software.
//
// THE SOFTWARE IS PROVIDED "AS IS", WITHOUT WARRANTY OF ANY KIND, EXPRESS OR
// IMPLIED, INCLUDING BUT NOT LIMITED TO THE WARRANTIES OF MERCHANTABILITY,
// FITNESS FOR A PARTICULAR PURPOSE AND NONINFRINGEMENT. IN NO EVENT SHALL THE
// AUTHORS OR COPYRIGHT HOLDERS BE LIABLE FOR ANY CLAIM, DAMAGES OR OTHER
// LIABILITY, WHETHER IN AN ACTION OF CONTRACT, TORT OR OTHERWISE, ARISING
// FROM, OUT OF OR IN CONNECTION WITH THE SOFTWARE OR THE USE OR OTHER DEALINGS
// IN THE SOFTWARE.
// ----------------------------------------------------------------------------

#include "open3d/geometry/PointCloud.h"

#include <vector>

#include "open3d/camera/PinholeCameraIntrinsic.h"
#include "open3d/geometry/Image.h"
#include "open3d/geometry/RGBDImage.h"
#include "pybind/docstring.h"
#include "pybind/geometry/geometry.h"
#include "pybind/geometry/geometry_trampoline.h"

namespace open3d {
namespace geometry {

void pybind_pointcloud(py::module &m) {
    py::class_<PointCloud, PyGeometry3D<PointCloud>,
               std::shared_ptr<PointCloud>, Geometry3D>
            pointcloud(m, "PointCloud",
                       "PointCloud class. A point cloud consists of point "
                       "coordinates, and optionally point colors and point "
                       "normals.");
    py::detail::bind_default_constructor<PointCloud>(pointcloud);
    py::detail::bind_copy_functions<PointCloud>(pointcloud);
    pointcloud
            .def(py::init<const std::vector<Eigen::Vector3d> &>(),
                 "Create a PointCloud from points", "points"_a)
            .def("__repr__",
                 [](const PointCloud &pcd) {
                     return std::string("PointCloud with ") +
                            std::to_string(pcd.points_.size()) + " points.";
                 })
            .def(py::self + py::self)
            .def(py::self += py::self)
            .def("has_points", &PointCloud::HasPoints,
                 "Returns ``True`` if the point cloud contains points.")
            .def("has_normals", &PointCloud::HasNormals,
                 "Returns ``True`` if the point cloud contains point normals.")
            .def("has_colors", &PointCloud::HasColors,
                 "Returns ``True`` if the point cloud contains point colors.")
            .def("has_covariances", &PointCloud::HasCovariances,
                 "Returns ``True`` if the point cloud contains covariances.")
            .def("normalize_normals", &PointCloud::NormalizeNormals,
                 "Normalize point normals to length 1.")
            .def("paint_uniform_color", &PointCloud::PaintUniformColor,
                 "color"_a,
                 "Assigns each point in the PointCloud the same color.")
            .def("select_by_index", &PointCloud::SelectByIndex,
                 "Function to select points from input pointcloud into output "
                 "pointcloud.",
                 "indices"_a, "invert"_a = false)
            .def("voxel_down_sample", &PointCloud::VoxelDownSample,
                 "Function to downsample input pointcloud into output "
                 "pointcloud with "
                 "a voxel. Normals and colors are averaged if they exist.",
                 "voxel_size"_a)
            .def("voxel_down_sample_and_trace",
                 &PointCloud::VoxelDownSampleAndTrace,
                 "Function to downsample using PointCloud::VoxelDownSample. "
                 "Also records point cloud index before downsampling",
                 "voxel_size"_a, "min_bound"_a, "max_bound"_a,
                 "approximate_class"_a = false)
            .def("uniform_down_sample", &PointCloud::UniformDownSample,
                 "Function to downsample input pointcloud into output "
                 "pointcloud uniformly. The sample is performed in the order "
                 "of the points with the 0-th point always chosen, not at "
                 "random.",
                 "every_k_points"_a)
            .def("random_down_sample", &PointCloud::RandomDownSample,
                 "Function to downsample input pointcloud into output "
                 "pointcloud randomly. The sample is generated by randomly "
                 "sampling the indexes from the point cloud.",
                 "sampling_ratio"_a)
            .def("farthest_point_down_sample",
                 &PointCloud::FarthestPointDownSample,
                 "Downsamples input pointcloud into output pointcloud with a "
                 "set of points has farthest distance. The sample is performed "
                 "by selecting the farthest point from previous selected "
                 "points iteratively.",
                 "num_samples"_a)
            .def("crop",
                 (std::shared_ptr<PointCloud>(PointCloud::*)(
                         const AxisAlignedBoundingBox &) const) &
                         PointCloud::Crop,
                 "Function to crop input pointcloud into output pointcloud",
                 "bounding_box"_a)
            .def("crop",
                 (std::shared_ptr<PointCloud>(PointCloud::*)(
                         const OrientedBoundingBox &) const) &
                         PointCloud::Crop,
                 "Function to crop input pointcloud into output pointcloud",
                 "bounding_box"_a)
            .def("remove_non_finite_points", &PointCloud::RemoveNonFinitePoints,
                 "Removes all points from the point cloud that have a nan "
                 "entry, or infinite entries. It also removes the "
                 "corresponding attributes associated with the non-finite "
                 "point such as normals, covariances and color entries. It "
                 "doesn't re-computes these attributes after removing "
                 "non-finite points. ",
                 "remove_nan"_a = true, "remove_infinite"_a = true)
            .def("remove_duplicated_points",
                 &PointCloud::RemoveDuplicatedPoints,
                 "Removes duplicated points, i.e., points that "
                 "have identical coordinates. It also removes the "
                 "corresponding attributes associated with the non-finite "
                 "point such as normals, covariances and color entries. It "
                 "doesn't re-computes these attributes after removing "
                 "duplicated points.")
            .def("remove_radius_outlier", &PointCloud::RemoveRadiusOutliers,
                 "Removes points that have neighbors less than nb_points in a "
                 "sphere of a given radius",
                 "nb_points"_a, "radius"_a, "print_progress"_a = false)
            .def("remove_statistical_outlier",
                 &PointCloud::RemoveStatisticalOutliers,
                 "Removes points that are further away from their neighbors in "
                 "average.",
                 "nb_neighbors"_a, "std_ratio"_a, "print_progress"_a = false)
            .def("estimate_normals", &PointCloud::EstimateNormals,
                 "Function to compute the normals of a point cloud. Normals "
                 "are oriented with respect to the input point cloud if "
                 "normals exist",
                 "search_param"_a = KDTreeSearchParamKNN(),
                 "fast_normal_computation"_a = true)
            .def("orient_normals_to_align_with_direction",
                 &PointCloud::OrientNormalsToAlignWithDirection,
                 "Function to orient the normals of a point cloud",
                 "orientation_reference"_a = Eigen::Vector3d(0.0, 0.0, 1.0))
            .def("orient_normals_towards_camera_location",
                 &PointCloud::OrientNormalsTowardsCameraLocation,
                 "Function to orient the normals of a point cloud",
                 "camera_location"_a = Eigen::Vector3d(0.0, 0.0, 0.0))
            .def("orient_normals_consistent_tangent_plane",
                 &PointCloud::OrientNormalsConsistentTangentPlane,
                 "Function to orient the normals with respect to consistent "
                 "tangent planes",
                 "k"_a)
            .def("compute_point_cloud_distance",
                 &PointCloud::ComputePointCloudDistance,
                 "For each point in the source point cloud, compute the "
                 "distance to the target point cloud.",
                 "target"_a)
            .def_static(
                    "estimate_point_covariances",
                    &PointCloud::EstimatePerPointCovariances,
                    "Static function to compute the covariance matrix for "
                    "each "
                    "point in the given point cloud, doesn't change the input",
                    "input"_a, "search_param"_a = KDTreeSearchParamKNN())
            .def("estimate_covariances", &PointCloud::EstimateCovariances,
                 "Function to compute the covariance matrix for each point "
                 "in the point cloud",
                 "search_param"_a = KDTreeSearchParamKNN())
            .def("compute_mean_and_covariance",
                 &PointCloud::ComputeMeanAndCovariance,
                 "Function to compute the mean and covariance matrix of a "
                 "point cloud.")
            .def("compute_mahalanobis_distance",
                 &PointCloud::ComputeMahalanobisDistance,
                 "Function to compute the Mahalanobis distance for points in a "
                 "point cloud. See: "
                 "https://en.wikipedia.org/wiki/Mahalanobis_distance.")
            .def("compute_nearest_neighbor_distance",
                 &PointCloud::ComputeNearestNeighborDistance,
                 "Function to compute the distance from a point to its nearest "
                 "neighbor in the point cloud")
            .def("compute_convex_hull", &PointCloud::ComputeConvexHull,
                 "joggle_inputs"_a = false, R"doc(
Computes the convex hull of the point cloud.

Args:
     joggle_inputs (bool): If True allows the algorithm to add random noise to
          the points to work around degenerate inputs. This adds the 'QJ'
          option to the qhull command.

Returns:
     tuple(open3d.geometry.TriangleMesh, list): The triangle mesh of the convex
     hull and the list of point indices that are part of the convex hull.
)doc")
            .def("hidden_point_removal", &PointCloud::HiddenPointRemoval,
                 "Removes hidden points from a point cloud and returns a mesh "
                 "of the remaining points. Based on Katz et al. 'Direct "
                 "Visibility of Point Sets', 2007. Additional information "
                 "about the choice of radius for noisy point clouds can be "
                 "found in Mehra et. al. 'Visibility of Noisy Point Cloud "
                 "Data', 2010.",
                 "camera_location"_a, "radius"_a)
            .def("cluster_dbscan", &PointCloud::ClusterDBSCAN,
                 "Cluster PointCloud using the DBSCAN algorithm  Ester et al., "
                 "'A Density-Based Algorithm for Discovering Clusters in Large "
                 "Spatial Databases with Noise', 1996. Returns a list of point "
                 "labels, -1 indicates noise according to the algorithm.",
                 "eps"_a, "min_points"_a, "print_progress"_a = false)
            .def("segment_plane", &PointCloud::SegmentPlane,
                 "Segments a plane in the point cloud using the RANSAC "
                 "algorithm.",
                 "distance_threshold"_a, "ransac_n"_a, "num_iterations"_a,
<<<<<<< HEAD
                 "probability"_a = 0.99999999, "seed"_a = py::none())
            .def("detect_planar_patches", &PointCloud::DetectPlanarPatches,
                 R"doc(
Detects planar patches in the point cloud using a robust statistics-based approach.

Returns:
     A list of detected planar patches, represented as
     OrientedBoundingBox objects, with the third column (z) of R indicating
     the planar patch normal vector. The extent in the z direction is
     non-zero so that the OrientedBoundingBox contains the points that
     contribute to the plane detection.
)doc",
                 "normal_variance_threshold_deg"_a = 60,
                 "coplanarity_deg"_a = 75, "outlier_ratio"_a = 0.75,
                 "min_plane_edge_length"_a = 0.0, "min_num_points"_a = 0,
                 "search_param"_a = KDTreeSearchParamKNN())
=======
                 "probability"_a = 0.99999999)
>>>>>>> a676dde0
            .def_static(
                    "create_from_depth_image",
                    &PointCloud::CreateFromDepthImage,
                    R"(Factory function to create a pointcloud from a depth image and a
camera. Given depth value d at (u, v) image coordinate, the corresponding 3d point is:

    - z = d / depth_scale
    - x = (u - cx) * z / fx
    - y = (v - cy) * z / fy)",
                    "depth"_a, "intrinsic"_a,
                    "extrinsic"_a = Eigen::Matrix4d::Identity(),
                    "depth_scale"_a = 1000.0, "depth_trunc"_a = 1000.0,
                    "stride"_a = 1, "project_valid_depth_only"_a = true)
            .def_static(
                    "create_from_rgbd_image", &PointCloud::CreateFromRGBDImage,
                    "Factory function to create a pointcloud from an RGB-D "
                    "image and a camera. Given depth value d at (u, "
                    "v) image coordinate, the corresponding 3d point is:\n\n"
                    R"(    - z = d / depth_scale
    - x = (u - cx) * z / fx
    - y = (v - cy) * z / fy)",
                    "image"_a, "intrinsic"_a,
                    "extrinsic"_a = Eigen::Matrix4d::Identity(),
                    "project_valid_depth_only"_a = true)
            .def_readwrite("points", &PointCloud::points_,
                           "``float64`` array of shape ``(num_points, 3)``, "
                           "use ``numpy.asarray()`` to access data: Points "
                           "coordinates.")
            .def_readwrite("normals", &PointCloud::normals_,
                           "``float64`` array of shape ``(num_points, 3)``, "
                           "use ``numpy.asarray()`` to access data: Points "
                           "normals.")
            .def_readwrite(
                    "colors", &PointCloud::colors_,
                    "``float64`` array of shape ``(num_points, 3)``, "
                    "range ``[0, 1]`` , use ``numpy.asarray()`` to access "
                    "data: RGB colors of points.")
            .def_readwrite("covariances", &PointCloud::covariances_,
                           "``float64`` array of shape ``(num_points, 3, 3)``, "
                           "use ``numpy.asarray()`` to access data: Points "
                           "covariances.");
    docstring::ClassMethodDocInject(m, "PointCloud", "has_colors");
    docstring::ClassMethodDocInject(m, "PointCloud", "has_normals");
    docstring::ClassMethodDocInject(m, "PointCloud", "has_points");
    docstring::ClassMethodDocInject(m, "PointCloud", "normalize_normals");
    docstring::ClassMethodDocInject(
            m, "PointCloud", "paint_uniform_color",
            {{"color", "RGB color for the PointCloud."}});
    docstring::ClassMethodDocInject(
            m, "PointCloud", "select_by_index",
            {{"indices", "Indices of points to be selected."},
             {"invert",
              "Set to ``True`` to invert the selection of indices."}});
    docstring::ClassMethodDocInject(
            m, "PointCloud", "voxel_down_sample",
            {{"voxel_size", "Voxel size to downsample into."},
             {"invert", "set to ``True`` to invert the selection of indices"}});
    docstring::ClassMethodDocInject(
            m, "PointCloud", "voxel_down_sample_and_trace",
            {{"voxel_size", "Voxel size to downsample into."},
             {"min_bound", "Minimum coordinate of voxel boundaries"},
             {"max_bound", "Maximum coordinate of voxel boundaries"}});
    docstring::ClassMethodDocInject(
            m, "PointCloud", "uniform_down_sample",
            {{"every_k_points",
              "Sample rate, the selected point indices are [0, k, 2k, ...]"}});
    docstring::ClassMethodDocInject(
            m, "PointCloud", "random_down_sample",
            {{"sampling_ratio",
              "Sampling ratio, the ratio of number of selected points to total "
              "number of points[0-1]"}});
    docstring::ClassMethodDocInject(
            m, "PointCloud", "crop",
            {{"bounding_box", "AxisAlignedBoundingBox to crop points"}});
    docstring::ClassMethodDocInject(
            m, "PointCloud", "remove_non_finite_points",
            {{"remove_nan", "Remove NaN values from the PointCloud"},
             {"remove_infinite",
              "Remove infinite values from the PointCloud"}});
    docstring::ClassMethodDocInject(m, "PointCloud",
                                    "remove_duplicated_points");
    docstring::ClassMethodDocInject(
            m, "PointCloud", "remove_radius_outlier",
            {{"nb_points", "Number of points within the radius."},
             {"radius", "Radius of the sphere."},
             {"print_progress", "Set to True to print progress bar."}});
    docstring::ClassMethodDocInject(
            m, "PointCloud", "remove_statistical_outlier",
            {{"nb_neighbors", "Number of neighbors around the target point."},
             {"std_ratio", "Standard deviation ratio."},
             {"print_progress", "Set to True to print progress bar."}});
    docstring::ClassMethodDocInject(
            m, "PointCloud", "estimate_normals",
            {{"search_param",
              "The KDTree search parameters for neighborhood search."},
             {"fast_normal_computation",
              "If true, the normal estimation uses a non-iterative method to "
              "extract the eigenvector from the covariance matrix. This is "
              "faster, but is not as numerical stable."}});
    docstring::ClassMethodDocInject(
            m, "PointCloud", "orient_normals_to_align_with_direction",
            {{"orientation_reference",
              "Normals are oriented with respect to orientation_reference."}});
    docstring::ClassMethodDocInject(
            m, "PointCloud", "orient_normals_towards_camera_location",
            {{"camera_location",
              "Normals are oriented with towards the camera_location."}});
    docstring::ClassMethodDocInject(
            m, "PointCloud", "orient_normals_consistent_tangent_plane",
            {{"k",
              "Number of k nearest neighbors used in constructing the "
              "Riemannian graph used to propagate normal orientation."}});
    docstring::ClassMethodDocInject(m, "PointCloud",
                                    "compute_point_cloud_distance",
                                    {{"target", "The target point cloud."}});
    docstring::ClassMethodDocInject(
            m, "PointCloud", "estimate_point_covariances",
            {{"input", "The input point cloud."},
             {"search_param",
              "The KDTree search parameters for neighborhood search."}});
    docstring::ClassMethodDocInject(
            m, "PointCloud", "estimate_covariances",
            {{"search_param",
              "The KDTree search parameters for neighborhood search."}});
    docstring::ClassMethodDocInject(m, "PointCloud",
                                    "compute_mean_and_covariance");
    docstring::ClassMethodDocInject(m, "PointCloud",
                                    "compute_mahalanobis_distance");
    docstring::ClassMethodDocInject(m, "PointCloud",
                                    "compute_nearest_neighbor_distance");
    docstring::ClassMethodDocInject(
            m, "PointCloud", "hidden_point_removal",
            {{"input", "The input point cloud."},
             {"camera_location",
              "All points not visible from that location will be removed"},
             {"radius", "The radius of the sperical projection"}});
    docstring::ClassMethodDocInject(
            m, "PointCloud", "cluster_dbscan",
            {{"eps",
              "Density parameter that is used to find neighbouring points."},
             {"min_points", "Minimum number of points to form a cluster."},
             {"print_progress",
              "If true the progress is visualized in the console."}});
    docstring::ClassMethodDocInject(
            m, "PointCloud", "segment_plane",
            {{"distance_threshold",
              "Max distance a point can be from the plane model, and still be "
              "considered an inlier."},
             {"ransac_n",
              "Number of initial points to be considered inliers in each "
              "iteration."},
             {"num_iterations", "Number of iterations."},
             {"probability",
              "Expected probability of finding the optimal plane."}});
    docstring::ClassMethodDocInject(
            m, "PointCloud", "detect_planar_patches",
            {
                    {"normal_similarity",
                     "Angle threshold based on robust statistics for planarity "
                     "test. Larger values allow more noisy planes to be "
                     "detected."},
                    {"coplanarity",
                     "Angle threshold based on robust statistics for planarity "
                     "test. Smaller values allow more noisy planes to be "
                     "detected."},
                    {"outlier_ratio",
                     "Maximum allowable ratio of outliers "
                     "associated to a plane."},
                    {"min_plane_edge_length",
                     "Minimum edge length of plane's long "
                     "edge before being rejected."},
                    {"min_num_points",
                     "Minimum number of points allowable for "
                     "fitting planes."},
                    {"search_param",
                     "The KDTree search parameters for "
                     "neighborhood search."},
            });
    docstring::ClassMethodDocInject(
            m, "PointCloud", "create_from_depth_image",
            {{"depth",
              "The input depth image can be either a float image, or a "
              "uint16_t image."},
             {"intrinsic", "Intrinsic parameters of the camera."},
             {"extrnsic", "Extrinsic parameters of the camera."},
             {"depth_scale", "The depth is scaled by 1 / depth_scale."},
             {"depth_trunc", "Truncated at depth_trunc distance."},
             {"stride",
              "Sampling factor to support coarse point cloud extraction."}});
    docstring::ClassMethodDocInject(
            m, "PointCloud", "create_from_rgbd_image",
            {{"image", "The input image."},
             {"intrinsic", "Intrinsic parameters of the camera."},
             {"extrnsic", "Extrinsic parameters of the camera."}});
}

void pybind_pointcloud_methods(py::module &m) {}

}  // namespace geometry
}  // namespace open3d<|MERGE_RESOLUTION|>--- conflicted
+++ resolved
@@ -219,8 +219,7 @@
                  "Segments a plane in the point cloud using the RANSAC "
                  "algorithm.",
                  "distance_threshold"_a, "ransac_n"_a, "num_iterations"_a,
-<<<<<<< HEAD
-                 "probability"_a = 0.99999999, "seed"_a = py::none())
+                 "probability"_a = 0.99999999)
             .def("detect_planar_patches", &PointCloud::DetectPlanarPatches,
                  R"doc(
 Detects planar patches in the point cloud using a robust statistics-based approach.
@@ -236,9 +235,6 @@
                  "coplanarity_deg"_a = 75, "outlier_ratio"_a = 0.75,
                  "min_plane_edge_length"_a = 0.0, "min_num_points"_a = 0,
                  "search_param"_a = KDTreeSearchParamKNN())
-=======
-                 "probability"_a = 0.99999999)
->>>>>>> a676dde0
             .def_static(
                     "create_from_depth_image",
                     &PointCloud::CreateFromDepthImage,
