--- conflicted
+++ resolved
@@ -1155,11 +1155,8 @@
                  })
             .def_property(
                     "color_value", &ColorEdit::GetValue,
-<<<<<<< HEAD
                     (void (ColorEdit::*)(const Color &))&ColorEdit::SetValue,
-=======
                     (void(ColorEdit::*)(const Color &)) & ColorEdit::SetValue,
->>>>>>> 35beb511
                     "Color value (gui.Color)")
             .def("set_on_value_changed", &ColorEdit::SetOnValueChanged,
                  "Calls f(Color) when color changes by user input");
@@ -1173,20 +1170,6 @@
             .def("clear_items", &Combobox::ClearItems, "Removes all items")
             .def("add_item", &Combobox::AddItem, "Adds an item to the end")
             .def("change_item",
-<<<<<<< HEAD
-                 (void (Combobox::*)(int, const char *))&Combobox::ChangeItem,
-                 "Changes the text of the item at index: "
-                 "change_item(index, newtext)")
-            .def("change_item",
-                 (void (Combobox::*)(const char *,
-                                     const char *))&Combobox::ChangeItem,
-                 "Changes the text of the matching item: "
-                 "change_item(text, newtext)")
-            .def("remove_item",
-                 (void (Combobox::*)(const char *))&Combobox::RemoveItem,
-                 "Removes the first item of the given text")
-            .def("remove_item", (void (Combobox::*)(int))&Combobox::RemoveItem,
-=======
                  (void(Combobox::*)(int, const char *)) & Combobox::ChangeItem,
                  "Changes the text of the item at index: "
                  "change_item(index, newtext)")
@@ -1199,7 +1182,6 @@
                  (void(Combobox::*)(const char *)) & Combobox::RemoveItem,
                  "Removes the first item of the given text")
             .def("remove_item", (void(Combobox::*)(int)) & Combobox::RemoveItem,
->>>>>>> 35beb511
                  "Removes the item at the index")
             .def_property_readonly("number_of_items",
                                    &Combobox::GetNumberOfItems,
