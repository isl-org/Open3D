--- conflicted
+++ resolved
@@ -239,16 +239,9 @@
                  "parameter is optional and is True if the image is in the "
                  "sRGB colorspace and False otherwise")
             .def("update_texture",
-<<<<<<< HEAD
                  (bool (Renderer::*)(TextureHandle,
                                      const std::shared_ptr<geometry::Image>,
                                      bool))&Renderer::UpdateTexture,
-=======
-                 (bool(Renderer::*)(TextureHandle,
-                                    const std::shared_ptr<geometry::Image>,
-                                    bool)) &
-                         Renderer::UpdateTexture,
->>>>>>> 35beb511
                  "texture"_a, "image"_a, "is_sRGB"_a = false,
                  "Updates the contents of the texture to be the new image, or "
                  "returns False and does nothing if the image is a different "
@@ -319,16 +312,6 @@
     auto cam = static_cast<py::class_<Camera, std::shared_ptr<Camera>>>(
             m_rendering.attr("Camera"));
     cam.def("set_projection",
-<<<<<<< HEAD
-            (void (Camera::*)(double, double, double, double,
-                              Camera::FovType))&Camera::SetProjection,
-            "field_of_view"_a, "aspect_ratio"_a, "near_plane"_a, "far_plane"_a,
-            "field_of_view_type"_a, "Sets a perspective projection.")
-            .def("set_projection",
-                 (void (Camera::*)(Camera::Projection, double, double, double,
-                                   double, double,
-                                   double))&Camera::SetProjection,
-=======
             (void(Camera::*)(double, double, double, double, Camera::FovType)) &
                     Camera::SetProjection,
             "field_of_view"_a, "aspect_ratio"_a, "near_plane"_a, "far_plane"_a,
@@ -337,19 +320,12 @@
                  (void(Camera::*)(Camera::Projection, double, double, double,
                                   double, double, double)) &
                          Camera::SetProjection,
->>>>>>> 35beb511
                  "projection_type"_a, "left"_a, "right"_a, "bottom"_a, "top"_a,
                  "near"_a, "far"_a,
                  "Sets the camera projection via a viewing frustum. ")
             .def("set_projection",
-<<<<<<< HEAD
                  (void (Camera::*)(const Eigen::Matrix3d &, double, double,
                                    double, double))&Camera::SetProjection,
-=======
-                 (void(Camera::*)(const Eigen::Matrix3d &, double, double,
-                                  double, double)) &
-                         Camera::SetProjection,
->>>>>>> 35beb511
                  "intrinsics"_a, "near_plane"_a, "far_plane"_a, "image_width"_a,
                  "image_height"_a,
                  "Sets the camera projection via intrinsics matrix.")
@@ -556,32 +532,18 @@
                  "Sets the camera with the given name as the active camera for "
                  "the scene")
             .def("add_geometry",
-<<<<<<< HEAD
-                 (bool (Scene::*)(const std::string &,
-                                  const geometry::Geometry3D &,
-                                  const MaterialRecord &, const std::string &,
-                                  size_t))&Scene::AddGeometry,
-=======
                  (bool(Scene::*)(
                          const std::string &, const geometry::Geometry3D &,
                          const MaterialRecord &, const std::string &, size_t)) &
                          Scene::AddGeometry,
->>>>>>> 35beb511
                  "name"_a, "geometry"_a, "material"_a,
                  "downsampled_name"_a = "", "downsample_threshold"_a = SIZE_MAX,
                  "Adds a Geometry with a material to the scene")
             .def("add_geometry",
-<<<<<<< HEAD
-                 (bool (Scene::*)(const std::string &,
-                                  const t::geometry::Geometry &,
-                                  const MaterialRecord &, const std::string &,
-                                  size_t))&Scene::AddGeometry,
-=======
                  (bool(Scene::*)(
                          const std::string &, const t::geometry::Geometry &,
                          const MaterialRecord &, const std::string &, size_t)) &
                          Scene::AddGeometry,
->>>>>>> 35beb511
                  "name"_a, "geometry"_a, "material"_a,
                  "downsampled_name"_a = "", "downsample_threshold"_a = SIZE_MAX,
                  "Adds a Geometry with a material to the scene")
