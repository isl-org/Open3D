// ----------------------------------------------------------------------------
// -                        Open3D: www.open3d.org                            -
// ----------------------------------------------------------------------------
// The MIT License (MIT)
//
// Copyright (c) 2018-2021 www.open3d.org
//
// Permission is hereby granted, free of charge, to any person obtaining a copy
// of this software and associated documentation files (the "Software"), to deal
// in the Software without restriction, including without limitation the rights
// to use, copy, modify, merge, publish, distribute, sublicense, and/or sell
// copies of the Software, and to permit persons to whom the Software is
// furnished to do so, subject to the following conditions:
//
// The above copyright notice and this permission notice shall be included in
// all copies or substantial portions of the Software.
//
// THE SOFTWARE IS PROVIDED "AS IS", WITHOUT WARRANTY OF ANY KIND, EXPRESS OR
// IMPLIED, INCLUDING BUT NOT LIMITED TO THE WARRANTIES OF MERCHANTABILITY,
// FITNESS FOR A PARTICULAR PURPOSE AND NONINFRINGEMENT. IN NO EVENT SHALL THE
// AUTHORS OR COPYRIGHT HOLDERS BE LIABLE FOR ANY CLAIM, DAMAGES OR OTHER
// LIABILITY, WHETHER IN AN ACTION OF CONTRACT, TORT OR OTHERWISE, ARISING
// FROM, OUT OF OR IN CONNECTION WITH THE SOFTWARE OR THE USE OR OTHER DEALINGS
// IN THE SOFTWARE.
// ----------------------------------------------------------------------------

#include "open3d/camera/PinholeCameraIntrinsic.h"
#include "open3d/t/geometry/Geometry.h"
#include "open3d/t/geometry/PointCloud.h"
#include "open3d/visualization/rendering/ColorGrading.h"
#include "open3d/visualization/rendering/Gradient.h"
#include "open3d/visualization/rendering/MaterialRecord.h"
#include "open3d/visualization/rendering/Model.h"
#include "open3d/visualization/rendering/Open3DScene.h"
#include "open3d/visualization/rendering/Renderer.h"
#include "open3d/visualization/rendering/Scene.h"
#include "open3d/visualization/rendering/View.h"
#include "open3d/visualization/rendering/filament/FilamentEngine.h"
#include "open3d/visualization/rendering/filament/FilamentRenderer.h"
#include "pybind/docstring.h"
#include "pybind/visualization/gui/gui.h"
#include "pybind/visualization/visualization.h"
#include "pybind11/functional.h"

namespace open3d {
namespace visualization {
namespace rendering {

class PyOffscreenRenderer {
public:
    PyOffscreenRenderer(int width,
                        int height,
                        const std::string &resource_path,
                        bool headless) {
        gui::InitializeForPython(resource_path);
        width_ = width;
        height_ = height;
        if (headless) {
            EngineInstance::EnableHeadless();
        }
        renderer_ = new FilamentRenderer(EngineInstance::GetInstance(), width,
                                         height,
                                         EngineInstance::GetResourceManager());
        scene_ = new Open3DScene(*renderer_);
    }

    ~PyOffscreenRenderer() {
        delete scene_;
        delete renderer_;
    }

    Open3DScene *GetScene() { return scene_; }

    std::shared_ptr<geometry::Image> RenderToImage() {
        return gui::RenderToImageWithoutWindow(scene_, width_, height_);
    }

    std::shared_ptr<geometry::Image> RenderToDepthImage() {
        return gui::RenderToDepthImageWithoutWindow(scene_, width_, height_);
    }

    void SetupCamera(const camera::PinholeCameraIntrinsic &intrinsic,
                     const Eigen::Matrix4d &extrinsic) {
        SetupCamera(intrinsic.intrinsic_matrix_, extrinsic, intrinsic.width_,
                    intrinsic.height_);
    }

    void SetupCamera(const Eigen::Matrix3d &intrinsic,
                     const Eigen::Matrix4d &extrinsic,
                     int intrinsic_width_px,
                     int intrinsic_height_px) {
        Camera::SetupCameraAsPinholeCamera(
                *scene_->GetCamera(), intrinsic, extrinsic, intrinsic_width_px,
                intrinsic_height_px, scene_->GetBoundingBox());
    }

    void SetupCamera(float verticalFoV,
                     const Eigen::Vector3f &center,
                     const Eigen::Vector3f &eye,
                     const Eigen::Vector3f &up) {
        float aspect = 1.0f;
        if (height_ > 0) {
            aspect = float(width_) / float(height_);
        }
        auto *camera = scene_->GetCamera();
        auto far_plane =
                Camera::CalcFarPlane(*camera, scene_->GetBoundingBox());
        camera->SetProjection(verticalFoV, aspect, Camera::CalcNearPlane(),
                              far_plane, rendering::Camera::FovType::Vertical);
        camera->LookAt(center, eye, up);
    }

private:
    int width_;
    int height_;
    FilamentRenderer *renderer_;
    // The offscreen renderer owns the scene so that it can clean it up
    // in the right order (otherwise we will crash).
    Open3DScene *scene_;
};

void pybind_rendering_classes(py::module &m) {
    py::class_<Renderer> renderer(
            m, "Renderer",
            "Renderer class that manages 3D resources. Get from gui.Window.");
    renderer.def("set_clear_color", &Renderer::SetClearColor,
                 "Sets the background color for the renderer, [r, g, b, a]. "
                 "Applies to everything being rendered, so it essentially acts "
                 "as the background color of the window")
            .def("add_texture",
                 (TextureHandle(Renderer::*)(
                         const std::shared_ptr<geometry::Image>, bool)) &
                         Renderer::AddTexture,
                 "image"_a, "is_sRGB"_a = false,
                 "Adds a texture: add_texture(geometry.Image, bool). The first "
                 "parameter is the image, the second parameter is optional and "
                 "is True if the image is in the sRGB colorspace and False "
                 "otherwise")
            .def("update_texture",
                 (bool (Renderer::*)(TextureHandle,
                                     const std::shared_ptr<geometry::Image>,
                                     bool)) &
                         Renderer::UpdateTexture,
                 "texture"_a, "image"_a, "is_sRGB"_a = false,
                 "Updates the contents of the texture to be the new image, or "
                 "returns False and does nothing if the image is a different "
                 "size. It is more efficient to call update_texture() rather "
                 "than removing and adding a new texture, especially when "
                 "changes happen frequently, such as when implmenting video. "
                 "add_texture(geometry.Image, bool). The first parameter is "
                 "the image, the second parameter is optional and is True "
                 "if the image is in the sRGB colorspace and False otherwise")
            .def("remove_texture", &Renderer::RemoveTexture,
                 "Deletes the texture. This does not remove the texture from "
                 "any existing materials or GUI widgets, and must be done "
                 "prior to this call.");

    // It would be nice to have this inherit from Renderer, but the problem is
    // that Python needs to own this class and Python needs to not own Renderer,
    // and pybind does not let us mix the two styles of ownership.
    py::class_<PyOffscreenRenderer, std::shared_ptr<PyOffscreenRenderer>>
            offscreen(m, "OffscreenRenderer",
                      "Renderer instance that can be used for rendering to an "
                      "image");
    offscreen
            .def(py::init([](int w, int h, const std::string &resource_path,
                             bool headless) {
                     return std::make_shared<PyOffscreenRenderer>(
                             w, h, resource_path, headless);
                 }),
                 "width"_a, "height"_a, "resource_path"_a = "",
                 "headless"_a = false,
                 "Takes width, height and optionally a resource_path and "
                 "headless flag. If "
                 "unspecified, resource_path will use the resource path from "
                 "the installed Open3D library. By default a running windowing "
                 "session is required. To enable headless rendering set "
                 "headless to True")
            .def_property_readonly(
                    "scene", &PyOffscreenRenderer::GetScene,
                    "Returns the Open3DScene for this renderer. This scene is "
                    "destroyed when the renderer is destroyed and should not "
                    "be accessed after that point.")
            .def("setup_camera",
                 py::overload_cast<float, const Eigen::Vector3f &,
                                   const Eigen::Vector3f &,
                                   const Eigen::Vector3f &>(
                         &PyOffscreenRenderer::SetupCamera),
                 "setup_camera(vertical_field_of_view, center, eye, up): "
                 "sets camera view using bounding box of current geometry")
            .def("setup_camera",
                 py::overload_cast<const camera::PinholeCameraIntrinsic &,
                                   const Eigen::Matrix4d &>(
                         &PyOffscreenRenderer::SetupCamera),
                 "setup_camera(intrinsics, extrinsic_matrix): "
                 "sets the camera view using bounding box of current geometry")
            .def("setup_camera",
                 py::overload_cast<const Eigen::Matrix3d &,
                                   const Eigen::Matrix4d &, int, int>(
                         &PyOffscreenRenderer::SetupCamera),
                 "setup_camera(intrinsic_matrix, extrinsic_matrix, "
                 "intrinsic_width_px, intrinsic_height_px): "
                 "sets the camera view using bounding box of current geometry")
            .def("render_to_image", &PyOffscreenRenderer::RenderToImage,
                 "Renders scene to an image, blocking until the image is "
                 "returned")
            .def("render_to_depth_image",
                 &PyOffscreenRenderer::RenderToDepthImage,
                 "Renders scene depth buffer to a float image, blocking until "
                 "the image is returned. Pixels range from 0 (near plane) to "
                 "1 (far plane)");

    // ---- Camera ----
    py::class_<Camera, std::shared_ptr<Camera>> cam(m, "Camera",
                                                    "Camera object");
    py::enum_<Camera::FovType> fov_type(cam, "FovType", py::arithmetic(),
                                        "Enum class for Camera field of view "
                                        "types.");
    fov_type.value("Vertical", Camera::FovType::Vertical)
            .value("Horizontal", Camera::FovType::Horizontal)
            .export_values();

    py::enum_<Camera::Projection> proj_type(cam, "Projection", py::arithmetic(),
                                            "Enum class for Camera projection "
                                            "types.");
    proj_type.value("Perspective", Camera::Projection::Perspective)
            .value("Ortho", Camera::Projection::Ortho)
            .export_values();

    cam.def("set_projection",
            (void (Camera::*)(double, double, double, double,
                              Camera::FovType)) &
                    Camera::SetProjection,
            "Sets a perspective projection. set_projection(field_of_view, "
            "aspect_ratio, far_plane, field_of_view_type)")
            .def("set_projection",
                 (void (Camera::*)(Camera::Projection, double, double, double,
                                   double, double, double)) &
                         Camera::SetProjection,
                 "Sets the camera projection via a viewing frustum. "
                 "set_projection(projection_type, left, right, bottom, top, "
                 "near, far)")
            .def("set_projection",
                 (void (Camera::*)(const Eigen::Matrix3d &, double, double,
                                   double, double)) &
                         Camera::SetProjection,
                 "Sets the camera projection via intrinsics matrix. "
                 "set_projection(intrinsics, near_place, far_plane, "
                 "image_width, image_height)")
            .def("look_at", &Camera::LookAt,
                 "Sets the position and orientation of the camera: "
                 "look_at(center, eye, up)")
            .def("unproject", &Camera::Unproject,
                 "unproject(x, y, z, view_width, view_height): takes the "
                 "(x, y, z) location in the view, where x, y are the number of "
                 "pixels from the upper left of the view, and z is the depth "
                 "value. Returns the world coordinate (x', y', z').")
            .def("copy_from", &Camera::CopyFrom,
                 "Copies the settings from the camera passed as the argument "
                 "into this camera")
            .def("get_near", &Camera::GetNear,
                 "Returns the distance from the camera to the near plane")
            .def("get_far", &Camera::GetFar,
                 "Returns the distance from the camera to the far plane")
            .def("get_field_of_view", &Camera::GetFieldOfView,
                 "Returns the field of view of camera, in degrees. Only valid "
                 "if it was passed to set_projection().")
            .def("get_field_of_view_type", &Camera::GetFieldOfViewType,
                 "Returns the field of view type. Only valid if it was passed "
                 "to set_projection().")
            .def(
                    "get_projection_matrix",
                    [](const Camera &cam) -> Eigen::Matrix4f {
                        // GetProjectionMatrix() returns Eigen::Transform which
                        // doesn't have a conversion to a Python object
                        return cam.GetProjectionMatrix().matrix();
                    },
                    "Returns the projection matrix of the camera")
            .def(
                    "get_view_matrix",
                    [](const Camera &cam) -> Eigen::Matrix4f {
                        return cam.GetViewMatrix().matrix();
                    },
                    "Returns the view matrix of the camera")
            .def(
                    "get_model_matrix",
                    [](const Camera &cam) -> Eigen::Matrix4f {
                        return cam.GetModelMatrix().matrix();
                    },
                    "Returns the model matrix of the camera");

    // ---- Gradient ----
    py::class_<Gradient, std::shared_ptr<Gradient>> gradient(
            m, "Gradient",
            "Manages a gradient for the unlitGradient shader."
            "In gradient mode, the array of points specifies points along "
            "the gradient, from 0 to 1 (inclusive). These do need to be "
            "evenly spaced."
            "Simple greyscale:"
            "    [ ( 0.0, black ),"
            "      ( 1.0, white ) ]"
            "Rainbow (note the gaps around green):"
            "    [ ( 0.000, blue ),"
            "      ( 0.125, cornflower blue ),"
            "      ( 0.250, cyan ),"
            "      ( 0.500, green ),"
            "      ( 0.750, yellow ),"
            "      ( 0.875, orange ),"
            "      ( 1.000, red ) ]"
            "The gradient will generate a largish texture, so it should "
            "be fairly smooth, but the boundaries may not be exactly as "
            "specified due to quantization imposed by the fixed size of "
            "the texture."
            "  The points *must* be sorted from the smallest value to the "
            "largest. The values must be in the range [0, 1].");
    py::enum_<Gradient::Mode> gradient_mode(gradient, "Mode", py::arithmetic());
    gradient_mode.value("GRADIENT", Gradient::Mode::kGradient)
            .value("LUT", Gradient::Mode::kLUT)
            .export_values();
    py::class_<Gradient::Point> gpt(gradient, "Point");
    gpt.def(py::init<float, const Eigen::Vector4f>())
            .def("__repr__",
                 [](const Gradient::Point &p) {
                     std::stringstream s;
                     s << "Gradient.Point[" << p.value << ", (" << p.color[0]
                       << ", " << p.color[1] << ", " << p.color[2] << ", "
                       << p.color[3] << ")]";
                     return s.str();
                 })
            .def_readwrite("value", &Gradient::Point::value,
                           "Must be within 0.0 and 1.0")
            .def_readwrite("color", &Gradient::Point::color,
                           "[R, G, B, A]. Color values must be in [0.0, 1.0]");
    gradient.def(py::init<>())
            .def(py::init<std::vector<Gradient::Point>>())
            .def_property("points", &Gradient::GetPoints, &Gradient::SetPoints)
            .def_property("mode", &Gradient::GetMode, &Gradient::SetMode);

    // ---- Material ----
    py::class_<MaterialRecord> mat(
<<<<<<< HEAD
            m, "Material",
=======
            m, "MaterialRecord",
>>>>>>> c0444515
            "Describes the real-world, physically based (PBR) "
            "material used to render a geometry");
    mat.def(py::init<>())
            .def_readwrite("has_alpha", &MaterialRecord::has_alpha)
            .def_readwrite("base_color", &MaterialRecord::base_color)
            .def_readwrite("base_metallic", &MaterialRecord::base_metallic)
            .def_readwrite("base_roughness", &MaterialRecord::base_roughness)
            .def_readwrite("base_reflectance",
                           &MaterialRecord::base_reflectance)
            .def_readwrite("base_clearcoat", &MaterialRecord::base_clearcoat)
            .def_readwrite("base_clearcoat_roughness",
                           &MaterialRecord::base_clearcoat_roughness)
            .def_readwrite("base_anisotropy", &MaterialRecord::base_anisotropy)
            .def_readwrite("thickness", &MaterialRecord::thickness)
            .def_readwrite("transmission", &MaterialRecord::transmission)
            .def_readwrite("absorption_color",
                           &MaterialRecord::absorption_color)
            .def_readwrite("absorption_distance",
                           &MaterialRecord::absorption_distance)
            .def_readwrite("point_size", &MaterialRecord::point_size)
            .def_readwrite("line_width", &MaterialRecord::line_width,
                           "Requires 'shader' to be 'unlitLine'")
            .def_readwrite("albedo_img", &MaterialRecord::albedo_img)
            .def_readwrite("normal_img", &MaterialRecord::normal_img)
            .def_readwrite("ao_img", &MaterialRecord::ao_img)
            .def_readwrite("metallic_img", &MaterialRecord::metallic_img)
            .def_readwrite("roughness_img", &MaterialRecord::roughness_img)
            .def_readwrite("reflectance_img", &MaterialRecord::reflectance_img)
            .def_readwrite("clearcoat_img", &MaterialRecord::clearcoat_img)
            .def_readwrite("clearcoat_roughness_img",
                           &MaterialRecord::clearcoat_roughness_img)
            .def_readwrite("anisotropy_img", &MaterialRecord::anisotropy_img)
            .def_readwrite("generic_params", &MaterialRecord::generic_params)
            .def_readwrite("generic_imgs", &MaterialRecord::generic_imgs)
            .def_readwrite("gradient", &MaterialRecord::gradient)
            .def_readwrite("scalar_min", &MaterialRecord::scalar_min)
            .def_readwrite("scalar_max", &MaterialRecord::scalar_max)
            .def_readwrite("sRGB_color", &MaterialRecord::sRGB_color)
            .def_readwrite("aspect_ratio", &MaterialRecord::aspect_ratio)
            .def_readwrite("ground_plane_axis",
                           &MaterialRecord::ground_plane_axis)
            .def_readwrite("shader", &MaterialRecord::shader);

    // ---- TriangleMeshModel ----
    py::class_<TriangleMeshModel, std::shared_ptr<TriangleMeshModel>> tri_model(
            m, "TriangleMeshModel",
            "A list of geometry.TriangleMesh and Material that can describe a "
            "complex model with multiple meshes, such as might be stored in an "
            "FBX, OBJ, or GLTF file");
    py::class_<TriangleMeshModel::MeshInfo> tri_model_info(tri_model,
                                                           "MeshInfo", "");
    tri_model_info
            .def(py::init([](std::shared_ptr<geometry::TriangleMesh> mesh,
                             const std::string &name,
                             unsigned int material_idx) {
                return TriangleMeshModel::MeshInfo{mesh, name, material_idx};
            }))
            .def_readwrite("mesh", &TriangleMeshModel::MeshInfo::mesh)
            .def_readwrite("mesh_name", &TriangleMeshModel::MeshInfo::mesh_name)
            .def_readwrite("material_idx",
                           &TriangleMeshModel::MeshInfo::material_idx);
    tri_model.def(py::init<>())
            .def_readwrite("meshes", &TriangleMeshModel::meshes_)
            .def_readwrite("materials", &TriangleMeshModel::materials_);

    // ---- ColorGradingParams ---
    py::class_<ColorGradingParams> color_grading(
            m, "ColorGrading", "Parameters to control color grading options");

    py::enum_<ColorGradingParams::Quality> cgp_quality(
            color_grading, "Quality",
            "Quality level of color grading operations");
    cgp_quality.value("LOW", ColorGradingParams::Quality::kLow)
            .value("MEDIUM", ColorGradingParams::Quality::kMedium)
            .value("HIGH", ColorGradingParams::Quality::kHigh)
            .value("ULTRA", ColorGradingParams::Quality::kUltra);

    py::enum_<ColorGradingParams::ToneMapping> cgp_tone(
            color_grading, "ToneMapping",
            "Specifies the tone-mapping algorithm");
    cgp_tone.value("LINEAR", ColorGradingParams::ToneMapping::kLinear)
            .value("ACES_LEGACY", ColorGradingParams::ToneMapping::kAcesLegacy)
            .value("ACES", ColorGradingParams::ToneMapping::kAces)
            .value("FILMIC", ColorGradingParams::ToneMapping::kFilmic)
            .value("UCHIMURA", ColorGradingParams::ToneMapping::kUchimura)
            .value("REINHARD", ColorGradingParams::ToneMapping::kReinhard)
            .value("DISPLAY_RANGE",
                   ColorGradingParams::ToneMapping::kDisplayRange);

    color_grading
            .def(py::init([](ColorGradingParams::Quality q,
                             ColorGradingParams::ToneMapping algorithm) {
                return ColorGradingParams(q, algorithm);
            }))
            .def_property("quality", &ColorGradingParams::GetQuality,
                          &ColorGradingParams::SetQuality,
                          "Quality of color grading operations. High quality "
                          "is more accurate but slower")
            .def_property("tone_mapping", &ColorGradingParams::GetToneMapping,
                          &ColorGradingParams::SetToneMapping,
                          "The tone mapping algorithm to apply. Must be one of "
                          "Linear, AcesLegacy, Aces, Filmic, Uchimura, "
                          "Rienhard, Display Range(for debug)")
            .def_property("temperature", &ColorGradingParams::GetTemperature,
                          &ColorGradingParams::SetTemperature,
                          "White balance color temperature")
            .def_property(
                    "tint", &ColorGradingParams::GetTint,
                    &ColorGradingParams::SetTint,
                    "Tint on the green/magenta axis. Ranges from -1.0 to 1.0.");

    // ---- View ----
    py::class_<View, UnownedPointer<View>> view(m, "View",
                                                "Low-level view class");
    view.def("set_color_grading", &View::SetColorGrading,
             "Sets the parameters to be used for the color grading algorithms");

    // ---- Scene ----
    py::class_<Scene, UnownedPointer<Scene>> scene(m, "Scene",
                                                   "Low-level rendering scene");
    py::enum_<Scene::GroundPlane> ground_plane(
            scene, "GroundPlane", py::arithmetic(),
            "Plane on which to show ground plane: XZ, XY, or YZ");
    ground_plane.value("XZ", Scene::GroundPlane::XZ)
            .value("XY", Scene::GroundPlane::XY)
            .value("YZ", Scene::GroundPlane::YZ)
            .export_values();
    scene.def("add_camera", &Scene::AddCamera, "Adds a camera to the scene")
            .def("remove_camera", &Scene::RemoveCamera,
                 "Removes the camera with the given name")
            .def("set_active_camera", &Scene::SetActiveCamera,
                 "Sets the camera with the given name as the active camera for "
                 "the scene")
            .def("add_geometry",
                 (bool (Scene::*)(
                         const std::string &, const geometry::Geometry3D &,
                         const MaterialRecord &, const std::string &, size_t)) &
                         Scene::AddGeometry,
                 "name"_a, "geometry"_a, "material"_a,
                 "downsampled_name"_a = "", "downsample_threshold"_a = SIZE_MAX,
                 "Adds a Geometry with a material to the scene")
            .def("add_geometry",
                 (bool (Scene::*)(
                         const std::string &, const t::geometry::Geometry &,
                         const MaterialRecord &, const std::string &, size_t)) &
                         Scene::AddGeometry,
                 "name"_a, "geometry"_a, "material"_a,
                 "downsampled_name"_a = "", "downsample_threshold"_a = SIZE_MAX,
                 "Adds a Geometry with a material to the scene")
            .def("has_geometry", &Scene::HasGeometry,
                 "Returns True if a geometry with the provided name exists in "
                 "the scene.")
            .def("update_geometry", &Scene::UpdateGeometry,
                 "Updates the flagged arrays from the tgeometry.PointCloud. "
                 "The flags should be ORed from Scene.UPDATE_POINTS_FLAG, "
                 "Scene.UPDATE_NORMALS_FLAG, Scene.UPDATE_COLORS_FLAG, and "
                 "Scene.UPDATE_UV0_FLAG")
            .def("enable_indirect_light", &Scene::EnableIndirectLight,
                 "Enables or disables indirect lighting")
            .def("set_indirect_light", &Scene::SetIndirectLight,
                 "Loads the indirect light. The name parameter is the name of "
                 "the file to load")
            .def("set_indirect_light_intensity",
                 &Scene::SetIndirectLightIntensity,
                 "Sets the brightness of the indirect light")
            .def("enable_sun_light", &Scene::EnableSunLight)
            .def("set_sun_light", &Scene::SetSunLight,
                 "Sets the parameters of the sun light: direction, "
                 "color, intensity")
            .def("add_point_light", &Scene::AddPointLight,
                 "Adds a point light to the scene: add_point_light(name, "
                 "color, position, intensity, falloff, cast_shadows)")
            .def("add_spot_light", &Scene::AddSpotLight,
                 "Adds a spot light to the scene: add_point_light(name, "
                 "color, position, direction, intensity, falloff, "
                 "inner_cone_angle, outer_cone_angle, cast_shadows)")
            .def("add_directional_light", &Scene::AddDirectionalLight,
                 "Adds a directional light to the scene: add_point_light(name, "
                 "color, intensity, cast_shadows)")
            .def("remove_light", &Scene::RemoveLight,
                 "Removes the named light from the scene: remove_light(name)")
            .def("update_light_color", &Scene::UpdateLightColor,
                 "Changes a point, spot, or directional light's color")
            .def("update_light_position", &Scene::UpdateLightPosition,
                 "Changes a point or spot light's position")
            .def("update_light_direction", &Scene::UpdateLightDirection,
                 "Changes a spot or directional light's direction")
            .def("update_light_intensity", &Scene::UpdateLightIntensity,
                 "Changes a point, spot or directional light's intensity")
            .def("update_light_falloff", &Scene::UpdateLightFalloff,
                 "Changes a point or spot light's falloff")
            .def("update_light_cone_angles", &Scene::UpdateLightConeAngles,
                 "Changes a spot light's inner and outer cone angles")
            .def("enable_light_shadow", &Scene::EnableLightShadow,
                 "Changes whether a point, spot, or directional light can "
                 "cast shadows:  enable_light_shadow(name, can_cast_shadows)")
            .def("render_to_image", &Scene::RenderToImage,
                 "Renders the scene to an image. This can only be used in a "
                 "GUI app. To render without a window, use "
                 "Application.render_to_image")
            .def("render_to_depth_image", &Scene::RenderToDepthImage,
                 "Renders the scene to a depth image. This can only be used in "
                 "GUI app. To render without a window, use "
                 "Application.render_to_depth_image. Pixels range from "
                 "0.0 (near plane) to 1.0 (far plane)");

    scene.attr("UPDATE_POINTS_FLAG") = py::int_(Scene::kUpdatePointsFlag);
    scene.attr("UPDATE_NORMALS_FLAG") = py::int_(Scene::kUpdateNormalsFlag);
    scene.attr("UPDATE_COLORS_FLAG") = py::int_(Scene::kUpdateColorsFlag);
    scene.attr("UPDATE_UV0_FLAG") = py::int_(Scene::kUpdateUv0Flag);

    // ---- Open3DScene ----
    py::class_<Open3DScene, UnownedPointer<Open3DScene>> o3dscene(
            m, "Open3DScene", "High-level scene for rending");
    py::enum_<Open3DScene::LightingProfile> lighting(
            o3dscene, "LightingProfile", py::arithmetic(),
            "Enum for conveniently setting lighting");
    lighting.value("HARD_SHADOWS", Open3DScene::LightingProfile::HARD_SHADOWS)
            .value("DARK_SHADOWS", Open3DScene::LightingProfile::DARK_SHADOWS)
            .value("MED_SHADOWS", Open3DScene::LightingProfile::MED_SHADOWS)
            .value("SOFT_SHADOWS", Open3DScene::LightingProfile::SOFT_SHADOWS)
            .value("NO_SHADOWS", Open3DScene::LightingProfile::NO_SHADOWS)
            .export_values();

    o3dscene.def(py::init<Renderer &>())
            .def("show_skybox", &Open3DScene::ShowSkybox,
                 "Toggles display of the skybox")
            .def("show_axes", &Open3DScene::ShowAxes,
                 "Toggles display of xyz axes")
            .def("show_ground_plane", &Open3DScene::ShowGroundPlane,
                 "Toggles display of ground plane")
            .def("set_lighting", &Open3DScene::SetLighting,
                 "Sets a simple lighting model. set_lighting(profile, "
                 "sun_dir). The default value is "
                 "set_lighting(Open3DScene.LightingProfile.MED_SHADOWS, "
                 "(0.577, -0.577, -0.577))")
            .def(
                    "set_background_color",
                    [](Open3DScene &scene, const Eigen::Vector4f &color) {
                        utility::LogWarning(
                                "visualization.rendering.Open3DScene.set_"
                                "background_color()\nhas been deprecated. "
                                "Please use set_background() instead.");
                        scene.SetBackground(color, nullptr);
                    },
                    "This function has been deprecated. Please use "
                    "set_background() instead.")
            .def("set_background", &Open3DScene::SetBackground, "color"_a,
                 "image"_a = nullptr,
                 "set_background([r, g, b, a], image=None). Sets the "
                 "background color and (optionally) image of the scene. ")
            .def("clear_geometry", &Open3DScene::ClearGeometry)
            .def("add_geometry",
                 py::overload_cast<const std::string &,
                                   const geometry::Geometry3D *,
                                   const MaterialRecord &, bool>(
                         &Open3DScene::AddGeometry),
                 "name"_a, "geometry"_a, "material"_a,
                 "add_downsampled_copy_for_fast_rendering"_a = true)
            .def("add_geometry",
                 py::overload_cast<const std::string &,
                                   const t::geometry::Geometry *,
                                   const MaterialRecord &, bool>(
                         &Open3DScene::AddGeometry),
                 "name"_a, "geometry"_a, "material"_a,
                 "add_downsampled_copy_for_fast_rendering"_a = true)
            .def("add_model", &Open3DScene::AddModel,
                 "Adds TriangleMeshModel to the scene.")
            .def("has_geometry", &Open3DScene::HasGeometry,
                 "has_geometry(name): returns True if the geometry has been "
                 "added to the scene, False otherwise")
            .def("remove_geometry", &Open3DScene::RemoveGeometry,
                 "Removes the geometry with the given name")
            .def("modify_geometry_material",
                 &Open3DScene::ModifyGeometryMaterial,
                 "modify_geometry_material(name, material). Modifies the "
                 "material of the specified geometry")
            .def("show_geometry", &Open3DScene::ShowGeometry,
                 "Shows or hides the geometry with the given name")
            .def("update_material", &Open3DScene::UpdateMaterial,
                 "Applies the passed material to all the geometries")
            .def(
                    "set_view_size",
                    [](Open3DScene *scene, int width, int height) {
                        scene->GetView()->SetViewport(0, 0, width, height);
                    },
                    "Sets the view size. This should not be used except for "
                    "rendering to an image")
            .def_property_readonly("scene", &Open3DScene::GetScene,
                                   "The low-level rendering scene object "
                                   "(read-only)")
            .def_property_readonly("camera", &Open3DScene::GetCamera,
                                   "The camera object (read-only)")
            .def_property_readonly("bounding_box", &Open3DScene::GetBoundingBox,
                                   "The bounding box of all the items in the "
                                   "scene, visible and invisible")
            .def_property_readonly(
                    "view", &Open3DScene::GetView,
                    "The low level view associated with the scene")
            .def_property_readonly("background_color",
                                   &Open3DScene::GetBackgroundColor,
                                   "The background color (read-only)")
            .def_property("downsample_threshold",
                          &Open3DScene::GetDownsampleThreshold,
                          &Open3DScene::SetDownsampleThreshold,
                          "Minimum number of points before downsampled point "
                          "clouds are created and used when rendering speed "
                          "is important");
}

void pybind_rendering(py::module &m) {
    py::module m_rendering = m.def_submodule("rendering");
    pybind_rendering_classes(m_rendering);
}

}  // namespace rendering
}  // namespace visualization
}  // namespace open3d<|MERGE_RESOLUTION|>--- conflicted
+++ resolved
@@ -338,11 +338,7 @@
 
     // ---- Material ----
     py::class_<MaterialRecord> mat(
-<<<<<<< HEAD
-            m, "Material",
-=======
             m, "MaterialRecord",
->>>>>>> c0444515
             "Describes the real-world, physically based (PBR) "
             "material used to render a geometry");
     mat.def(py::init<>())
