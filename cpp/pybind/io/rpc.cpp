// ----------------------------------------------------------------------------
// -                        Open3D: www.open3d.org                            -
// ----------------------------------------------------------------------------
// The MIT License (MIT)
//
// Copyright (c) 2018-2021 www.open3d.org
//
// Permission is hereby granted, free of charge, to any person obtaining a copy
// of this software and associated documentation files (the "Software"), to deal
// in the Software without restriction, including without limitation the rights
// to use, copy, modify, merge, publish, distribute, sublicense, and/or sell
// copies of the Software, and to permit persons to whom the Software is
// furnished to do so, subject to the following conditions:
//
// The above copyright notice and this permission notice shall be included in
// all copies or substantial portions of the Software.
//
// THE SOFTWARE IS PROVIDED "AS IS", WITHOUT WARRANTY OF ANY KIND, EXPRESS OR
// IMPLIED, INCLUDING BUT NOT LIMITED TO THE WARRANTIES OF MERCHANTABILITY,
// FITNESS FOR A PARTICULAR PURPOSE AND NONINFRINGEMENT. IN NO EVENT SHALL THE
// AUTHORS OR COPYRIGHT HOLDERS BE LIABLE FOR ANY CLAIM, DAMAGES OR OTHER
// LIABILITY, WHETHER IN AN ACTION OF CONTRACT, TORT OR OTHERWISE, ARISING
// FROM, OUT OF OR IN CONNECTION WITH THE SOFTWARE OR THE USE OR OTHER DEALINGS
// IN THE SOFTWARE.
// ----------------------------------------------------------------------------

#include "open3d/io/rpc/BufferConnection.h"
#include "open3d/io/rpc/Connection.h"
#include "open3d/io/rpc/DummyReceiver.h"
#include "open3d/io/rpc/MessageUtils.h"
#include "open3d/io/rpc/RemoteFunctions.h"
#include "open3d/io/rpc/ZMQContext.h"
#include "pybind/core/tensor_type_caster.h"
#include "pybind/docstring.h"
#include "pybind/open3d_pybind.h"

namespace open3d {
namespace io {

void pybind_rpc(py::module& m_io) {
    py::module m = m_io.def_submodule("rpc");

    // this is to cleanly shutdown the zeromq context on windows.
    auto atexit = py::module::import("atexit");
    atexit.attr("register")(
            py::cpp_function([]() { rpc::DestroyZMQContext(); }));

    py::class_<rpc::ConnectionBase, std::shared_ptr<rpc::ConnectionBase>>(
            m, "_ConnectionBase");

    py::class_<rpc::Connection, std::shared_ptr<rpc::Connection>,
               rpc::ConnectionBase>(m, "Connection", R"doc(
The default connection class which uses a ZeroMQ socket.
)doc")
            .def(py::init([](std::string address, int connect_timeout,
                             int timeout) {
                     return std::shared_ptr<rpc::Connection>(
                             new rpc::Connection(address, connect_timeout,
                                                 timeout));
                 }),
                 "Creates a connection object",
                 "address"_a = "tcp://127.0.0.1:51454",
                 "connect_timeout"_a = 5000, "timeout"_a = 10000);

    py::class_<rpc::BufferConnection, std::shared_ptr<rpc::BufferConnection>,
               rpc::ConnectionBase>(m, "BufferConnection", R"doc(
A connection writing to a memory buffer.
)doc")
            .def(py::init<>())
            .def(
                    "get_buffer",
                    [](const rpc::BufferConnection& self) {
                        return py::bytes(self.buffer().str());
                    },
                    "Returns a copy of the buffer.");

    py::class_<rpc::DummyReceiver, std::shared_ptr<rpc::DummyReceiver>>(
            m, "_DummyReceiver",
            "Dummy receiver for the server side receiving requests from a "
            "client.")
            .def(py::init([](std::string address, int timeout) {
                     return std::shared_ptr<rpc::DummyReceiver>(
                             new rpc::DummyReceiver(address, timeout));
                 }),
                 "Creates the receiver object which can be used for testing "
                 "connections.",
                 "address"_a = "tcp://127.0.0.1:51454", "timeout"_a = 10000)
            .def("start", &rpc::DummyReceiver::Start,
                 "Starts the receiver mainloop in a new thread.")
            .def("stop", &rpc::DummyReceiver::Stop,
                 "Stops the receiver mainloop and joins the thread. This "
                 "function blocks until the mainloop is done with processing "
                 "messages that have already been received.");

    m.def("destroy_zmq_context", &rpc::DestroyZMQContext,
          "Destroys the ZMQ context.");

    m.def("set_point_cloud", &rpc::SetPointCloud, "pcd"_a, "path"_a = "",
          "time"_a = 0, "layer"_a = "",
          "connection"_a = std::shared_ptr<rpc::Connection>(),
          "Sends a point cloud message to a viewer.");
    docstring::FunctionDocInject(
            m, "set_point_cloud",
            {
                    {"pcd", "Point cloud object."},
                    {"path", "A path descriptor, e.g., 'mygroup/points'."},
                    {"time", "The time associated with this data."},
                    {"layer", "The layer associated with this data."},
                    {"connection",
                     "A Connection object. Use None to automatically create "
                     "the connection."},
            });

    m.def("set_triangle_mesh", &rpc::SetTriangleMesh, "mesh"_a, "path"_a = "",
          "time"_a = 0, "layer"_a = "",
          "connection"_a = std::shared_ptr<rpc::ConnectionBase>(),
          "Sends a point cloud message to a viewer.");
    docstring::FunctionDocInject(
            m, "set_triangle_mesh",
            {
                    {"mesh", "The TriangleMesh object."},
                    {"path", "A path descriptor, e.g., 'mygroup/mesh'."},
                    {"time", "The time associated with this data."},
                    {"layer", "The layer associated with this data."},
                    {"connection",
                     "A Connection object. Use None to automatically create "
                     "the connection."},
            });

    m.def("set_mesh_data", &rpc::SetMeshData, "vertices"_a, "path"_a = "",
          "time"_a = 0, "layer"_a = "",
          "vertex_attributes"_a = std::map<std::string, core::Tensor>(),
          "faces"_a = core::Tensor({0}, core::Int32),
          "face_attributes"_a = std::map<std::string, core::Tensor>(),
          "lines"_a = core::Tensor({0}, core::Int32),
          "line_attributes"_a = std::map<std::string, core::Tensor>(),
          "textures"_a = std::map<std::string, core::Tensor>(),
          "connection"_a = std::shared_ptr<rpc::ConnectionBase>(),
          "Sends a set_mesh_data message.");
    docstring::FunctionDocInject(
            m, "set_mesh_data",
            {
                    {"vertices", "Tensor defining the vertices."},
                    {"path", "A path descriptor, e.g., 'mygroup/points'."},
                    {"time", "The time associated with this data."},
                    {"layer", "The layer associated with this data."},
                    {"vertex_attributes",
                     "dict of Tensors with vertex attributes."},
                    {"faces", "Tensor defining the faces with vertex indices."},
                    {"face_attributes",
                     "dict of Tensors with face attributes."},
                    {"lines", "Tensor defining lines with vertex indices."},
                    {"line_attributes",
                     "dict of Tensors with line attributes."},
                    {"textures", "dict of Tensors with textures."},
                    {"connection",
                     "A Connection object. Use None to automatically create "
                     "the connection."},
            });

    m.def("set_legacy_camera", &rpc::SetLegacyCamera, "camera"_a, "path"_a = "",
          "time"_a = 0, "layer"_a = "",
          "connection"_a = std::shared_ptr<rpc::ConnectionBase>(),
          "Sends a PinholeCameraParameters object.");
    docstring::FunctionDocInject(
            m, "set_legacy_camera",
            {
                    {"path", "A path descriptor, e.g., 'mygroup/camera'."},
                    {"time", "The time associated with this data."},
                    {"layer", "The layer associated with this data."},
                    {"connection",
                     "A Connection object. Use None to automatically create "
                     "the connection."},
            });

    m.def("set_time", &rpc::SetTime, "time"_a,
          "connection"_a = std::shared_ptr<rpc::ConnectionBase>(),
          "Sets the time in the external visualizer.");
    docstring::FunctionDocInject(
            m, "set_time",
            {
                    {"time", "The time value to set."},
                    {"connection",
                     "A Connection object. Use None to automatically create "
                     "the connection."},
            });

    m.def("set_active_camera", &rpc::SetActiveCamera, "path"_a,
          "connection"_a = std::shared_ptr<rpc::ConnectionBase>(),
          "Sets the object with the specified path as the active camera.");
    docstring::FunctionDocInject(
            m, "set_active_camera",
            {
                    {"path", "A path descriptor, e.g., 'mygroup/camera'."},
                    {"connection",
                     "A Connection object. Use None to automatically create "
                     "the connection."},
            });

<<<<<<< HEAD
    m.def("get_data_from_set_mesh_data_buffer",
          &rpc::GetDataFromSetMeshDataBuffer, "data"_a,
          "This function returns the geometry, the path and the time stored in "
          "a SetMeshData message. data must contain the Request header message "
          "followed by the SetMeshData message. The function returns None for "
          "the geometry if not successful.");
=======
    m.def("data_buffer_to_meta_geometry", &rpc::DataBufferToMetaGeometry,
          "data"_a, R"doc(
This function returns the geometry, the path and the time stored in a
SetMeshData message. data must contain the Request header message followed
by the SetMeshData message. The function returns None for the geometry if not
successful.
)doc");
>>>>>>> 804451a3
}

}  // namespace io
}  // namespace open3d<|MERGE_RESOLUTION|>--- conflicted
+++ resolved
@@ -197,14 +197,6 @@
                      "the connection."},
             });
 
-<<<<<<< HEAD
-    m.def("get_data_from_set_mesh_data_buffer",
-          &rpc::GetDataFromSetMeshDataBuffer, "data"_a,
-          "This function returns the geometry, the path and the time stored in "
-          "a SetMeshData message. data must contain the Request header message "
-          "followed by the SetMeshData message. The function returns None for "
-          "the geometry if not successful.");
-=======
     m.def("data_buffer_to_meta_geometry", &rpc::DataBufferToMetaGeometry,
           "data"_a, R"doc(
 This function returns the geometry, the path and the time stored in a
@@ -212,7 +204,6 @@
 by the SetMeshData message. The function returns None for the geometry if not
 successful.
 )doc");
->>>>>>> 804451a3
 }
 
 }  // namespace io
