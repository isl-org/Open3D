// ----------------------------------------------------------------------------
// -                        Open3D: www.open3d.org                            -
// ----------------------------------------------------------------------------
// The MIT License (MIT)
//
// Copyright (c) 2018 www.open3d.org
//
// Permission is hereby granted, free of charge, to any person obtaining a copy
// of this software and associated documentation files (the "Software"), to deal
// in the Software without restriction, including without limitation the rights
// to use, copy, modify, merge, publish, distribute, sublicense, and/or sell
// copies of the Software, and to permit persons to whom the Software is
// furnished to do so, subject to the following conditions:
//
// The above copyright notice and this permission notice shall be included in
// all copies or substantial portions of the Software.
//
// THE SOFTWARE IS PROVIDED "AS IS", WITHOUT WARRANTY OF ANY KIND, EXPRESS OR
// IMPLIED, INCLUDING BUT NOT LIMITED TO THE WARRANTIES OF MERCHANTABILITY,
// FITNESS FOR A PARTICULAR PURPOSE AND NONINFRINGEMENT. IN NO EVENT SHALL THE
// AUTHORS OR COPYRIGHT HOLDERS BE LIABLE FOR ANY CLAIM, DAMAGES OR OTHER
// LIABILITY, WHETHER IN AN ACTION OF CONTRACT, TORT OR OTHERWISE, ARISING
// FROM, OUT OF OR IN CONNECTION WITH THE SOFTWARE OR THE USE OR OTHER DEALINGS
// IN THE SOFTWARE.
// ----------------------------------------------------------------------------

#pragma once

#include "open3d/core/Tensor.h"
#include "pybind/open3d_pybind.h"

namespace open3d {
namespace core {

/// Converts Tensor to py::array (Numpy array). The python object holds a
/// reference to the Tensor, and when it goes out of scope, the Tensor's
/// reference counter will be decremented by 1.
///
/// You may use this helper function for exporting data to Numpy.
///
/// To expose a C++ buffer to python, we need to carefully manage the buffer
/// ownership. You firest need to allocate the memory in the heap (e.g. with
/// `new`, `malloc`, avoid using containers that frees up memory when the C++
/// variable goes out of scope), then in pybind11, define a deleter function for
/// py::array_t that deallocates the buffer. This deleater function will be
/// called once the python reference count decreases to 0. See
/// https://stackoverflow.com/a/44682603/1255535 for details. This approach is
/// efficient since no memory copy is required.
///
/// Alternatively, you can create a Tensor with a **copy** of your data (so that
/// your original buffer can be freed), and let TensorToPyArray generate a
/// py::array that manages the buffer lifetime automatically. This is more
/// convienent, but will require an extra copy.
py::array TensorToPyArray(const Tensor& tensor);

/// Converts py::array (Numpy array) to Tensor.
///
/// You may use this helper function for importing data from Numpy.
///
/// \param inplace If True, Tensor will directly use the underlying Numpy
/// buffer. However, The data will become invalid once the Numpy variable is
/// deallocated, the Tensor's data becomes invalid without notice. If False, the
/// python buffer will be copied.
Tensor PyArrayToTensor(py::array array, bool inplace);

void pybind_core(py::module& m);
void pybind_cuda_utils(py::module& m);
void pybind_core_blob(py::module& m);
void pybind_core_dtype(py::module& m);
void pybind_core_device(py::module& m);
void pybind_core_size_vector(py::module& m);
void pybind_core_tensor_key(py::module& m);
void pybind_core_tensor(py::module& m);
void pybind_core_tensorlist(py::module& m);
void pybind_core_linalg(py::module& m);
void pybind_core_kernel(py::module& m);
<<<<<<< HEAD
void pybind_core_hashmap(py::module& m);
=======
void pybind_core_nn(py::module& m);
>>>>>>> e3f0edb6

}  // namespace core
}  // namespace open3d<|MERGE_RESOLUTION|>--- conflicted
+++ resolved
@@ -74,11 +74,8 @@
 void pybind_core_tensorlist(py::module& m);
 void pybind_core_linalg(py::module& m);
 void pybind_core_kernel(py::module& m);
-<<<<<<< HEAD
 void pybind_core_hashmap(py::module& m);
-=======
 void pybind_core_nn(py::module& m);
->>>>>>> e3f0edb6
 
 }  // namespace core
 }  // namespace open3d