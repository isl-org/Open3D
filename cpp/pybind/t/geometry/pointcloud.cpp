// ----------------------------------------------------------------------------
// -                        Open3D: www.open3d.org                            -
// ----------------------------------------------------------------------------
// The MIT License (MIT)
//
// Copyright (c) 2018-2021 www.open3d.org
//
// Permission is hereby granted, free of charge, to any person obtaining a copy
// of this software and associated documentation files (the "Software"), to deal
// in the Software without restriction, including without limitation the rights
// to use, copy, modify, merge, publish, distribute, sublicense, and/or sell
// copies of the Software, and to permit persons to whom the Software is
// furnished to do so, subject to the following conditions:
//
// The above copyright notice and this permission notice shall be included in
// all copies or substantial portions of the Software.
//
// THE SOFTWARE IS PROVIDED "AS IS", WITHOUT WARRANTY OF ANY KIND, EXPRESS OR
// IMPLIED, INCLUDING BUT NOT LIMITED TO THE WARRANTIES OF MERCHANTABILITY,
// FITNESS FOR A PARTICULAR PURPOSE AND NONINFRINGEMENT. IN NO EVENT SHALL THE
// AUTHORS OR COPYRIGHT HOLDERS BE LIABLE FOR ANY CLAIM, DAMAGES OR OTHER
// LIABILITY, WHETHER IN AN ACTION OF CONTRACT, TORT OR OTHERWISE, ARISING
// FROM, OUT OF OR IN CONNECTION WITH THE SOFTWARE OR THE USE OR OTHER DEALINGS
// IN THE SOFTWARE.
// ----------------------------------------------------------------------------

#include "open3d/t/geometry/PointCloud.h"

#include <string>
#include <unordered_map>

#include "open3d/core/CUDAUtils.h"
#include "open3d/core/hashmap/Hashmap.h"
#include "pybind/docstring.h"
#include "pybind/t/geometry/geometry.h"

namespace open3d {
namespace t {
namespace geometry {

// Image functions have similar arguments, thus the arg docstrings may be shared
static const std::unordered_map<std::string, std::string>
        map_shared_argument_docstrings = {
                {"rgbd_image",
                 "The input RGBD image should have a uint16_t depth image and  "
                 "RGB image with any DType and the same size."},
                {"depth", "The input depth image should be a uint16_t image."},
                {"intrinsics", "Intrinsic parameters of the camera."},
                {"extrinsics", "Extrinsic parameters of the camera."},
                {"depth_scale", "The depth is scaled by 1 / depth_scale."},
                {"depth_max", "Truncated at depth_max distance."},
                {"stride",
                 "Sampling factor to support coarse point cloud extraction. "
                 "Unless normals are requested, there is no low pass "
                 "filtering, so aliasing is possible for stride>1."},
                {"with_normals",
                 "Also compute normals for the point cloud. If True, the point "
                 "cloud will only contain points with valid normals. If "
                 "normals are requested, the depth map is first filtered to "
                 "ensure smooth normals."}};

void pybind_pointcloud(py::module& m) {
    py::class_<PointCloud, PyGeometry<PointCloud>, std::shared_ptr<PointCloud>,
               Geometry>
            pointcloud(m, "PointCloud",
                       R"(
A point cloud contains a list of 3D points. The point cloud class stores the
attribute data in key-value maps, where the key is a string representing the
attribute name and the value is a Tensor containing the attribute data.

The attributes of the point cloud have different levels::

    import open3d as o3d

    device = o3d.core.Device("CPU:0")
    dtype = o3d.core.float32

    # Create an empty point cloud
    # Use pcd.point to access the points' attributes
    pcd = o3d.t.geometry.PointCloud(device)

    # Default attribute: "positions".
    # This attribute is created by default and is required by all point clouds.
    # The shape must be (N, 3). The device of "positions" determines the device
    # of the point cloud.
    pcd.point["positions"] = o3d.core.Tensor([[0, 0, 0],
                                              [1, 1, 1],
                                              [2, 2, 2]], dtype, device)

    # Common attributes: "normals", "colors".
    # Common attributes are used in built-in point cloud operations. The
    # spellings must be correct. For example, if "normal" is used instead of
    # "normals", some internal operations that expects "normals" will not work.
    # "normals" and "colors" must have shape (N, 3) and must be on the same
    # device as the point cloud.
    pcd.point["normals"] = o3c.core.Tensor([[0, 0, 1],
                                            [0, 1, 0],
                                            [1, 0, 0]], dtype, device)
    pcd.point["normals"] = o3c.core.Tensor([[0.0, 0.0, 0.0],
                                            [0.1, 0.1, 0.1],
                                            [0.2, 0.2, 0.2]], dtype, device)

    # User-defined attributes.
    # You can also attach custom attributes. The value tensor must be on the
    # same device as the point cloud. The are no restrictions on the shape and
    # dtype, e.g.,
    pcd.point["intensities"] = o3c.core.Tensor([0.3, 0.1, 0.4], dtype, device)
    pcd.point["lables"] = o3c.core.Tensor([3, 1, 4], o3d.core.int32, device)
)");

    // Constructors.
<<<<<<< HEAD
    pointcloud
            .def(py::init<const core::Device&>(),
                 "device"_a = core::Device("CPU:0"))
            .def(py::init<const core::Tensor&>(), "points"_a)
=======
    pointcloud.def(py::init<const core::Device&>(), "device"_a)
            .def(py::init<const core::Tensor&>(), "positions"_a)
>>>>>>> 4f70ff19
            .def(py::init<const std::unordered_map<std::string,
                                                   core::Tensor>&>(),
                 "map_keys_to_tensors"_a)
            .def("__repr__", &PointCloud::ToString);

    // def_property_readonly is sufficient, since the returned TensorMap can
    // be editable in Python. We don't want the TensorMap to be replaced
    // by another TensorMap in Python.
    pointcloud.def_property_readonly(
            "point", py::overload_cast<>(&PointCloud::GetPointAttr, py::const_),
            "Point's attributes: points, colors, normals, etc.");

    // Device transfers.
    pointcloud.def("to", &PointCloud::To,
                   "Transfer the point cloud to a specified device.",
                   "device"_a, "copy"_a = false);
    pointcloud.def("clone", &PointCloud::Clone,
                   "Returns a copy of the point cloud on the same device.");

    pointcloud.def(
            "cpu",
            [](const PointCloud& pointcloud) {
                return pointcloud.To(core::Device("CPU:0"));
            },
            "Transfer the point cloud to CPU. If the point cloud is "
            "already on CPU, no copy will be performed.");
    pointcloud.def(
            "cuda",
            [](const PointCloud& pointcloud, int device_id) {
                return pointcloud.To(core::Device("CUDA", device_id));
            },
            "Transfer the point cloud to a CUDA device. If the point cloud is "
            "already on the specified CUDA device, no copy will be performed.",
            "device_id"_a = 0);

    // Pointcloud specific functions.
    pointcloud.def("get_min_bound", &PointCloud::GetMinBound,
                   "Returns the min bound for point coordinates.");
    pointcloud.def("get_max_bound", &PointCloud::GetMaxBound,
                   "Returns the max bound for point coordinates.");
    pointcloud.def("get_center", &PointCloud::GetCenter,
                   "Returns the center for point coordinates.");

    pointcloud.def("append",
                   [](const PointCloud& self, const PointCloud& other) {
                       return self.Append(other);
                   });
    pointcloud.def("__add__",
                   [](const PointCloud& self, const PointCloud& other) {
                       return self.Append(other);
                   });

    pointcloud.def("transform", &PointCloud::Transform, "transformation"_a,
                   "Transforms the points and normals (if exist).");
    pointcloud.def("translate", &PointCloud::Translate, "translation"_a,
                   "relative"_a = true, "Translates points.");
    pointcloud.def("scale", &PointCloud::Scale, "scale"_a, "center"_a,
                   "Scale points.");
    pointcloud.def("rotate", &PointCloud::Rotate, "R"_a, "center"_a,
                   "Rotate points and normals (if exist).");
    pointcloud.def(
            "voxel_down_sample",
            [](const PointCloud& pointcloud, const double voxel_size) {
                return pointcloud.VoxelDownSample(
                        voxel_size, core::HashmapBackend::Default);
            },
            "Downsamples a point cloud with a specified voxel size.",
            "voxel_size"_a);
    pointcloud.def_static(
            "create_from_depth_image", &PointCloud::CreateFromDepthImage,
            py::call_guard<py::gil_scoped_release>(), "depth"_a, "intrinsics"_a,
            "extrinsics"_a =
                    core::Tensor::Eye(4, core::Float32, core::Device("CPU:0")),
            "depth_scale"_a = 1000.0f, "depth_max"_a = 3.0f, "stride"_a = 1,
            "with_normals"_a = false,
            "Factory function to create a pointcloud (with only 'points') from "
            "a depth image and a camera model.\n\n Given depth value d at (u, "
            "v) image coordinate, the corresponding 3d point is:\n z = d / "
            "depth_scale\n\n x = (u - cx) * z / fx\n\n y = (v - cy) * z / fy");
    pointcloud.def_static(
            "create_from_rgbd_image", &PointCloud::CreateFromRGBDImage,
            py::call_guard<py::gil_scoped_release>(), "rgbd_image"_a,
            "intrinsics"_a,
            "extrinsics"_a =
                    core::Tensor::Eye(4, core::Float32, core::Device("CPU:0")),
            "depth_scale"_a = 1000.0f, "depth_max"_a = 3.0f, "stride"_a = 1,
            "with_normals"_a = false,
            "Factory function to create a pointcloud (with properties "
            "{'points', 'colors'}) from an RGBD image and a camera model.\n\n"
            "Given depth value d at (u, v) image coordinate, the corresponding "
            "3d point is:\n\n z = d / depth_scale\n\n x = (u - cx) * z / "
            "fx\n\n y "
            "= (v - cy) * z / fy");
    pointcloud.def_static(
            "from_legacy", &PointCloud::FromLegacy, "pcd_legacy"_a,
            "dtype"_a = core::Float32, "device"_a = core::Device("CPU:0"),
            "Create a PointCloud from a legacy Open3D PointCloud.");
    pointcloud.def("to_legacy", &PointCloud::ToLegacy,
                   "Convert to a legacy Open3D PointCloud.");

    docstring::ClassMethodDocInject(m, "PointCloud", "create_from_depth_image",
                                    map_shared_argument_docstrings);
    docstring::ClassMethodDocInject(m, "PointCloud", "create_from_rgbd_image",
                                    map_shared_argument_docstrings);
}

}  // namespace geometry
}  // namespace t
}  // namespace open3d<|MERGE_RESOLUTION|>--- conflicted
+++ resolved
@@ -109,15 +109,10 @@
 )");
 
     // Constructors.
-<<<<<<< HEAD
     pointcloud
             .def(py::init<const core::Device&>(),
                  "device"_a = core::Device("CPU:0"))
-            .def(py::init<const core::Tensor&>(), "points"_a)
-=======
-    pointcloud.def(py::init<const core::Device&>(), "device"_a)
             .def(py::init<const core::Tensor&>(), "positions"_a)
->>>>>>> 4f70ff19
             .def(py::init<const std::unordered_map<std::string,
                                                    core::Tensor>&>(),
                  "map_keys_to_tensors"_a)
