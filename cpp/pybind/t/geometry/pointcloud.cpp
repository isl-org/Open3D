// ----------------------------------------------------------------------------
// -                        Open3D: www.open3d.org                            -
// ----------------------------------------------------------------------------
// The MIT License (MIT)
//
// Copyright (c) 2018-2021 www.open3d.org
//
// Permission is hereby granted, free of charge, to any person obtaining a copy
// of this software and associated documentation files (the "Software"), to deal
// in the Software without restriction, including without limitation the rights
// to use, copy, modify, merge, publish, distribute, sublicense, and/or sell
// copies of the Software, and to permit persons to whom the Software is
// furnished to do so, subject to the following conditions:
//
// The above copyright notice and this permission notice shall be included in
// all copies or substantial portions of the Software.
//
// THE SOFTWARE IS PROVIDED "AS IS", WITHOUT WARRANTY OF ANY KIND, EXPRESS OR
// IMPLIED, INCLUDING BUT NOT LIMITED TO THE WARRANTIES OF MERCHANTABILITY,
// FITNESS FOR A PARTICULAR PURPOSE AND NONINFRINGEMENT. IN NO EVENT SHALL THE
// AUTHORS OR COPYRIGHT HOLDERS BE LIABLE FOR ANY CLAIM, DAMAGES OR OTHER
// LIABILITY, WHETHER IN AN ACTION OF CONTRACT, TORT OR OTHERWISE, ARISING
// FROM, OUT OF OR IN CONNECTION WITH THE SOFTWARE OR THE USE OR OTHER DEALINGS
// IN THE SOFTWARE.
// ----------------------------------------------------------------------------

#include "open3d/t/geometry/PointCloud.h"

#include <string>
#include <unordered_map>

#include "open3d/core/CUDAUtils.h"
#include "open3d/core/hashmap/HashMap.h"
#include "open3d/t/geometry/TriangleMesh.h"
#include "pybind/docstring.h"
#include "pybind/t/geometry/geometry.h"

namespace open3d {
namespace t {
namespace geometry {

// Image functions have similar arguments, thus the arg docstrings may be shared
static const std::unordered_map<std::string, std::string>
        map_shared_argument_docstrings = {
                {"rgbd_image",
                 "The input RGBD image should have a uint16_t depth image and  "
                 "RGB image with any DType and the same size."},
                {"depth", "The input depth image should be a uint16_t image."},
                {"intrinsics", "Intrinsic parameters of the camera."},
                {"extrinsics", "Extrinsic parameters of the camera."},
                {"depth_scale", "The depth is scaled by 1 / depth_scale."},
                {"depth_max", "Truncated at depth_max distance."},
                {"stride",
                 "Sampling factor to support coarse point cloud extraction. "
                 "Unless normals are requested, there is no low pass "
                 "filtering, so aliasing is possible for stride>1."},
                {"with_normals",
                 "Also compute normals for the point cloud. If True, the point "
                 "cloud will only contain points with valid normals. If "
                 "normals are requested, the depth map is first filtered to "
                 "ensure smooth normals."},
                {"max_nn",
                 "Neighbor search max neighbors parameter [default = 30]."},
                {"radius",
                 "neighbors search radius parameter to use HybridSearch. "
                 "[Recommended ~1.4x voxel size]."}};

void pybind_pointcloud(py::module& m) {
    py::class_<PointCloud, PyGeometry<PointCloud>, std::shared_ptr<PointCloud>,
               Geometry, DrawableGeometry>
            pointcloud(m, "PointCloud",
                       R"(
A point cloud contains a list of 3D points. The point cloud class stores the
attribute data in key-value maps, where the key is a string representing the
attribute name and the value is a Tensor containing the attribute data.

The attributes of the point cloud have different levels::

    import open3d as o3d

    device = o3d.core.Device("CPU:0")
    dtype = o3d.core.float32

    # Create an empty point cloud
    # Use pcd.point to access the points' attributes
    pcd = o3d.t.geometry.PointCloud(device)

    # Default attribute: "positions".
    # This attribute is created by default and is required by all point clouds.
    # The shape must be (N, 3). The device of "positions" determines the device
    # of the point cloud.
    pcd.point["positions"] = o3d.core.Tensor([[0, 0, 0],
                                              [1, 1, 1],
                                              [2, 2, 2]], dtype, device)

    # Common attributes: "normals", "colors".
    # Common attributes are used in built-in point cloud operations. The
    # spellings must be correct. For example, if "normal" is used instead of
    # "normals", some internal operations that expects "normals" will not work.
    # "normals" and "colors" must have shape (N, 3) and must be on the same
    # device as the point cloud.
    pcd.point["normals"] = o3d.core.Tensor([[0, 0, 1],
                                            [0, 1, 0],
                                            [1, 0, 0]], dtype, device)
    pcd.point["colors"] = o3d.core.Tensor([[0.0, 0.0, 0.0],
                                            [0.1, 0.1, 0.1],
                                            [0.2, 0.2, 0.2]], dtype, device)

    # User-defined attributes.
    # You can also attach custom attributes. The value tensor must be on the
    # same device as the point cloud. The are no restrictions on the shape and
    # dtype, e.g.,
    pcd.point["intensities"] = o3d.core.Tensor([0.3, 0.1, 0.4], dtype, device)
    pcd.point["labels"] = o3d.core.Tensor([3, 1, 4], o3d.core.int32, device)
)");

    // Constructors.
    pointcloud
            .def(py::init<const core::Device&>(),
                 "Construct an empty pointcloud on the provided ``device`` "
                 "(default: 'CPU:0').",
                 "device"_a = core::Device("CPU:0"))
            .def(py::init<const core::Tensor&>(), "positions"_a)
            .def(py::init<const std::unordered_map<std::string,
                                                   core::Tensor>&>(),
                 "map_keys_to_tensors"_a)
            .def("__repr__", &PointCloud::ToString);

    // def_property_readonly is sufficient, since the returned TensorMap can
    // be editable in Python. We don't want the TensorMap to be replaced
    // by another TensorMap in Python.
    pointcloud.def_property_readonly(
            "point", py::overload_cast<>(&PointCloud::GetPointAttr, py::const_),
            "Point's attributes: positions, colors, normals, etc.");

    // Device transfers.
    pointcloud.def("to", &PointCloud::To,
                   "Transfer the point cloud to a specified device.",
                   "device"_a, "copy"_a = false);
    pointcloud.def("clone", &PointCloud::Clone,
                   "Returns a copy of the point cloud on the same device.");

    pointcloud.def(
            "cpu",
            [](const PointCloud& pointcloud) {
                return pointcloud.To(core::Device("CPU:0"));
            },
            "Transfer the point cloud to CPU. If the point cloud is "
            "already on CPU, no copy will be performed.");
    pointcloud.def(
            "cuda",
            [](const PointCloud& pointcloud, int device_id) {
                return pointcloud.To(core::Device("CUDA", device_id));
            },
            "Transfer the point cloud to a CUDA device. If the point cloud is "
            "already on the specified CUDA device, no copy will be performed.",
            "device_id"_a = 0);

    // Pointcloud specific functions.
    pointcloud.def("get_min_bound", &PointCloud::GetMinBound,
                   "Returns the min bound for point coordinates.");
    pointcloud.def("get_max_bound", &PointCloud::GetMaxBound,
                   "Returns the max bound for point coordinates.");
    pointcloud.def("get_center", &PointCloud::GetCenter,
                   "Returns the center for point coordinates.");

    pointcloud.def("append",
                   [](const PointCloud& self, const PointCloud& other) {
                       return self.Append(other);
                   });
    pointcloud.def("__add__",
                   [](const PointCloud& self, const PointCloud& other) {
                       return self.Append(other);
                   });

    pointcloud.def("transform", &PointCloud::Transform, "transformation"_a,
                   "Transforms the points and normals (if exist).");
    pointcloud.def("translate", &PointCloud::Translate, "translation"_a,
                   "relative"_a = true, "Translates points.");
    pointcloud.def("scale", &PointCloud::Scale, "scale"_a, "center"_a,
                   "Scale points.");
    pointcloud.def("rotate", &PointCloud::Rotate, "R"_a, "center"_a,
                   "Rotate points and normals (if exist).");

    pointcloud.def("select_by_mask", &PointCloud::SelectByMask,
                   "boolean_mask"_a, "invert"_a = false,
                   "Select points from input pointcloud, based on boolean mask "
                   "indices into output point cloud.");
    pointcloud.def("select_by_index", &PointCloud::SelectByIndex, "indices"_a,
                   "invert"_a = false, "remove_duplicates"_a = false,
                   "Select points from input pointcloud, based on indices into "
                   "output point cloud.");
    pointcloud.def(
            "voxel_down_sample",
            [](const PointCloud& pointcloud, const double voxel_size) {
                return pointcloud.VoxelDownSample(
                        voxel_size, core::HashBackendType::Default);
            },
            "Downsamples a point cloud with a specified voxel size.",
            "voxel_size"_a);
    pointcloud.def("uniform_down_sample", &PointCloud::UniformDownSample,
                   "Downsamples a point cloud by selecting every kth index "
                   "point and its attributes.",
                   "every_k_points"_a);
    pointcloud.def("random_down_sample", &PointCloud::RandomDownSample,
                   "Downsample a pointcloud by selecting random index point "
                   "and its attributes.",
                   "sampling_ratio"_a);
    pointcloud.def("farthest_point_down_sample",
                   &PointCloud::FarthestPointDownSample,
                   "Downsample a pointcloud into output pointcloud with a set "
                   "of points has farthest distance.The sampling is performed "
                   "by selecting the farthest point from previous selected "
                   "points iteratively",
                   "num_samples"_a);
    pointcloud.def("remove_radius_outliers", &PointCloud::RemoveRadiusOutliers,
                   "nb_points"_a, "search_radius"_a,
                   "Remove points that have less than nb_points neighbors in a "
                   "sphere of a given search radius.");
    pointcloud.def(
            "remove_non_finite_points", &PointCloud::RemoveNonFinitePoints,
            "remove_nan"_a = true, "remove_infinite"_a = true,
            "Remove all points from the point cloud that have a nan entry, or "
            "infinite value. It also removes the corresponding attributes.");

    pointcloud.def("estimate_normals", &PointCloud::EstimateNormals,
                   py::call_guard<py::gil_scoped_release>(),
                   py::arg("max_nn") = 30, py::arg("radius") = py::none(),
                   "Function to estimate point normals. If the pointcloud "
                   "normals exists, the estimated normals are oriented "
                   "with respect to the same. It uses KNN search if only "
                   "max_nn parameter is provided, and HybridSearch if radius "
                   "parameter is also provided.");
    pointcloud.def("estimate_color_gradients",
                   &PointCloud::EstimateColorGradients,
                   py::call_guard<py::gil_scoped_release>(),
                   py::arg("max_nn") = 30, py::arg("radius") = py::none(),
                   "Function to estimate point color gradients. If radius is "
                   "provided, then HybridSearch is used, otherwise KNN-Search "
                   "is used.");

    // creation (static)
    pointcloud.def_static(
            "create_from_depth_image", &PointCloud::CreateFromDepthImage,
            py::call_guard<py::gil_scoped_release>(), "depth"_a, "intrinsics"_a,
            "extrinsics"_a =
                    core::Tensor::Eye(4, core::Float32, core::Device("CPU:0")),
            "depth_scale"_a = 1000.0f, "depth_max"_a = 3.0f, "stride"_a = 1,
            "with_normals"_a = false,
            "Factory function to create a pointcloud (with only 'points') from "
            "a depth image and a camera model.\n\n Given depth value d at (u, "
            "v) image coordinate, the corresponding 3d point is:\n z = d / "
            "depth_scale\n\n x = (u - cx) * z / fx\n\n y = (v - cy) * z / fy");
    pointcloud.def_static(
            "create_from_rgbd_image", &PointCloud::CreateFromRGBDImage,
            py::call_guard<py::gil_scoped_release>(), "rgbd_image"_a,
            "intrinsics"_a,
            "extrinsics"_a =
                    core::Tensor::Eye(4, core::Float32, core::Device("CPU:0")),
            "depth_scale"_a = 1000.0f, "depth_max"_a = 3.0f, "stride"_a = 1,
            "with_normals"_a = false,
            "Factory function to create a pointcloud (with properties "
            "{'points', 'colors'}) from an RGBD image and a camera model.\n\n"
            "Given depth value d at (u, v) image coordinate, the corresponding "
            "3d point is:\n\n z = d / depth_scale\n\n x = (u - cx) * z / "
            "fx\n\n y "
            "= (v - cy) * z / fy");
    pointcloud.def_static(
            "from_legacy", &PointCloud::FromLegacy, "pcd_legacy"_a,
            "dtype"_a = core::Float32, "device"_a = core::Device("CPU:0"),
            "Create a PointCloud from a legacy Open3D PointCloud.");

    // processing
    pointcloud.def("project_to_depth_image", &PointCloud::ProjectToDepthImage,
                   "width"_a, "height"_a, "intrinsics"_a,
                   "extrinsics"_a = core::Tensor::Eye(4, core::Float32,
                                                      core::Device("CPU:0")),
                   "depth_scale"_a = 1000.0, "depth_max"_a = 3.0,
                   "Project a point cloud to a depth image.");
    pointcloud.def("project_to_rgbd_image", &PointCloud::ProjectToRGBDImage,
                   "width"_a, "height"_a, "intrinsics"_a,
                   "extrinsics"_a = core::Tensor::Eye(4, core::Float32,
                                                      core::Device("CPU:0")),
                   "depth_scale"_a = 1000.0, "depth_max"_a = 3.0,
                   "Project a colored point cloud to a RGBD image.");
    pointcloud.def(
            "hidden_point_removal", &PointCloud::HiddenPointRemoval,
            "camera_location"_a, "radius"_a,
            "Removes hidden points from a point cloud and returns a mesh "
            "of the remaining points. Based on Katz et al. 'Direct "
            "Visibility of Point Sets', 2007. Additional information "
            "about the choice of radius for noisy point clouds can be "
            "found in Mehra et. al. 'Visibility of Noisy Point Cloud "
            "Data', 2010.");
    pointcloud.def(
            "cluster_dbscan", &PointCloud::ClusterDBSCAN,
            "Cluster PointCloud using the DBSCAN algorithm  Ester et al., "
            "'A Density-Based Algorithm for Discovering Clusters in Large "
            "Spatial Databases with Noise', 1996. Returns a list of point "
            "labels, -1 indicates noise according to the algorithm.",
            "eps"_a, "min_points"_a, "print_progress"_a = false);
    pointcloud.def("segment_plane", &PointCloud::SegmentPlane,
                   "Segments a plane in the point cloud using the RANSAC "
                   "algorithm.",
                   "distance_threshold"_a = 0.01, "ransac_n"_a = 3,
                   "num_iterations"_a = 100, "probability"_a = 0.99999999);
    pointcloud.def(
            "compute_convex_hull", &PointCloud::ComputeConvexHull,
            "joggle_inputs"_a = false,
            R"doc(Compute the convex hull of a triangle mesh using qhull. This runs on the CPU.

Args:
    joggle_inputs (default False). Handle precision problems by
    randomly perturbing the input data. Set to True if perturbing the input
    iis acceptable but you need convex simplicial output. If False,
    neighboring facets may be merged in case of precision problems. See
    `QHull docs <http://www.qhull.org/html/qh-impre.htm#joggle>`__ for more
    details.

Return:
    TriangleMesh representing the convexh hull. This contains an
    extra vertex property "point_indices" that contains the index of the
    corresponding vertex in the original mesh.

Example:
    We will load the Eagle dataset, compute and display it's convex hull::

        eagle = o3d.data.EaglePointCloud()
        pcd = o3d.t.io.read_point_cloud(eagle.path)
        hull = pcd.compute_convex_hull()
        o3d.visualization.draw([{'name': 'eagle', 'geometry': pcd}, {'name': 'convex hull', 'geometry': hull}])
    )doc");

    // conversion
    pointcloud.def("to_legacy", &PointCloud::ToLegacy,
                   "Convert to a legacy Open3D PointCloud.");
    pointcloud.def(
            "get_axis_aligned_bounding_box",
            &PointCloud::GetAxisAlignedBoundingBox,
            "Create an axis-aligned bounding box from attribute 'positions'.");
    pointcloud.def("crop", &PointCloud::Crop,
                   "Function to crop pointcloud into output pointcloud.",
                   "aabb"_a, "invert"_a = false);

    docstring::ClassMethodDocInject(m, "PointCloud", "estimate_normals",
                                    map_shared_argument_docstrings);
    docstring::ClassMethodDocInject(m, "PointCloud", "create_from_depth_image",
                                    map_shared_argument_docstrings);
    docstring::ClassMethodDocInject(m, "PointCloud", "create_from_rgbd_image",
                                    map_shared_argument_docstrings);
    docstring::ClassMethodDocInject(
            m, "PointCloud", "select_by_mask",
            {{"boolean_mask",
              "Boolean indexing tensor of shape {n,} containing true value for "
              "the indices that is to be selected.."},
             {"invert", "Set to `True` to invert the selection of indices."}});
    docstring::ClassMethodDocInject(
            m, "PointCloud", "select_by_index",
            {{"indices",
              "Int64 indexing tensor of shape {n,} containing index value that "
              "is to be selected."},
             {"invert",
              "Set to `True` to invert the selection of indices, and also "
              "ignore the duplicated indices."},
             {"remove_duplicates",
              "Set to `True` to remove the duplicated indices."}});
    docstring::ClassMethodDocInject(
            m, "PointCloud", "voxel_down_sample",
            {{"voxel_size", "Voxel size. A positive number."}});
    docstring::ClassMethodDocInject(
            m, "PointCloud", "uniform_down_sample",
            {{"every_k_points",
              "Sample rate, the selected point indices are [0, k, 2k, …]."}});
    docstring::ClassMethodDocInject(
            m, "PointCloud", "random_down_sample",
            {{"sampling_ratio",
              "Sampling ratio, the ratio of sample to total number of points "
              "in the pointcloud."}});
    docstring::ClassMethodDocInject(
            m, "PointCloud", "farthest_point_down_sample",
            {{"num_samples", "Number of points to be sampled."}});
    docstring::ClassMethodDocInject(
            m, "PointCloud", "remove_radius_outliers",
            {{"nb_points",
              "Number of neighbor points required within the radius."},
             {"search_radius", "Radius of the sphere."}});
    docstring::ClassMethodDocInject(
            m, "PointCloud", "hidden_point_removal",
            {{"input", "The input point cloud."},
             {"camera_location",
              "All points not visible from that location will be removed"},
             {"radius", "The radius of the sperical projection"}});
    docstring::ClassMethodDocInject(
            m, "PointCloud", "cluster_dbscan",
            {{"eps",
              "Density parameter that is used to find neighbouring points."},
             {"min_points", "Minimum number of points to form a cluster."},
             {"print_progress",
              "If true the progress is visualized in the console."}});
    docstring::ClassMethodDocInject(
<<<<<<< HEAD
            m, "PointCloud", "segment_plane",
            {{"distance_threshold",
              "Max distance a point can be from the plane model, and still be "
              "considered an inlier."},
             {"ransac_n",
              "Number of initial points to be considered inliers in each "
              "iteration."},
             {"num_iterations", "Number of iterations."},
             {"probability",
              "Expected probability of finding the optimal plane."}});
=======
            m, "PointCloud", "crop",
            {{"aabb", "AxisAlignedBoundingBox to crop points."},
             {"invert",
              "Crop the points outside of the bounding box or inside of the "
              "bounding box."}});
>>>>>>> ee0fda9b
}

}  // namespace geometry
}  // namespace t
}  // namespace open3d<|MERGE_RESOLUTION|>--- conflicted
+++ resolved
@@ -398,7 +398,6 @@
              {"print_progress",
               "If true the progress is visualized in the console."}});
     docstring::ClassMethodDocInject(
-<<<<<<< HEAD
             m, "PointCloud", "segment_plane",
             {{"distance_threshold",
               "Max distance a point can be from the plane model, and still be "
@@ -409,13 +408,12 @@
              {"num_iterations", "Number of iterations."},
              {"probability",
               "Expected probability of finding the optimal plane."}});
-=======
+    docstring::ClassMethodDocInject(
             m, "PointCloud", "crop",
             {{"aabb", "AxisAlignedBoundingBox to crop points."},
              {"invert",
               "Crop the points outside of the bounding box or inside of the "
               "bounding box."}});
->>>>>>> ee0fda9b
 }
 
 }  // namespace geometry
