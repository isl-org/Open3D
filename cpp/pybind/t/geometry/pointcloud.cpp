// ----------------------------------------------------------------------------
// -                        Open3D: www.open3d.org                            -
// ----------------------------------------------------------------------------
// The MIT License (MIT)
//
// Copyright (c) 2020 www.open3d.org
//
// Permission is hereby granted, free of charge, to any person obtaining a copy
// of this software and associated documentation files (the "Software"), to deal
// in the Software without restriction, including without limitation the rights
// to use, copy, modify, merge, publish, distribute, sublicense, and/or sell
// copies of the Software, and to permit persons to whom the Software is
// furnished to do so, subject to the following conditions:
//
// The above copyright notice and this permission notice shall be included in
// all copies or substantial portions of the Software.
//
// THE SOFTWARE IS PROVIDED "AS IS", WITHOUT WARRANTY OF ANY KIND, EXPRESS OR
// IMPLIED, INCLUDING BUT NOT LIMITED TO THE WARRANTIES OF MERCHANTABILITY,
// FITNESS FOR A PARTICULAR PURPOSE AND NONINFRINGEMENT. IN NO EVENT SHALL THE
// AUTHORS OR COPYRIGHT HOLDERS BE LIABLE FOR ANY CLAIM, DAMAGES OR OTHER
// LIABILITY, WHETHER IN AN ACTION OF CONTRACT, TORT OR OTHERWISE, ARISING
// FROM, OUT OF OR IN CONNECTION WITH THE SOFTWARE OR THE USE OR OTHER DEALINGS
// IN THE SOFTWARE.
// ----------------------------------------------------------------------------

#include "open3d/t/geometry/PointCloud.h"

#include <string>
#include <unordered_map>

#include "pybind/t/geometry/geometry.h"

namespace open3d {
namespace t {
namespace geometry {

void pybind_pointcloud(py::module& m) {
    py::class_<PointCloud, PyGeometry<PointCloud>, std::unique_ptr<PointCloud>,
               Geometry>
            pointcloud(m, "PointCloud",
                       "A pointcloud contains a set of 3D points.");

    // Constructors.
    pointcloud
            .def(py::init<core::Dtype, const core::Device&>(), "dtype"_a,
                 "device"_a)
            .def(py::init<const core::Tensor&>(), "points"_a)
            .def(py::init<const std::unordered_map<std::string,
                                                   core::Tensor>&>(),
                 "map_keys_to_tensors"_a);

    // Point's attributes: points, colors, normals, etc.
    // def_property_readonly is sufficient, since the returned TensorMap can
<<<<<<< HEAD
    // be editable in Python. We don't want the TensorMp to be replaced
=======
    // be editable in Python. We don't want the TensorMap to be replaced
>>>>>>> ab2e4271
    // by another TensorMap in Python.
    pointcloud.def_property_readonly(
            "point",
            py::overload_cast<>(&PointCloud::GetPointAttr, py::const_));

    // Pointcloud specific functions.
    // TOOD: convert o3d.pybind.core.Tensor (C++ binded Python) to
    //       o3d.core.Tensor (pure Python wrapper).
    pointcloud.def("get_min_bound", &PointCloud::GetMinBound,
                   "Returns the min bound for point coordinates.");
    pointcloud.def("get_max_bound", &PointCloud::GetMaxBound,
                   "Returns the max bound for point coordinates.");
    pointcloud.def("get_center", &PointCloud::GetCenter,
                   "Returns the center for point coordinates.");
    pointcloud.def("transform", &PointCloud::Transform, "transformation"_a,
                   "Transforms the points and normals (if exist).");
    pointcloud.def("translate", &PointCloud::Translate, "translation"_a,
                   "relative"_a = true, "Translates points.");
    pointcloud.def("scale", &PointCloud::Scale, "scale"_a, "center"_a,
                   "Scale points.");
    pointcloud.def("rotate", &PointCloud::Rotate, "R"_a, "center"_a,
                   "Rotate points and normals (if exist).");
    pointcloud.def_static(
            "from_legacy_pointcloud", &PointCloud::FromLegacyPointCloud,
            "pcd_legacy"_a, "dtype"_a = core::Dtype::Float32,
            "device"_a = core::Device("CPU:0"),
            "Create a PointCloud from a legacy Open3D PointCloud.");
    pointcloud.def("to_legacy_pointcloud", &PointCloud::ToLegacyPointCloud,
                   "Convert to a legacy Open3D PointCloud.");
}

}  // namespace geometry
}  // namespace t
}  // namespace open3d<|MERGE_RESOLUTION|>--- conflicted
+++ resolved
@@ -52,11 +52,7 @@
 
     // Point's attributes: points, colors, normals, etc.
     // def_property_readonly is sufficient, since the returned TensorMap can
-<<<<<<< HEAD
-    // be editable in Python. We don't want the TensorMp to be replaced
-=======
     // be editable in Python. We don't want the TensorMap to be replaced
->>>>>>> ab2e4271
     // by another TensorMap in Python.
     pointcloud.def_property_readonly(
             "point",
