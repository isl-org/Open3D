// ----------------------------------------------------------------------------
// -                        Open3D: www.open3d.org                            -
// ----------------------------------------------------------------------------
// The MIT License (MIT)
//
// Copyright (c) 2018-2021 www.open3d.org
//
// Permission is hereby granted, free of charge, to any person obtaining a copy
// of this software and associated documentation files (the "Software"), to deal
// in the Software without restriction, including without limitation the rights
// to use, copy, modify, merge, publish, distribute, sublicense, and/or sell
// copies of the Software, and to permit persons to whom the Software is
// furnished to do so, subject to the following conditions:
//
// The above copyright notice and this permission notice shall be included in
// all copies or substantial portions of the Software.
//
// THE SOFTWARE IS PROVIDED "AS IS", WITHOUT WARRANTY OF ANY KIND, EXPRESS OR
// IMPLIED, INCLUDING BUT NOT LIMITED TO THE WARRANTIES OF MERCHANTABILITY,
// FITNESS FOR A PARTICULAR PURPOSE AND NONINFRINGEMENT. IN NO EVENT SHALL THE
// AUTHORS OR COPYRIGHT HOLDERS BE LIABLE FOR ANY CLAIM, DAMAGES OR OTHER
// LIABILITY, WHETHER IN AN ACTION OF CONTRACT, TORT OR OTHERWISE, ARISING
// FROM, OUT OF OR IN CONNECTION WITH THE SOFTWARE OR THE USE OR OTHER DEALINGS
// IN THE SOFTWARE.
// ----------------------------------------------------------------------------

#include "open3d/t/geometry/TriangleMesh.h"

#include <string>
#include <unordered_map>

#include "open3d/core/CUDAUtils.h"
#include "open3d/t/geometry/LineSet.h"
#include "pybind/docstring.h"
#include "pybind/t/geometry/geometry.h"

namespace open3d {
namespace t {
namespace geometry {

void pybind_trianglemesh(py::module& m) {
    py::class_<TriangleMesh, PyGeometry<TriangleMesh>,
               std::shared_ptr<TriangleMesh>, Geometry, DrawableGeometry>
            triangle_mesh(m, "TriangleMesh",
                          R"(
A triangle mesh contains vertices and triangles. The triangle mesh class stores
the attribute data in key-value maps. There are two maps: the vertex attributes
map, and the triangle attribute map.

The attributes of the triangle mesh have different levels::

    import open3d as o3d

    device = o3d.core.Device("CPU:0")
    dtype_f = o3d.core.float32
    dtype_i = o3d.core.int32

    # Create an empty triangle mesh
    # Use mesh.vertex to access the vertices' attributes
    # Use mesh.triangle to access the triangles' attributes
    mesh = o3d.t.geometry.TriangleMesh(device)

    # Default attribute: vertex["positions"], triangle["indices"]
    # These attributes is created by default and is required by all triangle
    # meshes. The shape of both must be (N, 3). The device of "positions"
    # determines the device of the triangle mesh.
    mesh.vertex["positions"] = o3d.core.Tensor([[0, 0, 0],
                                                [0, 0, 1],
                                                [0, 1, 0],
                                                [0, 1, 1]], dtype_f, device)
    mesh.triangle["indices"] = o3d.core.Tensor([[0, 1, 2],
                                                [0, 2, 3]]], dtype_i, device)

    # Common attributes: vertex["colors"]  , vertex["normals"]
    #                    triangle["colors"], triangle["normals"]
    # Common attributes are used in built-in triangle mesh operations. The
    # spellings must be correct. For example, if "normal" is used instead of
    # "normals", some internal operations that expects "normals" will not work.
    # "normals" and "colors" must have shape (N, 3) and must be on the same
    # device as the triangle mesh.
    mesh.vertex["normals"] = o3d.core.Tensor([[0, 0, 1],
                                              [0, 1, 0],
                                              [1, 0, 0],
                                              [1, 1, 1]], dtype_f, device)
    mesh.vertex["colors"] = o3d.core.Tensor([[0.0, 0.0, 0.0],
                                             [0.1, 0.1, 0.1],
                                             [0.2, 0.2, 0.2],
                                             [0.3, 0.3, 0.3]], dtype_f, device)
    mesh.triangle["normals"] = o3d.core.Tensor(...)
    mesh.triangle["colors"] = o3d.core.Tensor(...)

    # User-defined attributes
    # You can also attach custom attributes. The value tensor must be on the
    # same device as the triangle mesh. The are no restrictions on the shape and
    # dtype, e.g.,
    pcd.vertex["labels"] = o3d.core.Tensor(...)
    pcd.triangle["features"] = o3d.core.Tensor(...)
)");

    // Constructors.
    triangle_mesh
            .def(py::init<const core::Device&>(),
                 "Construct an empty trianglemesh on the provided ``device`` "
                 "(default: 'CPU:0').",
                 "device"_a = core::Device("CPU:0"))
            .def(py::init<const core::Tensor&, const core::Tensor&>(),
                 "vertex_positions"_a, "triangle_indices"_a)
            .def("__repr__", &TriangleMesh::ToString);

    // Triangle mesh's attributes: vertices, vertex_colors, vertex_normals, etc.
    // def_property_readonly is sufficient, since the returned TensorMap can
    // be editable in Python. We don't want the TensorMap to be replaced
    // by another TensorMap in Python.
    triangle_mesh.def_property_readonly(
            "vertex",
            py::overload_cast<>(&TriangleMesh::GetVertexAttr, py::const_));
    triangle_mesh.def_property_readonly(
            "triangle",
            py::overload_cast<>(&TriangleMesh::GetTriangleAttr, py::const_));

    // Device transfers.
    triangle_mesh.def("to", &TriangleMesh::To,
                      "Transfer the triangle mesh to a specified device.",
                      "device"_a, "copy"_a = false);
    triangle_mesh.def("clone", &TriangleMesh::Clone,
                      "Returns copy of the triangle mesh on the same device.");

    triangle_mesh.def(
            "cpu",
            [](const TriangleMesh& triangle_mesh) {
                return triangle_mesh.To(core::Device("CPU:0"));
            },
            "Transfer the triangle mesh to CPU. If the triangle mesh "
            "is already on CPU, no copy will be performed.");
    triangle_mesh.def(
            "cuda",
            [](const TriangleMesh& triangle_mesh, int device_id) {
                return triangle_mesh.To(core::Device("CUDA", device_id));
            },
            "Transfer the triangle mesh to a CUDA device. If the triangle mesh "
            "is already on the specified CUDA device, no copy will be "
            "performed.",
            "device_id"_a = 0);

    // Triangle Mesh's specific functions.
    triangle_mesh.def("get_min_bound", &TriangleMesh::GetMinBound,
                      "Returns the min bound for point coordinates.");
    triangle_mesh.def("get_max_bound", &TriangleMesh::GetMaxBound,
                      "Returns the max bound for point coordinates.");
    triangle_mesh.def("get_center", &TriangleMesh::GetCenter,
                      "Returns the center for point coordinates.");
    triangle_mesh.def("transform", &TriangleMesh::Transform, "transformation"_a,
                      "Transforms the points and normals (if exist).");
    triangle_mesh.def("translate", &TriangleMesh::Translate, "translation"_a,
                      "relative"_a = true, "Translates points.");
    triangle_mesh.def("scale", &TriangleMesh::Scale, "scale"_a, "center"_a,
                      "Scale points.");
    triangle_mesh.def("rotate", &TriangleMesh::Rotate, "R"_a, "center"_a,
                      "Rotate points and normals (if exist).");

    triangle_mesh.def(
            "compute_convex_hull", &TriangleMesh::ComputeConvexHull,
            "joggle_inputs"_a = false,
            R"(Compute the convex hull of a point cloud using qhull. This runs on the CPU.

Args:
    joggle_inputs (default False). Handle precision problems by
    randomly perturbing the input data. Set to True if perturbing the input
    iis acceptable but you need convex simplicial output. If False,
    neighboring facets may be merged in case of precision problems. See
    `QHull docs <http://www.qhull.org/html/qh-impre.htm#joggle`__ for more
    details.

Returns:
    TriangleMesh representing the convexh hull. This contains an
    extra vertex property "point_indices" that contains the index of the
    corresponding vertex in the original mesh.

Example:
    We will load the Stanford Bunny dataset, compute and display it's convex hull::

        bunny = o3d.data.BunnyMesh()
        mesh = o3d.t.geometry.TriangleMesh.from_legacy(o3d.io.read_triangle_mesh(bunny.path))
        hull = mesh.compute_convex_hull()
        o3d.visualization.draw([{'name': 'bunny', 'geometry': mesh}, {'name': 'convex hull', 'geometry': hull}])
)");

    // creation
    triangle_mesh.def_static(
            "from_legacy", &TriangleMesh::FromLegacy, "mesh_legacy"_a,
            "vertex_dtype"_a = core::Float32, "triangle_dtype"_a = core::Int64,
            "device"_a = core::Device("CPU:0"),
            "Create a TriangleMesh from a legacy Open3D TriangleMesh.");
    // conversion
    triangle_mesh.def("to_legacy", &TriangleMesh::ToLegacy,
                      "Convert to a legacy Open3D TriangleMesh.");

    triangle_mesh.def("clip_plane", &TriangleMesh::ClipPlane, "point"_a,
                      "normal"_a,
                      R"(Returns a new triangle mesh clipped with the plane.

This method clips the triangle mesh with the specified plane.
Parts of the mesh on the positive side of the plane will be kept and triangles
intersected by the plane will be cut.

Args:
    point (open3d.core.Tensor): A point on the plane.

    normal (open3d.core.Tensor): The normal of the plane. The normal points to
        the positive side of the plane for which the geometry will be kept.

Returns:
    New triangle mesh clipped with the plane.


This example shows how to create a hemisphere from a sphere::

    import open3d as o3d

    sphere = o3d.t.geometry.TriangleMesh.from_legacy(o3d.geometry.TriangleMesh.create_sphere())
    hemisphere = sphere.clip_plane(point=[0,0,0], normal=[1,0,0])

    o3d.visualization.draw(hemisphere)
)");

    triangle_mesh.def(
            "slice_plane",
            // Accept anything for contour_values that pybind can convert to
            // std::list. This also avoids o3d.utility.DoubleVector.
            [](const TriangleMesh& self, const core::Tensor& point,
               const core::Tensor& normal, std::list<double> contour_values) {
                std::vector<double> cv(contour_values.begin(),
                                       contour_values.end());
                return self.SlicePlane(point, normal, cv);
            },
            "point"_a, "normal"_a, "contour_values"_a = std::list<double>{0.0},
            R"(Returns a line set with the contour slices defined by the plane and values.

This method generates slices as LineSet from the mesh at specific contour 
values with respect to a plane.

Args:
    point (open3d.core.Tensor): A point on the plane.
    normal (open3d.core.Tensor): The normal of the plane.
    contour_values (list): A list of contour values at which slices will be
        generated. The value describes the signed distance to the plane.

Returns:
    LineSet with he extracted contours.


This example shows how to create a hemisphere from a sphere::

    import open3d as o3d
    import numpy as np

    bunny = o3d.data.BunnyMesh()
    mesh = o3d.t.geometry.TriangleMesh.from_legacy(o3d.io.read_triangle_mesh(bunny.path))
    contours = mesh.slice_plane([0,0,0], [0,1,0], np.linspace(0,0.2))
    o3d.visualization.draw([{'name': 'bunny', 'geometry': contours}])

)");

    // Triangle Mesh's creation APIs.
    triangle_mesh
            .def_static("create_box", &TriangleMesh::CreateBox,
                        "Create a box triangle mesh. One vertex of the box"
                        "will be placed at the origin and the box aligns"
                        "with the positive x, y, and z axes."
                        "width"_a = 1.0,
                        "height"_a = 1.0, "depth"_a = 1.0,
                        "float_dtype"_a = core::Float32,
                        "int_dtype"_a = core::Int64,
                        "device"_a = core::Device("CPU:0"))
            .def_static("create_sphere", &TriangleMesh::CreateSphere,
                        "Create a sphere mesh centered at (0, 0, 0).",
                        "radius"_a = 1.0, "resolution"_a = 20,
                        "float_dtype"_a = core::Float32,
                        "int_dtype"_a = core::Int64,
                        "device"_a = core::Device("CPU:0"))
            .def_static("create_tetrahedron", &TriangleMesh::CreateTetrahedron,
                        "Create a tetrahedron mesh centered at (0, 0, 0).",
                        "radius"_a = 1.0, "float_dtype"_a = core::Float32,
                        "int_dtype"_a = core::Int64,
                        "device"_a = core::Device("CPU:0"))
            .def_static("create_octahedron", &TriangleMesh::CreateOctahedron,
                        "Create a octahedron mesh centered at (0, 0, 0).",
                        "radius"_a = 1.0, "float_dtype"_a = core::Float32,
                        "int_dtype"_a = core::Int64,
                        "device"_a = core::Device("CPU:0"))
            .def_static("create_icosahedron", &TriangleMesh::CreateIcosahedron,
                        "Create a icosahedron mesh centered at (0, 0, 0).",
                        "radius"_a = 1.0, "float_dtype"_a = core::Float32,
                        "int_dtype"_a = core::Int64,
                        "device"_a = core::Device("CPU:0"))
            .def_static("create_cylinder", &TriangleMesh::CreateCylinder,
                        "Create a cylinder mesh.", "radius"_a = 1.0,
                        "height"_a = 2.0, "resolution"_a = 20, "split"_a = 4,
                        "float_dtype"_a = core::Float32,
                        "int_dtype"_a = core::Int64,
                        "device"_a = core::Device("CPU:0"))
            .def_static("create_cone", &TriangleMesh::CreateCone,
                        "Create a cone mesh.", "radius"_a = 1.0,
                        "height"_a = 2.0, "resolution"_a = 20, "split"_a = 1,
                        "float_dtype"_a = core::Float32,
                        "int_dtype"_a = core::Int64,
                        "device"_a = core::Device("CPU:0"))
            .def_static("create_torus", &TriangleMesh::CreateTorus,
                        "Create a torus mesh.", "torus_radius"_a = 1.0,
                        "tube_radius"_a = 0.5, "radial_resolution"_a = 30,
                        "tubular_resolution"_a = 20,
                        "float_dtype"_a = core::Float32,
                        "int_dtype"_a = core::Int64,
                        "device"_a = core::Device("CPU:0"))
            .def_static("create_arrow", &TriangleMesh::CreateArrow,
                        "Create a arrow mesh.", "cylinder_radius"_a = 1.0,
                        "cone_radius"_a = 1.5, "cylinder_height"_a = 5.0,
                        "cone_height"_a = 4.0, "resolution"_a = 20,
                        "cylinder_split"_a = 4, "cone_split"_a = 1,
                        "float_dtype"_a = core::Float32,
                        "int_dtype"_a = core::Int64,
                        "device"_a = core::Device("CPU:0"))
            .def_static("create_coordinate_frame",
                        &TriangleMesh::CreateCoordinateFrame,
                        "Create a coordinate frame mesh.", "size"_a = 1.0,
                        "origin"_a = Eigen::Vector3d(0.0, 0.0, 0.0),
                        "float_dtype"_a = core::Float32,
                        "int_dtype"_a = core::Int64,
                        "device"_a = core::Device("CPU:0"))
            .def_static("create_mobius", &TriangleMesh::CreateMobius,
                        "Create a Mobius strip.", "length_split"_a = 70,
                        "width_split"_a = 15, "twists"_a = 1, "raidus"_a = 1,
                        "flatness"_a = 1, "width"_a = 1, "scale"_a = 1,
                        "float_dtype"_a = core::Float32,
                        "int_dtype"_a = core::Int64,
                        "device"_a = core::Device("CPU:0"));

    docstring::ClassMethodDocInject(
            m, "TriangleMesh", "create_box",
            {{"width", "x-directional length."},
             {"height", "y-directional length."},
             {"depth", "z-directional length."},
             {"float_dtype", "Float_dtype, Float32 or Float64."},
             {"int_dtype", "Int_dtype, Int32 or Int64."},
             {"device", "Device of the create mesh."}});
    docstring::ClassMethodDocInject(
            m, "TriangleMesh", "create_sphere",
            {{"radius", "The radius of the sphere."},
             {"resolution", "The resolution of the sphere."},
             {"float_dtype", "Float_dtype, Float32 or Float64."},
             {"int_dtype", "Int_dtype, Int32 or Int64."},
             {"device", "Device of the create sphere."}});
    docstring::ClassMethodDocInject(
            m, "TriangleMesh", "create_tetrahedron",
            {{"radius", "Distance from centroid to mesh vetices."},
             {"float_dtype", "Float_dtype, Float32 or Float64."},
             {"int_dtype", "Int_dtype, Int32 or Int64."},
             {"device", "Device of the create tetrahedron."}});
    docstring::ClassMethodDocInject(
            m, "TriangleMesh", "create_octahedron",
            {{"radius", "Distance from centroid to mesh vetices."},
             {"float_dtype", "Float_dtype, Float32 or Float64."},
             {"int_dtype", "Int_dtype, Int32 or Int64."},
             {"device", "Device of the create octahedron."}});
    docstring::ClassMethodDocInject(
            m, "TriangleMesh", "create_icosahedron",
            {{"radius", "Distance from centroid to mesh vetices."},
             {"float_dtype", "Float_dtype, Float32 or Float64."},
             {"int_dtype", "Int_dtype, Int32 or Int64."},
             {"device", "Device of the create octahedron."}});
    docstring::ClassMethodDocInject(
            m, "TriangleMesh", "create_cylinder",
            {{"radius", "The radius of the cylinder."},
             {"height",
              "The height of the cylinder.The axis of the cylinder will be "
              "from (0, 0, -height/2) to (0, 0, height/2)."},
             {"resolution",
              " The circle will be split into ``resolution`` segments"},
             {"split", "The ``height`` will be split into ``split`` segments."},
             {"float_dtype", "Float_dtype, Float32 or Float64."},
             {"int_dtype", "Int_dtype, Int32 or Int64."},
             {"device", "Device of the create octahedron."}});
    docstring::ClassMethodDocInject(
            m, "TriangleMesh", "create_cone",
            {{"radius", "The radius of the cone."},
             {"height",
              "The height of the cone. The axis of the cone will be from (0, "
              "0, 0) to (0, 0, height)."},
             {"resolution",
              "The circle will be split into ``resolution`` segments"},
             {"split", "The ``height`` will be split into ``split`` segments."},
             {"float_dtype", "Float_dtype, Float32 or Float64."},
             {"int_dtype", "Int_dtype, Int32 or Int64."},
             {"device", "Device of the create octahedron."}});
    docstring::ClassMethodDocInject(
            m, "TriangleMesh", "create_torus",
            {{"torus_radius",
              "The radius from the center of the torus to the center of the "
              "tube."},
             {"tube_radius", "The radius of the torus tube."},
             {"radial_resolution",
              "The number of segments along the radial direction."},
             {"tubular_resolution",
              "The number of segments along the tubular direction."},
             {"float_dtype", "Float_dtype, Float32 or Float64."},
             {"int_dtype", "Int_dtype, Int32 or Int64."},
             {"device", "Device of the create octahedron."}});
    docstring::ClassMethodDocInject(
            m, "TriangleMesh", "create_arrow",
            {{"cylinder_radius", "The radius of the cylinder."},
             {"cone_radius", "The radius of the cone."},
             {"cylinder_height",
              "The height of the cylinder. The cylinder is from (0, 0, 0) to "
              "(0, 0, cylinder_height)"},
             {"cone_height",
              "The height of the cone. The axis of the cone will be from (0, "
              "0, cylinder_height) to (0, 0, cylinder_height + cone_height)"},
             {"resolution",
              "The cone will be split into ``resolution`` segments."},
             {"cylinder_split",
              "The ``cylinder_height`` will be split into ``cylinder_split`` "
              "segments."},
             {"cone_split",
              "The ``cone_height`` will be split into ``cone_split`` "
              "segments."},
             {"float_dtype", "Float_dtype, Float32 or Float64."},
             {"int_dtype", "Int_dtype, Int32 or Int64."},
             {"device", "Device of the create octahedron."}});
    docstring::ClassMethodDocInject(
            m, "TriangleMesh", "create_coordinate_frame",
            {{"size", "The size of the coordinate frame."},
             {"origin", "The origin of the coordinate frame."},
             {"float_dtype", "Float_dtype, Float32 or Float64."},
             {"int_dtype", "Int_dtype, Int32 or Int64."},
             {"device", "Device of the create octahedron."}});
    docstring::ClassMethodDocInject(
            m, "TriangleMesh", "create_mobius",
            {{"length_split", "The number of segments along the Mobius strip."},
             {"width_split",
              "The number of segments along the width of the Mobius strip."},
             {"twists", "Number of twists of the Mobius strip."},
             {"radius", "The radius of the Mobius strip."},
             {"flatness", "Controls the flatness/height of the Mobius strip."},
             {"width", "Width of the Mobius strip."},
             {"scale", "Scale the complete Mobius strip."},
             {"float_dtype", "Float_dtype, Float32 or Float64."},
             {"int_dtype", "Int_dtype, Int32 or Int64."},
             {"device", "Device of the create octahedron."}});

    triangle_mesh.def_static("create_text", &TriangleMesh::CreateText, "text"_a,
                             "depth"_a = 0.0, "float_dtype"_a = core::Float32,
                             "int_dtype"_a = core::Int64,
                             "device"_a = core::Device("CPU:0"),
                             R"(Create a triangle mesh from a text string.
    
Args:
    text (str): The text for generating the mesh. ASCII characters 32-126 are 
        supported (includes alphanumeric characters and punctuation). In 
        addition the line feed '\n' is supported to start a new line. 
    depth (float): The depth of the generated mesh. If depth is 0 then a flat mesh will be generated.
    float_dtype (o3d.core.Dtype): Float type for the vertices. Either Float32 or Float64.
    int_dtype (o3d.core.Dtype): Int type for the triangle indices. Either Int32 or Int64.
    device (o3d.core.Device): The device for the returned mesh.

Returns:
    Text as triangle mesh.

Example:
    This shows how to simplifify the Stanford Bunny mesh::

        import open3d as o3d

        mesh = o3d.t.geometry.TriangleMesh.create_text('Open3D', depth=1)
        o3d.visualization.draw([{'name': 'text', 'geometry': mesh}])
)");

    triangle_mesh.def(
            "simplify_quadric_decimation",
            &TriangleMesh::SimplifyQuadricDecimation, "target_reduction"_a,
            "preserve_volume"_a = true,
            R"(Function to simplify mesh using Quadric Error Metric Decimation by Garland and Heckbert.
    
This function always uses the CPU device.

Args:
    target_reduction (float): The factor of triangles to delete, i.e., setting
        this to 0.9 will return a mesh with about 10% of the original triangle
        count. It is not guaranteed that the target reduction factor will be
        reached.

    preserve_volume (bool): If set to True this enables volume preservation
        which reduces the error in triangle normal direction.

Returns:
    Simplified TriangleMesh.

Example:
    This shows how to simplifify the Stanford Bunny mesh::

        bunny = o3d.data.BunnyMesh()
        mesh = o3d.t.geometry.TriangleMesh.from_legacy(o3d.io.read_triangle_mesh(bunny.path))
        simplified = mesh.simplify_quadric_decimation(0.99)
        o3d.visualization.draw([{'name': 'bunny', 'geometry': simplified}])
)");

    triangle_mesh.def(
            "boolean_union", &TriangleMesh::BooleanUnion, "mesh"_a,
            "tolerance"_a = 1e-6,
            R"(Computes the mesh that encompasses the union of the volumes of two meshes.
Both meshes should be manifold.

This function always uses the CPU device.

Args:
    mesh (open3d.t.geometry.TriangleMesh): This is the second operand for the 
        boolean operation.

    tolerance (float): Threshold which determines when point distances are
        considered to be 0.

Returns:
    The mesh describing the union volume.

Example:
    This copmutes the union of a sphere and a cube::

        box = o3d.geometry.TriangleMesh.create_box()
        box = o3d.t.geometry.TriangleMesh.from_legacy(box)
        sphere = o3d.geometry.TriangleMesh.create_sphere(0.8)
        sphere = o3d.t.geometry.TriangleMesh.from_legacy(sphere)

        ans = box.boolean_union(sphere)

        o3d.visualization.draw([{'name': 'union', 'geometry': ans}])
)");

    triangle_mesh.def(
            "boolean_intersection", &TriangleMesh::BooleanIntersection,
            "mesh"_a, "tolerance"_a = 1e-6,
            R"(Computes the mesh that encompasses the intersection of the volumes of two meshes.
Both meshes should be manifold.

This function always uses the CPU device.

Args:
    mesh (open3d.t.geometry.TriangleMesh): This is the second operand for the 
        boolean operation.

    tolerance (float): Threshold which determines when point distances are
        considered to be 0.

Returns:
    The mesh describing the intersection volume.

Example:
    This copmutes the intersection of a sphere and a cube::

        box = o3d.geometry.TriangleMesh.create_box()
        box = o3d.t.geometry.TriangleMesh.from_legacy(box)
        sphere = o3d.geometry.TriangleMesh.create_sphere(0.8)
        sphere = o3d.t.geometry.TriangleMesh.from_legacy(sphere)

        ans = box.boolean_intersection(sphere)

        o3d.visualization.draw([{'name': 'intersection', 'geometry': ans}])
)");

    triangle_mesh.def(
            "boolean_difference", &TriangleMesh::BooleanDifference, "mesh"_a,
            "tolerance"_a = 1e-6,
            R"(Computes the mesh that encompasses the volume after subtracting the volume of the second operand.
Both meshes should be manifold.

This function always uses the CPU device.

Args:
    mesh (open3d.t.geometry.TriangleMesh): This is the second operand for the 
        boolean operation.

    tolerance (float): Threshold which determines when point distances are
        considered to be 0.

Returns:
    The mesh describing the difference volume.

Example:
    This subtracts the sphere from the cube volume::

        box = o3d.geometry.TriangleMesh.create_box()
        box = o3d.t.geometry.TriangleMesh.from_legacy(box)
        sphere = o3d.geometry.TriangleMesh.create_sphere(0.8)
        sphere = o3d.t.geometry.TriangleMesh.from_legacy(sphere)

        ans = box.boolean_difference(sphere)

        o3d.visualization.draw([{'name': 'difference', 'geometry': ans}])
)");

    triangle_mesh.def("get_axis_aligned_bounding_box",
                      &TriangleMesh::GetAxisAlignedBoundingBox,
                      "Create an axis-aligned bounding box from vertex "
                      "attribute 'positions'.");

    triangle_mesh.def("fill_holes", &TriangleMesh::FillHoles,
                      "hole_size"_a = 1e6,
                      R"(Fill holes by triangulating boundary edges.

This function always uses the CPU device.

Args:
    hole_size (float): This is the approximate threshold for filling holes.
        The value describes the maximum radius of holes to be filled.

Returns:
    New mesh after filling holes.

Example:
    Fill holes at the bottom of the Stanford Bunny mesh::

        bunny = o3d.data.BunnyMesh()
        mesh = o3d.t.geometry.TriangleMesh.from_legacy(o3d.io.read_triangle_mesh(bunny.path))
        filled = mesh.fill_holes()
        o3d.visualization.draw([{'name': 'filled', 'geometry': ans}])
)");

<<<<<<< HEAD
    triangle_mesh.def("extrude_rotation", &TriangleMesh::ExtrudeRotation,
                      "angle"_a, "axis"_a, "resolution"_a = 16,
                      "translation"_a = 0.0, "capping"_a = true,
                      R"(Sweeps the triangle mesh rotationally about an axis.

Args:
    angle (float): The rotation angle in degree.
    
    axis (open3d.core.Tensor): The rotation axis.
    
    resolution (int): The resolution defines the number of intermediate sweeps
        about the rotation axis.

    translation (float): The translation along the rotation axis. 

Returns:
    A triangle mesh with the result of the sweep operation.


Example:

    This code generates a spring with a triangle cross-section::

        import open3d as o3d
        
        mesh = o3d.t.geometry.TriangleMesh([[1,1,0], [0.7,1,0], [1,0.7,0]], [[0,1,2]])
        spring = mesh.extrude_rotation(3*360, [0,1,0], resolution=3*16, translation=2)
        o3d.visualization.draw([{'name': 'spring', 'geometry': spring}])

)");

    triangle_mesh.def("extrude_linear", &TriangleMesh::ExtrudeLinear,
                      "vector"_a, "scale"_a = 1.0, "capping"_a = true,
                      R"(Sweeps the line set along a direction vector.

Args:
    
    vector (open3d.core.Tensor): The direction vector.
    
    scale (float): Scalar factor which essentially scales the direction vector.

Returns:
    A triangle mesh with the result of the sweep operation.


Example:

    This code generates a wedge from a triangle::
        import open3d as o3d

        triangle = o3d.t.geometry.TriangleMesh([[1.0,1.0,0.0], [0,1,0], [1,0,0]], [[0,1,2]])
        wedge = triangle.extrude_linear([0,0,1])
        o3d.visualization.draw([{'name': 'wedge', 'geometry': wedge}])

=======
    triangle_mesh.def("bake_vertex_attr_textures",
                      &TriangleMesh::BakeVertexAttrTextures, "size"_a,
                      "vertex_attr"_a, "margin"_a = 2., "fill"_a = 0.,
                      "update_material"_a = true,
                      R"(Bake vertex attributes into textures.

This function assumes a triangle attribute with name 'texture_uvs'.
Only float type attributes can be baked to textures.

This function always uses the CPU device.

Args:
    size (int): The width and height of the texture in pixels. Only square 
        textures are supported.

    vertex_attr (set): The vertex attributes for which textures should be 
        generated.

    margin (float): The margin in pixels. The recommended value is 2. The margin
        are additional pixels around the UV islands to avoid discontinuities.

    fill (float): The value used for filling texels outside the UV islands.

    update_material (bool): If true updates the material of the mesh.
        Baking a vertex attribute with the name 'albedo' will become the albedo
        texture in the material. Existing textures in the material will be
        overwritten.

Returns:
    A dictionary of tensors that store the baked textures.

Example:
    We generate a texture storing the xyz coordinates for each texel::
        import open3d as o3d
        from matplotlib import pyplot as plt

        box = o3d.geometry.TriangleMesh.create_box(create_uv_map=True)
        box = o3d.t.geometry.TriangleMesh.from_legacy(box)
        box.vertex['albedo'] = box.vertex['positions']

        # Initialize material and bake the 'albedo' vertex attribute to a 
        # texture. The texture will be automatically added to the material of
        # the object.
        box.material.set_default_properties()
        texture_tensors = box.bake_vertex_attr_textures(128, {'albedo'})

        # Shows the textured cube.
        o3d.visualization.draw([box])
        
        # Plot the tensor with the texture.
        plt.imshow(texture_tensors['albedo'].numpy())

)");

    triangle_mesh.def("bake_triangle_attr_textures",
                      &TriangleMesh::BakeTriangleAttrTextures, "size"_a,
                      "triangle_attr"_a, "margin"_a = 2., "fill"_a = 0.,
                      "update_material"_a = true,
                      R"(Bake triangle attributes into textures.

This function assumes a triangle attribute with name 'texture_uvs'.

This function always uses the CPU device.

Args:
    size (int): The width and height of the texture in pixels. Only square 
        textures are supported.

    triangle_attr (set): The vertex attributes for which textures should be 
        generated.

    margin (float): The margin in pixels. The recommended value is 2. The margin
        are additional pixels around the UV islands to avoid discontinuities.

    fill (float): The value used for filling texels outside the UV islands.

    update_material (bool): If true updates the material of the mesh.
        Baking a vertex attribute with the name 'albedo' will become the albedo
        texture in the material. Existing textures in the material will be
        overwritten.

Returns:
    A dictionary of tensors that store the baked textures.

Example:
    We generate a texture visualizing the index of the triangle to which the 
    texel belongs to::
        import open3d as o3d
        from matplotlib import pyplot as plt

        box = o3d.geometry.TriangleMesh.create_box(create_uv_map=True)
        box = o3d.t.geometry.TriangleMesh.from_legacy(box)
        # Creates a triangle attribute 'albedo' which is the triangle index 
        # multiplied by (255//12).
        box.triangle['albedo'] = (255//12)*np.arange(box.triangle['indices'].shape[0], dtype=np.uint8)

        # Initialize material and bake the 'albedo' triangle attribute to a 
        # texture. The texture will be automatically added to the material of
        # the object.
        box.material.set_default_properties()
        texture_tensors = box.bake_triangle_attr_textures(128, {'albedo'})

        # Shows the textured cube.
        o3d.visualization.draw([box])

        # Plot the tensor with the texture.
        plt.imshow(texture_tensors['albedo'].numpy())
>>>>>>> 99113cf3
)");
}

}  // namespace geometry
}  // namespace t
}  // namespace open3d<|MERGE_RESOLUTION|>--- conflicted
+++ resolved
@@ -623,12 +623,119 @@
         o3d.visualization.draw([{'name': 'filled', 'geometry': ans}])
 )");
 
-<<<<<<< HEAD
+    triangle_mesh.def("bake_vertex_attr_textures",
+                      &TriangleMesh::BakeVertexAttrTextures, "size"_a,
+                      "vertex_attr"_a, "margin"_a = 2., "fill"_a = 0.,
+                      "update_material"_a = true,
+                      R"(Bake vertex attributes into textures.
+
+This function assumes a triangle attribute with name 'texture_uvs'.
+Only float type attributes can be baked to textures.
+
+This function always uses the CPU device.
+
+Args:
+    size (int): The width and height of the texture in pixels. Only square 
+        textures are supported.
+
+    vertex_attr (set): The vertex attributes for which textures should be 
+        generated.
+
+    margin (float): The margin in pixels. The recommended value is 2. The margin
+        are additional pixels around the UV islands to avoid discontinuities.
+
+    fill (float): The value used for filling texels outside the UV islands.
+
+    update_material (bool): If true updates the material of the mesh.
+        Baking a vertex attribute with the name 'albedo' will become the albedo
+        texture in the material. Existing textures in the material will be
+        overwritten.
+
+Returns:
+    A dictionary of tensors that store the baked textures.
+
+Example:
+    We generate a texture storing the xyz coordinates for each texel::
+        import open3d as o3d
+        from matplotlib import pyplot as plt
+
+        box = o3d.geometry.TriangleMesh.create_box(create_uv_map=True)
+        box = o3d.t.geometry.TriangleMesh.from_legacy(box)
+        box.vertex['albedo'] = box.vertex['positions']
+
+        # Initialize material and bake the 'albedo' vertex attribute to a 
+        # texture. The texture will be automatically added to the material of
+        # the object.
+        box.material.set_default_properties()
+        texture_tensors = box.bake_vertex_attr_textures(128, {'albedo'})
+
+        # Shows the textured cube.
+        o3d.visualization.draw([box])
+        
+        # Plot the tensor with the texture.
+        plt.imshow(texture_tensors['albedo'].numpy())
+
+)");
+
+    triangle_mesh.def("bake_triangle_attr_textures",
+                      &TriangleMesh::BakeTriangleAttrTextures, "size"_a,
+                      "triangle_attr"_a, "margin"_a = 2., "fill"_a = 0.,
+                      "update_material"_a = true,
+                      R"(Bake triangle attributes into textures.
+
+This function assumes a triangle attribute with name 'texture_uvs'.
+
+This function always uses the CPU device.
+
+Args:
+    size (int): The width and height of the texture in pixels. Only square 
+        textures are supported.
+
+    triangle_attr (set): The vertex attributes for which textures should be 
+        generated.
+
+    margin (float): The margin in pixels. The recommended value is 2. The margin
+        are additional pixels around the UV islands to avoid discontinuities.
+
+    fill (float): The value used for filling texels outside the UV islands.
+
+    update_material (bool): If true updates the material of the mesh.
+        Baking a vertex attribute with the name 'albedo' will become the albedo
+        texture in the material. Existing textures in the material will be
+        overwritten.
+
+Returns:
+    A dictionary of tensors that store the baked textures.
+
+Example:
+    We generate a texture visualizing the index of the triangle to which the 
+    texel belongs to::
+        import open3d as o3d
+        from matplotlib import pyplot as plt
+
+        box = o3d.geometry.TriangleMesh.create_box(create_uv_map=True)
+        box = o3d.t.geometry.TriangleMesh.from_legacy(box)
+        # Creates a triangle attribute 'albedo' which is the triangle index 
+        # multiplied by (255//12).
+        box.triangle['albedo'] = (255//12)*np.arange(box.triangle['indices'].shape[0], dtype=np.uint8)
+
+        # Initialize material and bake the 'albedo' triangle attribute to a 
+        # texture. The texture will be automatically added to the material of
+        # the object.
+        box.material.set_default_properties()
+        texture_tensors = box.bake_triangle_attr_textures(128, {'albedo'})
+
+        # Shows the textured cube.
+        o3d.visualization.draw([box])
+
+        # Plot the tensor with the texture.
+        plt.imshow(texture_tensors['albedo'].numpy())
+)");
+
     triangle_mesh.def("extrude_rotation", &TriangleMesh::ExtrudeRotation,
                       "angle"_a, "axis"_a, "resolution"_a = 16,
                       "translation"_a = 0.0, "capping"_a = true,
                       R"(Sweeps the triangle mesh rotationally about an axis.
-
 Args:
     angle (float): The rotation angle in degree.
     
@@ -636,157 +743,34 @@
     
     resolution (int): The resolution defines the number of intermediate sweeps
         about the rotation axis.
-
     translation (float): The translation along the rotation axis. 
-
 Returns:
     A triangle mesh with the result of the sweep operation.
-
-
-Example:
-
+Example:
     This code generates a spring with a triangle cross-section::
-
         import open3d as o3d
         
         mesh = o3d.t.geometry.TriangleMesh([[1,1,0], [0.7,1,0], [1,0.7,0]], [[0,1,2]])
         spring = mesh.extrude_rotation(3*360, [0,1,0], resolution=3*16, translation=2)
         o3d.visualization.draw([{'name': 'spring', 'geometry': spring}])
-
 )");
 
     triangle_mesh.def("extrude_linear", &TriangleMesh::ExtrudeLinear,
                       "vector"_a, "scale"_a = 1.0, "capping"_a = true,
                       R"(Sweeps the line set along a direction vector.
-
 Args:
     
     vector (open3d.core.Tensor): The direction vector.
     
     scale (float): Scalar factor which essentially scales the direction vector.
-
 Returns:
     A triangle mesh with the result of the sweep operation.
-
-
-Example:
-
+Example:
     This code generates a wedge from a triangle::
         import open3d as o3d
-
         triangle = o3d.t.geometry.TriangleMesh([[1.0,1.0,0.0], [0,1,0], [1,0,0]], [[0,1,2]])
         wedge = triangle.extrude_linear([0,0,1])
         o3d.visualization.draw([{'name': 'wedge', 'geometry': wedge}])
-
-=======
-    triangle_mesh.def("bake_vertex_attr_textures",
-                      &TriangleMesh::BakeVertexAttrTextures, "size"_a,
-                      "vertex_attr"_a, "margin"_a = 2., "fill"_a = 0.,
-                      "update_material"_a = true,
-                      R"(Bake vertex attributes into textures.
-
-This function assumes a triangle attribute with name 'texture_uvs'.
-Only float type attributes can be baked to textures.
-
-This function always uses the CPU device.
-
-Args:
-    size (int): The width and height of the texture in pixels. Only square 
-        textures are supported.
-
-    vertex_attr (set): The vertex attributes for which textures should be 
-        generated.
-
-    margin (float): The margin in pixels. The recommended value is 2. The margin
-        are additional pixels around the UV islands to avoid discontinuities.
-
-    fill (float): The value used for filling texels outside the UV islands.
-
-    update_material (bool): If true updates the material of the mesh.
-        Baking a vertex attribute with the name 'albedo' will become the albedo
-        texture in the material. Existing textures in the material will be
-        overwritten.
-
-Returns:
-    A dictionary of tensors that store the baked textures.
-
-Example:
-    We generate a texture storing the xyz coordinates for each texel::
-        import open3d as o3d
-        from matplotlib import pyplot as plt
-
-        box = o3d.geometry.TriangleMesh.create_box(create_uv_map=True)
-        box = o3d.t.geometry.TriangleMesh.from_legacy(box)
-        box.vertex['albedo'] = box.vertex['positions']
-
-        # Initialize material and bake the 'albedo' vertex attribute to a 
-        # texture. The texture will be automatically added to the material of
-        # the object.
-        box.material.set_default_properties()
-        texture_tensors = box.bake_vertex_attr_textures(128, {'albedo'})
-
-        # Shows the textured cube.
-        o3d.visualization.draw([box])
-        
-        # Plot the tensor with the texture.
-        plt.imshow(texture_tensors['albedo'].numpy())
-
-)");
-
-    triangle_mesh.def("bake_triangle_attr_textures",
-                      &TriangleMesh::BakeTriangleAttrTextures, "size"_a,
-                      "triangle_attr"_a, "margin"_a = 2., "fill"_a = 0.,
-                      "update_material"_a = true,
-                      R"(Bake triangle attributes into textures.
-
-This function assumes a triangle attribute with name 'texture_uvs'.
-
-This function always uses the CPU device.
-
-Args:
-    size (int): The width and height of the texture in pixels. Only square 
-        textures are supported.
-
-    triangle_attr (set): The vertex attributes for which textures should be 
-        generated.
-
-    margin (float): The margin in pixels. The recommended value is 2. The margin
-        are additional pixels around the UV islands to avoid discontinuities.
-
-    fill (float): The value used for filling texels outside the UV islands.
-
-    update_material (bool): If true updates the material of the mesh.
-        Baking a vertex attribute with the name 'albedo' will become the albedo
-        texture in the material. Existing textures in the material will be
-        overwritten.
-
-Returns:
-    A dictionary of tensors that store the baked textures.
-
-Example:
-    We generate a texture visualizing the index of the triangle to which the 
-    texel belongs to::
-        import open3d as o3d
-        from matplotlib import pyplot as plt
-
-        box = o3d.geometry.TriangleMesh.create_box(create_uv_map=True)
-        box = o3d.t.geometry.TriangleMesh.from_legacy(box)
-        # Creates a triangle attribute 'albedo' which is the triangle index 
-        # multiplied by (255//12).
-        box.triangle['albedo'] = (255//12)*np.arange(box.triangle['indices'].shape[0], dtype=np.uint8)
-
-        # Initialize material and bake the 'albedo' triangle attribute to a 
-        # texture. The texture will be automatically added to the material of
-        # the object.
-        box.material.set_default_properties()
-        texture_tensors = box.bake_triangle_attr_textures(128, {'albedo'})
-
-        # Shows the textured cube.
-        o3d.visualization.draw([box])
-
-        # Plot the tensor with the texture.
-        plt.imshow(texture_tensors['albedo'].numpy())
->>>>>>> 99113cf3
 )");
 }
 
