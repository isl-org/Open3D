// ----------------------------------------------------------------------------
// -                        Open3D: www.open3d.org                            -
// ----------------------------------------------------------------------------
// Copyright (c) 2018-2024 www.open3d.org
// SPDX-License-Identifier: MIT
// ----------------------------------------------------------------------------

#include "open3d/t/geometry/TriangleMesh.h"

#include <stdint.h>

#include <string>
#include <unordered_map>

#include "open3d/core/CUDAUtils.h"
#include "open3d/t/geometry/LineSet.h"
#include "open3d/t/geometry/PointCloud.h"
#include "pybind/docstring.h"
#include "pybind/t/geometry/geometry.h"

namespace open3d {
namespace t {
namespace geometry {

void pybind_trianglemesh_declarations(py::module& m) {
    py::class_<TriangleMesh, PyGeometry<TriangleMesh>,
               std::shared_ptr<TriangleMesh>, Geometry, DrawableGeometry>
            triangle_mesh(m, "TriangleMesh",
                          R"(
A triangle mesh contains vertices and triangles. The triangle mesh class stores
the attribute data in key-value maps. There are two maps: the vertex attributes
map, and the triangle attribute map.

The attributes of the triangle mesh have different levels::

    import open3d as o3d

    device = o3d.core.Device("CPU:0")
    dtype_f = o3d.core.float32
    dtype_i = o3d.core.int32

    # Create an empty triangle mesh
    # Use mesh.vertex to access the vertices' attributes
    # Use mesh.triangle to access the triangles' attributes
    mesh = o3d.t.geometry.TriangleMesh(device)

    # Default attribute: vertex.positions, triangle.indices
    # These attributes is created by default and is required by all triangle
    # meshes. The shape of both must be (N, 3). The device of "positions"
    # determines the device of the triangle mesh.
    mesh.vertex.positions = o3d.core.Tensor([[0, 0, 0],
                                                [0, 0, 1],
                                                [0, 1, 0],
                                                [0, 1, 1]], dtype_f, device)
    mesh.triangle.indices = o3d.core.Tensor([[0, 1, 2],
                                                [0, 2, 3]]], dtype_i, device)

    # Common attributes: vertex.colors  , vertex.normals
    #                    triangle.colors, triangle.normals
    # Common attributes are used in built-in triangle mesh operations. The
    # spellings must be correct. For example, if "normal" is used instead of
    # "normals", some internal operations that expects "normals" will not work.
    # "normals" and "colors" must have shape (N, 3) and must be on the same
    # device as the triangle mesh.
    mesh.vertex.normals = o3d.core.Tensor([[0, 0, 1],
                                              [0, 1, 0],
                                              [1, 0, 0],
                                              [1, 1, 1]], dtype_f, device)
    mesh.vertex.colors = o3d.core.Tensor([[0.0, 0.0, 0.0],
                                             [0.1, 0.1, 0.1],
                                             [0.2, 0.2, 0.2],
                                             [0.3, 0.3, 0.3]], dtype_f, device)
    mesh.triangle.normals = o3d.core.Tensor(...)
    mesh.triangle.colors = o3d.core.Tensor(...)

    # User-defined attributes
    # You can also attach custom attributes. The value tensor must be on the
    # same device as the triangle mesh. The are no restrictions on the shape and
    # dtype, e.g.,
    pcd.vertex.labels = o3d.core.Tensor(...)
    pcd.triangle.features = o3d.core.Tensor(...)
)");
}

void pybind_trianglemesh_definitions(py::module& m) {
    auto triangle_mesh =
            static_cast<py::class_<TriangleMesh, PyGeometry<TriangleMesh>,
                                   std::shared_ptr<TriangleMesh>, Geometry,
                                   DrawableGeometry>>(m.attr("TriangleMesh"));
    // Constructors.
    triangle_mesh
            .def(py::init<const core::Device&>(),
                 "Construct an empty trianglemesh on the provided ``device`` "
                 "(default: 'CPU:0').",
                 "device"_a = core::Device("CPU:0"))
            .def(py::init<const core::Tensor&, const core::Tensor&>(),
                 "vertex_positions"_a, "triangle_indices"_a)
            .def("__repr__", &TriangleMesh::ToString);

    py::detail::bind_copy_functions<TriangleMesh>(triangle_mesh);
    // Pickle support.
    triangle_mesh.def(py::pickle(
            [](const TriangleMesh& mesh) {
                // __getstate__
                return py::make_tuple(mesh.GetDevice(), mesh.GetVertexAttr(),
                                      mesh.GetTriangleAttr());
            },
            [](py::tuple t) {
                // __setstate__
                if (t.size() != 3) {
                    utility::LogError(
                            "Cannot unpickle TriangleMesh! Expecting a tuple "
                            "of size 3.");
                }

                const core::Device device = t[0].cast<core::Device>();
                TriangleMesh mesh(device);
                if (!device.IsAvailable()) {
                    utility::LogWarning(
                            "Device ({}) is not available. TriangleMesh will "
                            "be created on CPU.",
                            device.ToString());
                    mesh.To(core::Device("CPU:0"));
                }

                const TensorMap vertex_attr = t[1].cast<TensorMap>();
                const TensorMap triangle_attr = t[2].cast<TensorMap>();
                for (auto& kv : vertex_attr) {
                    mesh.SetVertexAttr(kv.first, kv.second);
                }
                for (auto& kv : triangle_attr) {
                    mesh.SetTriangleAttr(kv.first, kv.second);
                }

                return mesh;
            }));

    // Triangle mesh's attributes: vertices, vertex_colors, vertex_normals, etc.
    // def_property_readonly is sufficient, since the returned TensorMap can
    // be editable in Python. We don't want the TensorMap to be replaced
    // by another TensorMap in Python.
    triangle_mesh.def_property_readonly(
            "vertex",
            py::overload_cast<>(&TriangleMesh::GetVertexAttr, py::const_));
    triangle_mesh.def_property_readonly(
            "triangle",
            py::overload_cast<>(&TriangleMesh::GetTriangleAttr, py::const_));

    // Device transfers.
    triangle_mesh.def("to", &TriangleMesh::To,
                      "Transfer the triangle mesh to a specified device.",
                      "device"_a, "copy"_a = false);
    triangle_mesh.def("clone", &TriangleMesh::Clone,
                      "Returns copy of the triangle mesh on the same device.");

    triangle_mesh.def(
            "cpu",
            [](const TriangleMesh& triangle_mesh) {
                return triangle_mesh.To(core::Device("CPU:0"));
            },
            "Transfer the triangle mesh to CPU. If the triangle mesh "
            "is already on CPU, no copy will be performed.");
    triangle_mesh.def(
            "cuda",
            [](const TriangleMesh& triangle_mesh, int device_id) {
                return triangle_mesh.To(core::Device("CUDA", device_id));
            },
            "Transfer the triangle mesh to a CUDA device. If the triangle mesh "
            "is already on the specified CUDA device, no copy will be "
            "performed.",
            "device_id"_a = 0);

    // Triangle Mesh's specific functions.
    triangle_mesh.def("get_min_bound", &TriangleMesh::GetMinBound,
                      "Returns the min bound for point coordinates.");
    triangle_mesh.def("get_max_bound", &TriangleMesh::GetMaxBound,
                      "Returns the max bound for point coordinates.");
    triangle_mesh.def("get_center", &TriangleMesh::GetCenter,
                      "Returns the center for point coordinates.");
    triangle_mesh.def("transform", &TriangleMesh::Transform, "transformation"_a,
                      "Transforms the points and normals (if exist).");
    triangle_mesh.def("translate", &TriangleMesh::Translate, "translation"_a,
                      "relative"_a = true, "Translates points.");
    triangle_mesh.def("scale", &TriangleMesh::Scale, "scale"_a, "center"_a,
                      "Scale points.");
    triangle_mesh.def("rotate", &TriangleMesh::Rotate, "R"_a, "center"_a,
                      "Rotate points and normals (if exist).");

    triangle_mesh.def(
            "normalize_normals", &TriangleMesh::NormalizeNormals,
            "Normalize both triangle normals and vertex normals to length 1.");
    triangle_mesh.def("compute_triangle_normals",
                      &TriangleMesh::ComputeTriangleNormals,
                      "Function to compute triangle normals, usually called "
                      "before rendering.",
                      "normalized"_a = true);
    triangle_mesh.def("compute_vertex_normals",
                      &TriangleMesh::ComputeVertexNormals,
                      "Function to compute vertex normals, usually called "
                      "before rendering.",
                      "normalized"_a = true);

    triangle_mesh.def(
            "get_surface_area", &TriangleMesh::GetSurfaceArea,
            R"(Computes the surface area of the mesh, i.e., the sum of the individual triangle surfaces.

Example:
    This computes the surface area of the Stanford Bunny::
        bunny = o3d.data.BunnyMesh()
        mesh = o3d.t.io.read_triangle_mesh(bunny.path)
        print('The surface area is', mesh.get_surface_area())

Returns:
    A scalar describing the surface area of the mesh.
)");

    triangle_mesh.def(
            "compute_convex_hull", &TriangleMesh::ComputeConvexHull,
            "joggle_inputs"_a = false,
            R"(Compute the convex hull of a point cloud using qhull. This runs on the CPU.

Args:
    joggle_inputs (bool, default=False): Handle precision problems by
        randomly perturbing the input data. Set to True if perturbing the input
        iis acceptable but you need convex simplicial output. If False,
        neighboring facets may be merged in case of precision problems. See
        `QHull docs <http://www.qhull.org/html/qh-impre.htm#joggle`__ for more
        details.

Returns:
    TriangleMesh representing the convexh hull. This contains an
    extra vertex property "point_indices" that contains the index of the
    corresponding vertex in the original mesh.

Example:
    We will load the Stanford Bunny dataset, compute and display it's convex hull::

        bunny = o3d.data.BunnyMesh()
        mesh = o3d.t.geometry.TriangleMesh.from_legacy(o3d.io.read_triangle_mesh(bunny.path))
        hull = mesh.compute_convex_hull()
        o3d.visualization.draw([{'name': 'bunny', 'geometry': mesh}, {'name': 'convex hull', 'geometry': hull}])
)");

    // creation
    triangle_mesh.def_static(
            "from_legacy", &TriangleMesh::FromLegacy, "mesh_legacy"_a,
            "vertex_dtype"_a = core::Float32, "triangle_dtype"_a = core::Int64,
            "device"_a = core::Device("CPU:0"),
            "Create a TriangleMesh from a legacy Open3D TriangleMesh.");
    triangle_mesh.def_static(
            "from_triangle_mesh_model", &TriangleMesh::FromTriangleMeshModel,
            "model"_a, "vertex_dtype"_a = core::Float32,
            "triangle_dtype"_a = core::Int64,
            "device"_a = core::Device("CPU:0"),
            R"(Convert a TriangleMeshModel (e.g. as read from a file with
`open3d.io.read_triangle_mesh_model()`) to a dictionary of mesh names to
triangle meshes with the specified vertex and triangle dtypes and moved to the
specified device. Only a single material per mesh is supported. Materials common
to multiple meshes will be duplicated. Textures (as t.geometry.Image) will use
shared storage on the CPU (GPU resident images for textures is not yet supported).

Returns:
    Dictionary of names to triangle meshes.

Example:
    Converting the FlightHelmetModel to a dictionary of triangle meshes::

        flight_helmet = o3d.data.FlightHelmetModel()
        model = o3d.io.read_triangle_model(flight_helmet.path)
        mesh_dict = o3d.t.geometry.TriangleMesh.from_triangle_mesh_model(model)
        o3d.visualization.draw(list({"name": name, "geometry": tmesh} for
            (name, tmesh) in mesh_dict.items()))
)");
    // conversion
    triangle_mesh.def("to_legacy", &TriangleMesh::ToLegacy,
                      "Convert to a legacy Open3D TriangleMesh.");

    triangle_mesh.def("clip_plane", &TriangleMesh::ClipPlane, "point"_a,
                      "normal"_a,
                      R"(Returns a new triangle mesh clipped with the plane.

This method clips the triangle mesh with the specified plane.
Parts of the mesh on the positive side of the plane will be kept and triangles
intersected by the plane will be cut.

Args:
    point (open3d.core.Tensor): A point on the plane.

    normal (open3d.core.Tensor): The normal of the plane. The normal points to
        the positive side of the plane for which the geometry will be kept.

Returns:
    New triangle mesh clipped with the plane.


This example shows how to create a hemisphere from a sphere::

    import open3d as o3d

    sphere = o3d.t.geometry.TriangleMesh.from_legacy(o3d.geometry.TriangleMesh.create_sphere())
    hemisphere = sphere.clip_plane(point=[0,0,0], normal=[1,0,0])

    o3d.visualization.draw(hemisphere)
)");

    triangle_mesh.def(
            "slice_plane",
            // Accept anything for contour_values that pybind can convert to
            // std::list. This also avoids o3d.utility.DoubleVector.
            [](const TriangleMesh& self, const core::Tensor& point,
               const core::Tensor& normal, std::list<double> contour_values) {
                std::vector<double> cv(contour_values.begin(),
                                       contour_values.end());
                return self.SlicePlane(point, normal, cv);
            },
            "point"_a, "normal"_a, "contour_values"_a = std::list<double>{0.0},
            R"(Returns a line set with the contour slices defined by the plane and values.

This method generates slices as LineSet from the mesh at specific contour
values with respect to a plane.

Args:
    point (open3d.core.Tensor): A point on the plane.
    normal (open3d.core.Tensor): The normal of the plane.
    contour_values (list): A list of contour values at which slices will be
        generated. The value describes the signed distance to the plane.

Returns:
    LineSet with the extracted contours.


This example shows how to create a hemisphere from a sphere::

    import open3d as o3d
    import numpy as np

    bunny = o3d.data.BunnyMesh()
    mesh = o3d.t.geometry.TriangleMesh.from_legacy(o3d.io.read_triangle_mesh(bunny.path))
    contours = mesh.slice_plane([0,0,0], [0,1,0], np.linspace(0,0.2))
    o3d.visualization.draw([{'name': 'bunny', 'geometry': contours}])

)");

    // Triangle Mesh's creation APIs.
    triangle_mesh
            .def_static("create_box", &TriangleMesh::CreateBox,
                        "Create a box triangle mesh. One vertex of the box "
                        "will be placed at the origin and the box aligns "
                        "with the positive x, y, and z axes.",
                        "width"_a = 1.0, "height"_a = 1.0, "depth"_a = 1.0,
                        "float_dtype"_a = core::Float32,
                        "int_dtype"_a = core::Int64,
                        "device"_a = core::Device("CPU:0"))
            .def_static("create_sphere", &TriangleMesh::CreateSphere,
                        "Create a sphere mesh centered at (0, 0, 0).",
                        "radius"_a = 1.0, "resolution"_a = 20,
                        "float_dtype"_a = core::Float32,
                        "int_dtype"_a = core::Int64,
                        "device"_a = core::Device("CPU:0"))
            .def_static("create_tetrahedron", &TriangleMesh::CreateTetrahedron,
                        "Create a tetrahedron mesh centered at (0, 0, 0).",
                        "radius"_a = 1.0, "float_dtype"_a = core::Float32,
                        "int_dtype"_a = core::Int64,
                        "device"_a = core::Device("CPU:0"))
            .def_static("create_octahedron", &TriangleMesh::CreateOctahedron,
                        "Create a octahedron mesh centered at (0, 0, 0).",
                        "radius"_a = 1.0, "float_dtype"_a = core::Float32,
                        "int_dtype"_a = core::Int64,
                        "device"_a = core::Device("CPU:0"))
            .def_static("create_icosahedron", &TriangleMesh::CreateIcosahedron,
                        "Create a icosahedron mesh centered at (0, 0, 0).",
                        "radius"_a = 1.0, "float_dtype"_a = core::Float32,
                        "int_dtype"_a = core::Int64,
                        "device"_a = core::Device("CPU:0"))
            .def_static("create_cylinder", &TriangleMesh::CreateCylinder,
                        "Create a cylinder mesh.", "radius"_a = 1.0,
                        "height"_a = 2.0, "resolution"_a = 20, "split"_a = 4,
                        "float_dtype"_a = core::Float32,
                        "int_dtype"_a = core::Int64,
                        "device"_a = core::Device("CPU:0"))
            .def_static("create_cone", &TriangleMesh::CreateCone,
                        "Create a cone mesh.", "radius"_a = 1.0,
                        "height"_a = 2.0, "resolution"_a = 20, "split"_a = 1,
                        "float_dtype"_a = core::Float32,
                        "int_dtype"_a = core::Int64,
                        "device"_a = core::Device("CPU:0"))
            .def_static("create_torus", &TriangleMesh::CreateTorus,
                        "Create a torus mesh.", "torus_radius"_a = 1.0,
                        "tube_radius"_a = 0.5, "radial_resolution"_a = 30,
                        "tubular_resolution"_a = 20,
                        "float_dtype"_a = core::Float32,
                        "int_dtype"_a = core::Int64,
                        "device"_a = core::Device("CPU:0"))
            .def_static("create_arrow", &TriangleMesh::CreateArrow,
                        "Create a arrow mesh.", "cylinder_radius"_a = 1.0,
                        "cone_radius"_a = 1.5, "cylinder_height"_a = 5.0,
                        "cone_height"_a = 4.0, "resolution"_a = 20,
                        "cylinder_split"_a = 4, "cone_split"_a = 1,
                        "float_dtype"_a = core::Float32,
                        "int_dtype"_a = core::Int64,
                        "device"_a = core::Device("CPU:0"))
            .def_static("create_coordinate_frame",
                        &TriangleMesh::CreateCoordinateFrame,
                        "Create a coordinate frame mesh.", "size"_a = 1.0,
                        "origin"_a = Eigen::Vector3d(0.0, 0.0, 0.0),
                        "float_dtype"_a = core::Float32,
                        "int_dtype"_a = core::Int64,
                        "device"_a = core::Device("CPU:0"))
            .def_static("create_mobius", &TriangleMesh::CreateMobius,
                        "Create a Mobius strip.", "length_split"_a = 70,
                        "width_split"_a = 15, "twists"_a = 1, "radius"_a = 1,
                        "flatness"_a = 1, "width"_a = 1, "scale"_a = 1,
                        "float_dtype"_a = core::Float32,
                        "int_dtype"_a = core::Int64,
                        "device"_a = core::Device("CPU:0"));

    docstring::ClassMethodDocInject(
            m, "TriangleMesh", "create_box",
            {{"width", "x-directional length."},
             {"height", "y-directional length."},
             {"depth", "z-directional length."},
             {"float_dtype", "Float_dtype, Float32 or Float64."},
             {"int_dtype", "Int_dtype, Int32 or Int64."},
             {"device", "Device of the create mesh."}});
    docstring::ClassMethodDocInject(
            m, "TriangleMesh", "create_sphere",
            {{"radius", "The radius of the sphere."},
             {"resolution", "The resolution of the sphere."},
             {"float_dtype", "Float_dtype, Float32 or Float64."},
             {"int_dtype", "Int_dtype, Int32 or Int64."},
             {"device", "Device of the create sphere."}});
    docstring::ClassMethodDocInject(
            m, "TriangleMesh", "create_tetrahedron",
            {{"radius", "Distance from centroid to mesh vertices."},
             {"float_dtype", "Float_dtype, Float32 or Float64."},
             {"int_dtype", "Int_dtype, Int32 or Int64."},
             {"device", "Device of the create tetrahedron."}});
    docstring::ClassMethodDocInject(
            m, "TriangleMesh", "create_octahedron",
            {{"radius", "Distance from centroid to mesh vertices."},
             {"float_dtype", "Float_dtype, Float32 or Float64."},
             {"int_dtype", "Int_dtype, Int32 or Int64."},
             {"device", "Device of the create octahedron."}});
    docstring::ClassMethodDocInject(
            m, "TriangleMesh", "create_icosahedron",
            {{"radius", "Distance from centroid to mesh vertices."},
             {"float_dtype", "Float_dtype, Float32 or Float64."},
             {"int_dtype", "Int_dtype, Int32 or Int64."},
             {"device", "Device of the create octahedron."}});
    docstring::ClassMethodDocInject(
            m, "TriangleMesh", "create_cylinder",
            {{"radius", "The radius of the cylinder."},
             {"height",
              "The height of the cylinder.The axis of the cylinder will be "
              "from (0, 0, -height/2) to (0, 0, height/2)."},
             {"resolution",
              " The circle will be split into ``resolution`` segments"},
             {"split", "The ``height`` will be split into ``split`` segments."},
             {"float_dtype", "Float_dtype, Float32 or Float64."},
             {"int_dtype", "Int_dtype, Int32 or Int64."},
             {"device", "Device of the create octahedron."}});
    docstring::ClassMethodDocInject(
            m, "TriangleMesh", "create_cone",
            {{"radius", "The radius of the cone."},
             {"height",
              "The height of the cone. The axis of the cone will be from (0, "
              "0, 0) to (0, 0, height)."},
             {"resolution",
              "The circle will be split into ``resolution`` segments"},
             {"split", "The ``height`` will be split into ``split`` segments."},
             {"float_dtype", "Float_dtype, Float32 or Float64."},
             {"int_dtype", "Int_dtype, Int32 or Int64."},
             {"device", "Device of the create octahedron."}});
    docstring::ClassMethodDocInject(
            m, "TriangleMesh", "create_torus",
            {{"torus_radius",
              "The radius from the center of the torus to the center of the "
              "tube."},
             {"tube_radius", "The radius of the torus tube."},
             {"radial_resolution",
              "The number of segments along the radial direction."},
             {"tubular_resolution",
              "The number of segments along the tubular direction."},
             {"float_dtype", "Float_dtype, Float32 or Float64."},
             {"int_dtype", "Int_dtype, Int32 or Int64."},
             {"device", "Device of the create octahedron."}});
    docstring::ClassMethodDocInject(
            m, "TriangleMesh", "create_arrow",
            {{"cylinder_radius", "The radius of the cylinder."},
             {"cone_radius", "The radius of the cone."},
             {"cylinder_height",
              "The height of the cylinder. The cylinder is from (0, 0, 0) to "
              "(0, 0, cylinder_height)"},
             {"cone_height",
              "The height of the cone. The axis of the cone will be from (0, "
              "0, cylinder_height) to (0, 0, cylinder_height + cone_height)"},
             {"resolution",
              "The cone will be split into ``resolution`` segments."},
             {"cylinder_split",
              "The ``cylinder_height`` will be split into ``cylinder_split`` "
              "segments."},
             {"cone_split",
              "The ``cone_height`` will be split into ``cone_split`` "
              "segments."},
             {"float_dtype", "Float_dtype, Float32 or Float64."},
             {"int_dtype", "Int_dtype, Int32 or Int64."},
             {"device", "Device of the create octahedron."}});
    docstring::ClassMethodDocInject(
            m, "TriangleMesh", "create_coordinate_frame",
            {{"size", "The size of the coordinate frame."},
             {"origin", "The origin of the coordinate frame."},
             {"float_dtype", "Float_dtype, Float32 or Float64."},
             {"int_dtype", "Int_dtype, Int32 or Int64."},
             {"device", "Device of the create octahedron."}});
    docstring::ClassMethodDocInject(
            m, "TriangleMesh", "create_mobius",
            {{"length_split", "The number of segments along the Mobius strip."},
             {"width_split",
              "The number of segments along the width of the Mobius strip."},
             {"twists", "Number of twists of the Mobius strip."},
             {"radius", "The radius of the Mobius strip."},
             {"flatness", "Controls the flatness/height of the Mobius strip."},
             {"width", "Width of the Mobius strip."},
             {"scale", "Scale the complete Mobius strip."},
             {"float_dtype", "Float_dtype, Float32 or Float64."},
             {"int_dtype", "Int_dtype, Int32 or Int64."},
             {"device", "Device of the create octahedron."}});

    triangle_mesh.def_static("create_text", &TriangleMesh::CreateText, "text"_a,
                             "depth"_a = 0.0, "float_dtype"_a = core::Float32,
                             "int_dtype"_a = core::Int64,
                             "device"_a = core::Device("CPU:0"),
                             R"(Create a triangle mesh from a text string.

Args:
    text (str): The text for generating the mesh. ASCII characters 32-126 are
        supported (includes alphanumeric characters and punctuation). In
        addition the line feed '\n' is supported to start a new line.
    depth (float): The depth of the generated mesh. If depth is 0 then a flat mesh will be generated.
    float_dtype (o3d.core.Dtype): Float type for the vertices. Either Float32 or Float64.
    int_dtype (o3d.core.Dtype): Int type for the triangle indices. Either Int32 or Int64.
    device (o3d.core.Device): The device for the returned mesh.

Returns:
    Text as triangle mesh.

Example:
    This shows how to simplify the Stanford Bunny mesh::

        import open3d as o3d

        mesh = o3d.t.geometry.TriangleMesh.create_text('Open3D', depth=1)
        o3d.visualization.draw([{'name': 'text', 'geometry': mesh}])
)");

    triangle_mesh.def_static(
            "create_isosurfaces",
            // Accept anything for contour_values that pybind can convert to
            // std::list. This also avoids o3d.utility.DoubleVector.
            [](const core::Tensor& volume, std::list<double> contour_values,
               const core::Device& device) {
                std::vector<double> cv(contour_values.begin(),
                                       contour_values.end());
                return TriangleMesh::CreateIsosurfaces(volume, cv, device);
            },
            "volume"_a, "contour_values"_a = std::list<double>{0.0},
            "device"_a = core::Device("CPU:0"),
            R"(Create a mesh from a 3D scalar field (volume) by computing the
isosurface.

This method uses the Flying Edges dual contouring method that computes the
isosurface similar to Marching Cubes. The center of the first voxel of the
volume is at the origin (0,0,0). The center of the voxel at index [z,y,x]
will be at (x,y,z).

Args:
    volume (open3d.core.Tensor): 3D tensor with the volume.
    contour_values (list): A list of contour values at which isosurfaces will
        be generated. The default value is 0.
    device (o3d.core.Device): The device for the returned mesh.

Returns:
    A TriangleMesh with the extracted isosurfaces.


This example shows how to create a sphere from a volume::

    import open3d as o3d
    import numpy as np

    grid_coords = np.stack(np.meshgrid(*3*[np.linspace(-1,1,num=64)], indexing='ij'), axis=-1)
    vol = 0.5 - np.linalg.norm(grid_coords, axis=-1)
    mesh = o3d.t.geometry.TriangleMesh.create_isosurfaces(vol)
    o3d.visualization.draw(mesh)


This example shows how to convert a mesh to a signed distance field (SDF) and back to a mesh::

    import open3d as o3d
    import numpy as np

    mesh1 = o3d.t.geometry.TriangleMesh.create_torus()
    grid_coords = np.stack(np.meshgrid(*3*[np.linspace(-2,2,num=64, dtype=np.float32)], indexing='ij'), axis=-1)

    scene = o3d.t.geometry.RaycastingScene()
    scene.add_triangles(mesh1)
    sdf = scene.compute_signed_distance(grid_coords)
    mesh2 = o3d.t.geometry.TriangleMesh.create_isosurfaces(sdf)

    # Flip the triangle orientation for SDFs with negative values as "inside" and positive values as "outside"
    mesh2.triangle.indices = mesh2.triangle.indices[:,[2,1,0]]

    o3d.visualization.draw(mesh2)

)");

    triangle_mesh.def(
            "simplify_quadric_decimation",
            &TriangleMesh::SimplifyQuadricDecimation, "target_reduction"_a,
            "preserve_volume"_a = true,
            R"(Function to simplify mesh using Quadric Error Metric Decimation by Garland and Heckbert.

This function always uses the CPU device.

Args:
    target_reduction (float): The factor of triangles to delete, i.e., setting
        this to 0.9 will return a mesh with about 10% of the original triangle
        count. It is not guaranteed that the target reduction factor will be
        reached.

    preserve_volume (bool): If set to True this enables volume preservation
        which reduces the error in triangle normal direction.

Returns:
    Simplified TriangleMesh.

Example:
    This shows how to simplify the Stanford Bunny mesh::

        bunny = o3d.data.BunnyMesh()
        mesh = o3d.t.geometry.TriangleMesh.from_legacy(o3d.io.read_triangle_mesh(bunny.path))
        simplified = mesh.simplify_quadric_decimation(0.99)
        o3d.visualization.draw([{'name': 'bunny', 'geometry': simplified}])
)");

    triangle_mesh.def(
            "boolean_union", &TriangleMesh::BooleanUnion, "mesh"_a,
            "tolerance"_a = 1e-6,
            R"(Computes the mesh that encompasses the union of the volumes of two meshes.
Both meshes should be manifold.

This function always uses the CPU device.

Args:
    mesh (open3d.t.geometry.TriangleMesh): This is the second operand for the
        boolean operation.

    tolerance (float): Threshold which determines when point distances are
        considered to be 0.

Returns:
    The mesh describing the union volume.

Example:
    This computes the union of a sphere and a cube::

        box = o3d.geometry.TriangleMesh.create_box()
        box = o3d.t.geometry.TriangleMesh.from_legacy(box)
        sphere = o3d.geometry.TriangleMesh.create_sphere(0.8)
        sphere = o3d.t.geometry.TriangleMesh.from_legacy(sphere)

        ans = box.boolean_union(sphere)

        o3d.visualization.draw([{'name': 'union', 'geometry': ans}])
)");

    triangle_mesh.def(
            "boolean_intersection", &TriangleMesh::BooleanIntersection,
            "mesh"_a, "tolerance"_a = 1e-6,
            R"(Computes the mesh that encompasses the intersection of the volumes of two meshes.
Both meshes should be manifold.

This function always uses the CPU device.

Args:
    mesh (open3d.t.geometry.TriangleMesh): This is the second operand for the
        boolean operation.

    tolerance (float): Threshold which determines when point distances are
        considered to be 0.

Returns:
    The mesh describing the intersection volume.

Example:
    This computes the intersection of a sphere and a cube::

        box = o3d.geometry.TriangleMesh.create_box()
        box = o3d.t.geometry.TriangleMesh.from_legacy(box)
        sphere = o3d.geometry.TriangleMesh.create_sphere(0.8)
        sphere = o3d.t.geometry.TriangleMesh.from_legacy(sphere)

        ans = box.boolean_intersection(sphere)

        o3d.visualization.draw([{'name': 'intersection', 'geometry': ans}])
)");

    triangle_mesh.def(
            "boolean_difference", &TriangleMesh::BooleanDifference, "mesh"_a,
            "tolerance"_a = 1e-6,
            R"(Computes the mesh that encompasses the volume after subtracting the volume of the second operand.
Both meshes should be manifold.

This function always uses the CPU device.

Args:
    mesh (open3d.t.geometry.TriangleMesh): This is the second operand for the
        boolean operation.

    tolerance (float): Threshold which determines when point distances are
        considered to be 0.

Returns:
    The mesh describing the difference volume.

Example:
    This subtracts the sphere from the cube volume::

        box = o3d.geometry.TriangleMesh.create_box()
        box = o3d.t.geometry.TriangleMesh.from_legacy(box)
        sphere = o3d.geometry.TriangleMesh.create_sphere(0.8)
        sphere = o3d.t.geometry.TriangleMesh.from_legacy(sphere)

        ans = box.boolean_difference(sphere)

        o3d.visualization.draw([{'name': 'difference', 'geometry': ans}])
)");

    triangle_mesh.def("get_axis_aligned_bounding_box",
                      &TriangleMesh::GetAxisAlignedBoundingBox,
                      "Create an axis-aligned bounding box from vertex "
                      "attribute 'positions'.");
    triangle_mesh.def("get_oriented_bounding_box",
                      &TriangleMesh::GetOrientedBoundingBox,
                      "Create an oriented bounding box from vertex attribute "
                      "'positions'.");

    triangle_mesh.def("fill_holes", &TriangleMesh::FillHoles,
                      "hole_size"_a = 1e6,
                      R"(Fill holes by triangulating boundary edges.

This function always uses the CPU device.

Args:
    hole_size (float): This is the approximate threshold for filling holes.
        The value describes the maximum radius of holes to be filled.

Returns:
    New mesh after filling holes.

Example:
    Fill holes at the bottom of the Stanford Bunny mesh::

        bunny = o3d.data.BunnyMesh()
        mesh = o3d.t.geometry.TriangleMesh.from_legacy(o3d.io.read_triangle_mesh(bunny.path))
        filled = mesh.fill_holes()
        o3d.visualization.draw([{'name': 'filled', 'geometry': ans}])
)");

    triangle_mesh.def(
            "compute_uvatlas", &TriangleMesh::ComputeUVAtlas, "size"_a = 512,
            "gutter"_a = 1.f, "max_stretch"_a = 1.f / 6,
            "parallel_partitions"_a = 1, "nthreads"_a = 0,
            R"(Creates an UV atlas and adds it as triangle attr 'texture_uvs' to the mesh.

Input meshes must be manifold for this method to work.
The algorithm is based on:
Zhou et al, "Iso-charts: Stretch-driven Mesh Parameterization using Spectral Analysis", Eurographics Symposium on Geometry Processing (2004)
Sander et al. "Signal-Specialized Parametrization" Europgraphics 2002
This function always uses the CPU device.

Args:
    size (int): The target size of the texture (size x size). The uv coordinates
        will still be in the range [0..1] but parameters like gutter use pixels
        as units.
    gutter (float): This is the space around the uv islands in pixels.
    max_stretch (float): The maximum amount of stretching allowed. The parameter
        range is [0..1] with 0 meaning no stretch allowed.

    parallel_partitions (int): The approximate number of partitions created
        before computing the UV atlas for parallelizing the computation.
        Parallelization can be enabled with values > 1. Note that
        parallelization increases the number of UV islands and can lead to results
        with lower quality.

    nthreads (int): The number of threads used when parallel_partitions
        is > 1. Set to 0 for automatic number of thread detection.

Returns:
    This function creates a face attribute "texture_uvs" and returns a tuple
    with (max stretch, num_charts, num_partitions) storing the
    actual amount of stretch, the number of created charts, and the number of
    parallel partitions created.

Example:
    This code creates a uv map for the Stanford Bunny mesh::

        import open3d as o3d
        bunny = o3d.data.BunnyMesh()
        mesh = o3d.t.geometry.TriangleMesh.from_legacy(o3d.io.read_triangle_mesh(bunny.path))
        mesh.compute_uvatlas()

        # Add a wood texture and visualize
        texture_data = o3d.data.WoodTexture()
        mesh.material.material_name = 'defaultLit'
        mesh.material.texture_maps['albedo'] = o3d.t.io.read_image(texture_data.albedo_texture_path)
        o3d.visualization.draw(mesh)
)");

    triangle_mesh.def("bake_vertex_attr_textures",
                      &TriangleMesh::BakeVertexAttrTextures, "size"_a,
                      "vertex_attr"_a, "margin"_a = 2., "fill"_a = 0.,
                      "update_material"_a = true,
                      R"(Bake vertex attributes into textures.

This function assumes a triangle attribute with name 'texture_uvs'.
Only float type attributes can be baked to textures.

This function always uses the CPU device.

Args:
    size (int): The width and height of the texture in pixels. Only square
        textures are supported.

    vertex_attr (set): The vertex attributes for which textures should be
        generated.

    margin (float): The margin in pixels. The recommended value is 2. The margin
        are additional pixels around the UV islands to avoid discontinuities.

    fill (float): The value used for filling texels outside the UV islands.

    update_material (bool): If true updates the material of the mesh.
        Baking a vertex attribute with the name 'albedo' will become the albedo
        texture in the material. Existing textures in the material will be
        overwritten.

Returns:
    A dictionary of tensors that store the baked textures.

Example:
    We generate a texture storing the xyz coordinates for each texel::

        import open3d as o3d
        from matplotlib import pyplot as plt

        box = o3d.geometry.TriangleMesh.create_box(create_uv_map=True)
        box = o3d.t.geometry.TriangleMesh.from_legacy(box)
        box.vertex['albedo'] = box.vertex.positions

        # Initialize material and bake the 'albedo' vertex attribute to a
        # texture. The texture will be automatically added to the material of
        # the object.
        box.material.set_default_properties()
        texture_tensors = box.bake_vertex_attr_textures(128, {'albedo'})

        # Shows the textured cube.
        o3d.visualization.draw([box])

        # Plot the tensor with the texture.
        plt.imshow(texture_tensors['albedo'].numpy())

)");

    triangle_mesh.def("bake_triangle_attr_textures",
                      &TriangleMesh::BakeTriangleAttrTextures, "size"_a,
                      "triangle_attr"_a, "margin"_a = 2., "fill"_a = 0.,
                      "update_material"_a = true,
                      R"(Bake triangle attributes into textures.

This function assumes a triangle attribute with name 'texture_uvs'.

This function always uses the CPU device.

Args:
    size (int): The width and height of the texture in pixels. Only square
        textures are supported.

    triangle_attr (set): The vertex attributes for which textures should be
        generated.

    margin (float): The margin in pixels. The recommended value is 2. The margin
        are additional pixels around the UV islands to avoid discontinuities.

    fill (float): The value used for filling texels outside the UV islands.

    update_material (bool): If true updates the material of the mesh.
        Baking a vertex attribute with the name 'albedo' will become the albedo
        texture in the material. Existing textures in the material will be
        overwritten.

Returns:
    A dictionary of tensors that store the baked textures.

Example:
    We generate a texture visualizing the index of the triangle to which the
    texel belongs to::

        import open3d as o3d
        from matplotlib import pyplot as plt

        box = o3d.geometry.TriangleMesh.create_box(create_uv_map=True)
        box = o3d.t.geometry.TriangleMesh.from_legacy(box)
        # Creates a triangle attribute 'albedo' which is the triangle index
        # multiplied by (255//12).
        box.triangle['albedo'] = (255//12)*np.arange(box.triangle.indices.shape[0], dtype=np.uint8)

        # Initialize material and bake the 'albedo' triangle attribute to a
        # texture. The texture will be automatically added to the material of
        # the object.
        box.material.set_default_properties()
        texture_tensors = box.bake_triangle_attr_textures(128, {'albedo'})

        # Shows the textured cube.
        o3d.visualization.draw([box])

        # Plot the tensor with the texture.
        plt.imshow(texture_tensors['albedo'].numpy())
)");

    triangle_mesh.def("extrude_rotation", &TriangleMesh::ExtrudeRotation,
                      "angle"_a, "axis"_a, "resolution"_a = 16,
                      "translation"_a = 0.0, "capping"_a = true,
                      R"(Sweeps the triangle mesh rotationally about an axis.
Args:
    angle (float): The rotation angle in degree.
    axis (open3d.core.Tensor): The rotation axis.
    resolution (int): The resolution defines the number of intermediate sweeps
        about the rotation axis.
    translation (float): The translation along the rotation axis.

Returns:
    A triangle mesh with the result of the sweep operation.

Example:
    This code generates a spring with a triangle cross-section::

        import open3d as o3d

        mesh = o3d.t.geometry.TriangleMesh([[1,1,0], [0.7,1,0], [1,0.7,0]], [[0,1,2]])
        spring = mesh.extrude_rotation(3*360, [0,1,0], resolution=3*16, translation=2)
        o3d.visualization.draw([{'name': 'spring', 'geometry': spring}])
)");

    triangle_mesh.def("extrude_linear", &TriangleMesh::ExtrudeLinear,
                      "vector"_a, "scale"_a = 1.0, "capping"_a = true,
                      R"(Sweeps the line set along a direction vector.
Args:
    vector (open3d.core.Tensor): The direction vector.
    scale (float): Scalar factor which essentially scales the direction vector.

Returns:
    A triangle mesh with the result of the sweep operation.

Example:
    This code generates a wedge from a triangle::

        import open3d as o3d
        triangle = o3d.t.geometry.TriangleMesh([[1.0,1.0,0.0], [0,1,0], [1,0,0]], [[0,1,2]])
        wedge = triangle.extrude_linear([0,0,1])
        o3d.visualization.draw([{'name': 'wedge', 'geometry': wedge}])
)");

    triangle_mesh.def("pca_partition", &TriangleMesh::PCAPartition,
                      "max_faces"_a,
                      R"(Partition the mesh by recursively doing PCA.

This function creates a new face attribute with the name "partition_ids" storing
the partition id for each face.

Args:
    max_faces (int): The maximum allowed number of faces in a partition.


Example:

    This code partitions a mesh such that each partition contains at most 20k
    faces::

        import open3d as o3d
        import numpy as np
        bunny = o3d.data.BunnyMesh()
        mesh = o3d.t.geometry.TriangleMesh.from_legacy(o3d.io.read_triangle_mesh(bunny.path))
        num_partitions = mesh.pca_partition(max_faces=20000)

        # print the partition ids and the number of faces for each of them.
        print(np.unique(mesh.triangle.partition_ids.numpy(), return_counts=True))

)");

    triangle_mesh.def(
            "select_faces_by_mask", &TriangleMesh::SelectFacesByMask, "mask"_a,
            R"(Returns a new mesh with the faces selected by a boolean mask.

Args:
    mask (open3d.core.Tensor): A boolean mask with the shape (N) with N as the
        number of faces in the mesh.

Returns:
    A new mesh with the selected faces. If the original mesh is empty, return an empty mesh.

Example:

    This code partitions the mesh using PCA and then visualized the individual
    parts::

        import open3d as o3d
        import numpy as np
        bunny = o3d.data.BunnyMesh()
        mesh = o3d.t.geometry.TriangleMesh.from_legacy(o3d.io.read_triangle_mesh(bunny.path))
        num_partitions = mesh.pca_partition(max_faces=20000)

        parts = []
        for i in range(num_partitions):
            mask = mesh.triangle.partition_ids == i
            part = mesh.select_faces_by_mask(mask)
            part.vertex.colors = np.tile(np.random.rand(3), (part.vertex.positions.shape[0],1))
            parts.append(part)

        o3d.visualization.draw(parts)

)");

    triangle_mesh.def(
            "select_by_index", &TriangleMesh::SelectByIndex, "indices"_a,
            "copy_attributes"_a = true,
            R"(Returns a new mesh with the vertices selected according to the indices list.
If an item from the indices list exceeds the max vertex number of the mesh
or has a negative value, it is ignored.

Args:
    indices (open3d.core.Tensor): An integer list of indices. Duplicates are
    allowed, but ignored. Signed and unsigned integral types are accepted.
    copy_attributes (bool): Indicates if vertex attributes (other than
    positions) and triangle attributes (other than indices) should be copied to
    the returned mesh.

Returns:
    A new mesh with the selected vertices and faces built from these vertices.
    If the original mesh is empty, return an empty mesh.

Example:

    This code selects the top face of a box, which has indices [2, 3, 6, 7]::

        import open3d as o3d
        import numpy as np
        box = o3d.t.geometry.TriangleMesh.create_box()
        top_face = box.select_by_index([2, 3, 6, 7])
)");

    triangle_mesh.def("project_images_to_albedo",
                      &TriangleMesh::ProjectImagesToAlbedo, "images"_a,
                      "intrinsic_matrices"_a, "extrinsic_matrices"_a,
                      "tex_size"_a = 1024, "update_material"_a = true,
                      py::call_guard<py::gil_scoped_release>(), R"(
Create an albedo for the triangle mesh using calibrated images. The triangle
mesh must have texture coordinates ("texture_uvs" triangle attribute). This works
by back projecting the images onto the texture surface. Overlapping images are
blended together in the resulting albedo. For best results, use images captured
with exposure and white balance lock to reduce the chance of seams in the output
texture.

This function is only supported on the CPU.

Args:
    images (List[open3d.t.geometry.Image]): List of images.
    intrinsic_matrices (List[open3d.core.Tensor]): List of (3,3) intrinsic matrices describing
        the pinhole camera.
    extrinsic_matrices (List[open3d.core.Tensor]): List of (4,4) extrinsic matrices describing
        the position and orientation of the camera.
    tex_size (int): Output albedo texture size. This is a square image, so
        only one side is needed.
    update_material (bool): Whether to update the material of the triangle
        mesh, possibly overwriting an existing albedo texture.

Returns:
    Image with albedo texture.)");
    triangle_mesh.def(
            "remove_unreferenced_vertices",
            &TriangleMesh::RemoveUnreferencedVertices,
            R"(Removes unreferenced vertices from the mesh in-place.)");

    triangle_mesh.def(
            "compute_triangle_areas", &TriangleMesh::ComputeTriangleAreas,
            R"(Compute triangle areas and save it as \"areas\" triangle attribute.

Returns:
    The mesh.

Example:

    This code computes the overall surface area of a box::

        import open3d as o3d
        box = o3d.t.geometry.TriangleMesh.create_box()
        surface_area = box.compute_triangle_areas().triangle.areas.sum()
)");

    triangle_mesh.def("remove_non_manifold_edges",
                      &TriangleMesh::RemoveNonManifoldEdges,
                      R"(Function that removes all non-manifold edges, by
successively deleting  triangles with the smallest surface
area adjacent to the non-manifold edge until the number of
adjacent triangles to the edge is `<= 2`.

Returns:
    The mesh.
)");

    triangle_mesh.def("get_non_manifold_edges",
                      &TriangleMesh::GetNonManifoldEdges,
                      "allow_boundary_edges"_a = true,
                      R"(Returns the list consisting of non-manifold edges.)");

    triangle_mesh.def(
            "sample_points_uniformly", &TriangleMesh::SamplePointsUniformly,
            "number_of_points"_a, "use_triangle_normal"_a = false,
            R"(Sample points uniformly from the triangle mesh surface and return as a PointCloud. Normals and colors are interpolated from the triangle mesh. If texture_uvs and albedo are present, these are used to estimate the sampled point color, otherwise vertex colors are used, if present. During sampling, triangle areas are computed and saved in the "areas" attribute.

Args:
    number_of_points (int): The number of points to sample.
    use_triangle_normal (bool): If true, use the triangle normal as the normal of the sampled point. By default, the vertex normals are interpolated instead.

Returns:
    Sampled point cloud, with colors and normals, if available.

Example::

    mesh = o3d.t.geometry.TriangleMesh.create_box()
    mesh.vertex.colors = mesh.vertex.positions.clone()
    pcd = mesh.sample_points_uniformly(100000)
    o3d.visualization.draw([mesh, pcd], point_size=5, show_ui=True, show_skybox=False)

    )");

    triangle_mesh.def("compute_metrics", &TriangleMesh::ComputeMetrics,
                      "mesh2"_a, "metrics"_a, "params"_a,
                      R"(Compute various metrics between two triangle meshes.

This uses ray casting for distance computations between a sampled point cloud
and a triangle mesh.  Currently, Chamfer distance, Hausdorff distance  and
F-Score `[Knapitsch2017] <../tutorial/reference.html#Knapitsch2017>`_ are supported.
The Chamfer distance is the sum of the mean distance to the nearest neighbor from
the sampled surface points of the first mesh to the second mesh and vice versa.
The F-Score at the fixed threshold radius is the harmonic mean of the Precision
and Recall. Recall is the percentage of surface points from the first mesh that
have the second mesh within the threshold radius, while Precision is the
percentage of sampled points from the second mesh that have the first mesh
<<<<<<< HEAD
surface within the threshold radius.
=======
surface within the threhold radius.
>>>>>>> d05b8eae

.. math::
    :nowrap:

    \begin{align}
        \text{Chamfer Distance: } d_{CD}(X,Y) &= \frac{1}{|X|}\sum_{i \in X} || x_i - n(x_i, Y) || + \frac{1}{|Y|}\sum_{i \in Y} || y_i - n(y_i, X) ||\\
        \text{Hausdorff distance: } d_H(X,Y) &= \max \left\{ \max_{i \in X} || x_i - n(x_i, Y) ||, \max_{i \in Y} || y_i - n(y_i, X) || \right\}\\
        \text{Precision: } P(X,Y|d) &= \frac{100}{|X|} \sum_{i \in X} || x_i - n(x_i, Y) || < d \\
        \text{Recall: } R(X,Y|d) &= \frac{100}{|Y|} \sum_{i \in Y} || y_i - n(y_i, X) || < d \\
        \text{F-Score: } F(X,Y|d) &= \frac{2 P(X,Y|d) R(X,Y|d)}{P(X,Y|d) + R(X,Y|d)} \\
    \end{align}

As a side effect, the triangle areas are saved in the "areas" attribute.

Args:
    mesh2 (t.geometry.TriangleMesh): Other triangle mesh to compare with.
    metrics (Sequence[t.geometry.Metric]): List of Metrics to compute. Multiple metrics can be computed at once for efficiency.
    params (t.geometry.MetricParameters): This holds parameters required by different metrics.

Returns:
    Tensor containing the requested metrics.

Example::

    from open3d.t.geometry import TriangleMesh, Metric, MetricParameters
    # box is a cube with one vertex at the origin and a side length 1
    box1 = TriangleMesh.create_box()
    box2 = TriangleMesh.create_box()
    box2.vertex.positions *= 1.1

    # 3 faces of the cube are the same, and 3 are shifted up by 0.1
    metric_params = MetricParameters(fscore_radius=o3d.utility.FloatVector(
        (0.05, 0.15)), n_sampled_points=100000)
    metrics = box1.compute_metrics(
        box2, (Metric.ChamferDistance, Metric.HausdorffDistance, Metric.FScore),
        metric_params)

    print(metrics)
    np.testing.assert_allclose(metrics.cpu().numpy(), (0.1, 0.17, 50, 100),
                               rtol=0.05)
    )");
}

}  // namespace geometry
}  // namespace t
}  // namespace open3d<|MERGE_RESOLUTION|>--- conflicted
+++ resolved
@@ -1156,12 +1156,8 @@
 The F-Score at the fixed threshold radius is the harmonic mean of the Precision
 and Recall. Recall is the percentage of surface points from the first mesh that
 have the second mesh within the threshold radius, while Precision is the
-percentage of sampled points from the second mesh that have the first mesh
-<<<<<<< HEAD
+percentage of sampled points from the second mesh that have the first mesh 
 surface within the threshold radius.
-=======
-surface within the threhold radius.
->>>>>>> d05b8eae
 
 .. math::
     :nowrap:
