// ----------------------------------------------------------------------------
// -                        Open3D: www.open3d.org                            -
// ----------------------------------------------------------------------------
// Copyright (c) 2018-2024 www.open3d.org
// SPDX-License-Identifier: MIT
// ----------------------------------------------------------------------------

#include "open3d/t/geometry/TriangleMesh.h"

#include <stdint.h>

#include <string>
#include <unordered_map>

#include "open3d/core/CUDAUtils.h"
#include "open3d/t/geometry/LineSet.h"
#include "open3d/t/geometry/PointCloud.h"
#include "pybind/docstring.h"
#include "pybind/t/geometry/geometry.h"

namespace open3d {
namespace t {
namespace geometry {

void pybind_trianglemesh_declarations(py::module& m) {
    py::class_<TriangleMesh, PyGeometry<TriangleMesh>,
               std::shared_ptr<TriangleMesh>, Geometry, DrawableGeometry>
            triangle_mesh(m, "TriangleMesh",
                          R"(
A triangle mesh contains vertices and triangles. The triangle mesh class stores
the attribute data in key-value maps. There are two maps: the vertex attributes
map, and the triangle attribute map.

The attributes of the triangle mesh have different levels::

    import open3d as o3d

    device = o3d.core.Device("CPU:0")
    dtype_f = o3d.core.float32
    dtype_i = o3d.core.int32

    # Create an empty triangle mesh
    # Use mesh.vertex to access the vertices' attributes
    # Use mesh.triangle to access the triangles' attributes
    mesh = o3d.t.geometry.TriangleMesh(device)

    # Default attribute: vertex.positions, triangle.indices
    # These attributes is created by default and is required by all triangle
    # meshes. The shape of both must be (N, 3). The device of "positions"
    # determines the device of the triangle mesh.
    mesh.vertex.positions = o3d.core.Tensor([[0, 0, 0],
                                                [0, 0, 1],
                                                [0, 1, 0],
                                                [0, 1, 1]], dtype_f, device)
    mesh.triangle.indices = o3d.core.Tensor([[0, 1, 2],
                                                [0, 2, 3]]], dtype_i, device)

    # Common attributes: vertex.colors  , vertex.normals
    #                    triangle.colors, triangle.normals
    # Common attributes are used in built-in triangle mesh operations. The
    # spellings must be correct. For example, if "normal" is used instead of
    # "normals", some internal operations that expects "normals" will not work.
    # "normals" and "colors" must have shape (N, 3) and must be on the same
    # device as the triangle mesh.
    mesh.vertex.normals = o3d.core.Tensor([[0, 0, 1],
                                              [0, 1, 0],
                                              [1, 0, 0],
                                              [1, 1, 1]], dtype_f, device)
    mesh.vertex.colors = o3d.core.Tensor([[0.0, 0.0, 0.0],
                                             [0.1, 0.1, 0.1],
                                             [0.2, 0.2, 0.2],
                                             [0.3, 0.3, 0.3]], dtype_f, device)
    mesh.triangle.normals = o3d.core.Tensor(...)
    mesh.triangle.colors = o3d.core.Tensor(...)

    # User-defined attributes
    # You can also attach custom attributes. The value tensor must be on the
    # same device as the triangle mesh. The are no restrictions on the shape and
    # dtype, e.g.,
    pcd.vertex.labels = o3d.core.Tensor(...)
    pcd.triangle.features = o3d.core.Tensor(...)
)");
}

void pybind_trianglemesh_definitions(py::module& m) {
    auto triangle_mesh =
            static_cast<py::class_<TriangleMesh, PyGeometry<TriangleMesh>,
                                   std::shared_ptr<TriangleMesh>, Geometry,
                                   DrawableGeometry>>(m.attr("TriangleMesh"));
    // Constructors.
    triangle_mesh
            .def(py::init<const core::Device&>(),
                 "Construct an empty trianglemesh on the provided ``device`` "
                 "(default: 'CPU:0').",
                 "device"_a = core::Device("CPU:0"))
            .def(py::init<const core::Tensor&, const core::Tensor&>(),
                 "vertex_positions"_a, "triangle_indices"_a)
            .def("__repr__", &TriangleMesh::ToString);

    py::detail::bind_copy_functions<TriangleMesh>(triangle_mesh);
    // Pickle support.
    triangle_mesh.def(py::pickle(
            [](const TriangleMesh& mesh) {
                // __getstate__
                return py::make_tuple(mesh.GetDevice(), mesh.GetVertexAttr(),
                                      mesh.GetTriangleAttr());
            },
            [](py::tuple t) {
                // __setstate__
                if (t.size() != 3) {
                    utility::LogError(
                            "Cannot unpickle TriangleMesh! Expecting a tuple "
                            "of size 3.");
                }

                const core::Device device = t[0].cast<core::Device>();
                TriangleMesh mesh(device);
                if (!device.IsAvailable()) {
                    utility::LogWarning(
                            "Device ({}) is not available. TriangleMesh will "
                            "be created on CPU.",
                            device.ToString());
                    mesh.To(core::Device("CPU:0"));
                }

                const TensorMap vertex_attr = t[1].cast<TensorMap>();
                const TensorMap triangle_attr = t[2].cast<TensorMap>();
                for (auto& kv : vertex_attr) {
                    mesh.SetVertexAttr(kv.first, kv.second);
                }
                for (auto& kv : triangle_attr) {
                    mesh.SetTriangleAttr(kv.first, kv.second);
                }

                return mesh;
            }));

    // Triangle mesh's attributes: vertices, vertex_colors, vertex_normals, etc.
    // def_property_readonly is sufficient, since the returned TensorMap can
    // be editable in Python. We don't want the TensorMap to be replaced
    // by another TensorMap in Python.
    triangle_mesh.def_property_readonly(
            "vertex",
            py::overload_cast<>(&TriangleMesh::GetVertexAttr, py::const_));
    triangle_mesh.def_property_readonly(
            "triangle",
            py::overload_cast<>(&TriangleMesh::GetTriangleAttr, py::const_));

    // Device transfers.
    triangle_mesh.def("to", &TriangleMesh::To,
                      "Transfer the triangle mesh to a specified device.",
                      "device"_a, "copy"_a = false);
    triangle_mesh.def("clone", &TriangleMesh::Clone,
                      "Returns copy of the triangle mesh on the same device.");

    triangle_mesh.def(
            "cpu",
            [](const TriangleMesh& triangle_mesh) {
                return triangle_mesh.To(core::Device("CPU:0"));
            },
            "Transfer the triangle mesh to CPU. If the triangle mesh "
            "is already on CPU, no copy will be performed.");
    triangle_mesh.def(
            "cuda",
            [](const TriangleMesh& triangle_mesh, int device_id) {
                return triangle_mesh.To(core::Device("CUDA", device_id));
            },
            "Transfer the triangle mesh to a CUDA device. If the triangle mesh "
            "is already on the specified CUDA device, no copy will be "
            "performed.",
            "device_id"_a = 0);

    // Triangle Mesh's specific functions.
    triangle_mesh.def("get_min_bound", &TriangleMesh::GetMinBound,
                      "Returns the min bound for point coordinates.");
    triangle_mesh.def("get_max_bound", &TriangleMesh::GetMaxBound,
                      "Returns the max bound for point coordinates.");
    triangle_mesh.def("get_center", &TriangleMesh::GetCenter,
                      "Returns the center for point coordinates.");
    triangle_mesh.def("transform", &TriangleMesh::Transform, "transformation"_a,
                      "Transforms the points and normals (if exist).");
    triangle_mesh.def("translate", &TriangleMesh::Translate, "translation"_a,
                      "relative"_a = true, "Translates points.");
    triangle_mesh.def("scale", &TriangleMesh::Scale, "scale"_a, "center"_a,
                      "Scale points.");
    triangle_mesh.def("rotate", &TriangleMesh::Rotate, "R"_a, "center"_a,
                      "Rotate points and normals (if exist).");

    triangle_mesh.def(
            "normalize_normals", &TriangleMesh::NormalizeNormals,
            "Normalize both triangle normals and vertex normals to length 1.");
    triangle_mesh.def("compute_triangle_normals",
                      &TriangleMesh::ComputeTriangleNormals,
                      "Function to compute triangle normals, usually called "
                      "before rendering.",
                      "normalized"_a = true);
    triangle_mesh.def("compute_vertex_normals",
                      &TriangleMesh::ComputeVertexNormals,
                      "Function to compute vertex normals, usually called "
                      "before rendering.",
                      "normalized"_a = true);

    triangle_mesh.def(
            "get_surface_area", &TriangleMesh::GetSurfaceArea,
            R"(Computes the surface area of the mesh, i.e., the sum of the individual triangle surfaces.

Example:
    This computes the surface area of the Stanford Bunny::
        bunny = o3d.data.BunnyMesh()
        mesh = o3d.t.io.read_triangle_mesh(bunny.path)
        print('The surface area is', mesh.get_surface_area())

Returns:
    A scalar describing the surface area of the mesh.
)");

    triangle_mesh.def(
            "compute_convex_hull", &TriangleMesh::ComputeConvexHull,
            "joggle_inputs"_a = false,
            R"(Compute the convex hull of a point cloud using qhull. This runs on the CPU.

Args:
    joggle_inputs (bool with default False): Handle precision problems by
        randomly perturbing the input data. Set to True if perturbing the input
        iis acceptable but you need convex simplicial output. If False,
        neighboring facets may be merged in case of precision problems. See
        `QHull docs <http://www.qhull.org/html/qh-impre.htm#joggle`__ for more
        details.

Returns:
    TriangleMesh representing the convexh hull. This contains an
    extra vertex property "point_indices" that contains the index of the
    corresponding vertex in the original mesh.

Example:
    We will load the Stanford Bunny dataset, compute and display it's convex hull::

        bunny = o3d.data.BunnyMesh()
        mesh = o3d.t.geometry.TriangleMesh.from_legacy(o3d.io.read_triangle_mesh(bunny.path))
        hull = mesh.compute_convex_hull()
        o3d.visualization.draw([{'name': 'bunny', 'geometry': mesh}, {'name': 'convex hull', 'geometry': hull}])
)");

    // creation
    triangle_mesh.def_static(
            "from_legacy", &TriangleMesh::FromLegacy, "mesh_legacy"_a,
            "vertex_dtype"_a = core::Float32, "triangle_dtype"_a = core::Int64,
            "device"_a = core::Device("CPU:0"),
            "Create a TriangleMesh from a legacy Open3D TriangleMesh.");
    triangle_mesh.def_static(
            "from_triangle_mesh_model", &TriangleMesh::FromTriangleMeshModel,
            "model"_a, "vertex_dtype"_a = core::Float32,
            "triangle_dtype"_a = core::Int64,
            "device"_a = core::Device("CPU:0"),
            R"(Convert a TriangleMeshModel (e.g. as read from a file with
`open3d.io.read_triangle_mesh_model()`) to a dictionary of mesh names to
triangle meshes with the specified vertex and triangle dtypes and moved to the
specified device. Only a single material per mesh is supported. Materials common
to multiple meshes will be duplicated. Textures (as t.geometry.Image) will use
shared storage on the CPU (GPU resident images for textures is not yet supported).

Returns:
    Dictionary of names to triangle meshes.

Example:

    flight_helmet = o3d.data.FlightHelmetModel()
    model = o3d.io.read_triangle_model(flight_helmet.path)
    mesh_dict = o3d.t.geometry.TriangleMesh.from_triangle_mesh_model(model)
    o3d.visualization.draw(list({"name": name, "geometry": tmesh} for
        (name, tmesh) in mesh_dict.items()))
            )");
    // conversion
    triangle_mesh.def("to_legacy", &TriangleMesh::ToLegacy,
                      "Convert to a legacy Open3D TriangleMesh.");

    triangle_mesh.def("clip_plane", &TriangleMesh::ClipPlane, "point"_a,
                      "normal"_a,
                      R"(Returns a new triangle mesh clipped with the plane.

This method clips the triangle mesh with the specified plane.
Parts of the mesh on the positive side of the plane will be kept and triangles
intersected by the plane will be cut.

Args:
    point (open3d.core.Tensor): A point on the plane.

    normal (open3d.core.Tensor): The normal of the plane. The normal points to
        the positive side of the plane for which the geometry will be kept.

Returns:
    New triangle mesh clipped with the plane.


This example shows how to create a hemisphere from a sphere::

    import open3d as o3d

    sphere = o3d.t.geometry.TriangleMesh.from_legacy(o3d.geometry.TriangleMesh.create_sphere())
    hemisphere = sphere.clip_plane(point=[0,0,0], normal=[1,0,0])

    o3d.visualization.draw(hemisphere)
)");

    triangle_mesh.def(
            "slice_plane",
            // Accept anything for contour_values that pybind can convert to
            // std::list. This also avoids o3d.utility.DoubleVector.
            [](const TriangleMesh& self, const core::Tensor& point,
               const core::Tensor& normal, std::list<double> contour_values) {
                std::vector<double> cv(contour_values.begin(),
                                       contour_values.end());
                return self.SlicePlane(point, normal, cv);
            },
            "point"_a, "normal"_a, "contour_values"_a = std::list<double>{0.0},
            R"(Returns a line set with the contour slices defined by the plane and values.

This method generates slices as LineSet from the mesh at specific contour
values with respect to a plane.

Args:
    point (open3d.core.Tensor): A point on the plane.
    normal (open3d.core.Tensor): The normal of the plane.
    contour_values (list): A list of contour values at which slices will be
        generated. The value describes the signed distance to the plane.

Returns:
    LineSet with the extracted contours.


This example shows how to create a hemisphere from a sphere::

    import open3d as o3d
    import numpy as np

    bunny = o3d.data.BunnyMesh()
    mesh = o3d.t.geometry.TriangleMesh.from_legacy(o3d.io.read_triangle_mesh(bunny.path))
    contours = mesh.slice_plane([0,0,0], [0,1,0], np.linspace(0,0.2))
    o3d.visualization.draw([{'name': 'bunny', 'geometry': contours}])

)");

    // Triangle Mesh's creation APIs.
    triangle_mesh
            .def_static("create_box", &TriangleMesh::CreateBox,
                        "Create a box triangle mesh. One vertex of the box"
                        "will be placed at the origin and the box aligns"
                        "with the positive x, y, and z axes."
                        "width"_a = 1.0,
                        "height"_a = 1.0, "depth"_a = 1.0,
                        "float_dtype"_a = core::Float32,
                        "int_dtype"_a = core::Int64,
                        "device"_a = core::Device("CPU:0"))
            .def_static("create_sphere", &TriangleMesh::CreateSphere,
                        "Create a sphere mesh centered at (0, 0, 0).",
                        "radius"_a = 1.0, "resolution"_a = 20,
                        "float_dtype"_a = core::Float32,
                        "int_dtype"_a = core::Int64,
                        "device"_a = core::Device("CPU:0"))
            .def_static("create_tetrahedron", &TriangleMesh::CreateTetrahedron,
                        "Create a tetrahedron mesh centered at (0, 0, 0).",
                        "radius"_a = 1.0, "float_dtype"_a = core::Float32,
                        "int_dtype"_a = core::Int64,
                        "device"_a = core::Device("CPU:0"))
            .def_static("create_octahedron", &TriangleMesh::CreateOctahedron,
                        "Create a octahedron mesh centered at (0, 0, 0).",
                        "radius"_a = 1.0, "float_dtype"_a = core::Float32,
                        "int_dtype"_a = core::Int64,
                        "device"_a = core::Device("CPU:0"))
            .def_static("create_icosahedron", &TriangleMesh::CreateIcosahedron,
                        "Create a icosahedron mesh centered at (0, 0, 0).",
                        "radius"_a = 1.0, "float_dtype"_a = core::Float32,
                        "int_dtype"_a = core::Int64,
                        "device"_a = core::Device("CPU:0"))
            .def_static("create_cylinder", &TriangleMesh::CreateCylinder,
                        "Create a cylinder mesh.", "radius"_a = 1.0,
                        "height"_a = 2.0, "resolution"_a = 20, "split"_a = 4,
                        "float_dtype"_a = core::Float32,
                        "int_dtype"_a = core::Int64,
                        "device"_a = core::Device("CPU:0"))
            .def_static("create_cone", &TriangleMesh::CreateCone,
                        "Create a cone mesh.", "radius"_a = 1.0,
                        "height"_a = 2.0, "resolution"_a = 20, "split"_a = 1,
                        "float_dtype"_a = core::Float32,
                        "int_dtype"_a = core::Int64,
                        "device"_a = core::Device("CPU:0"))
            .def_static("create_torus", &TriangleMesh::CreateTorus,
                        "Create a torus mesh.", "torus_radius"_a = 1.0,
                        "tube_radius"_a = 0.5, "radial_resolution"_a = 30,
                        "tubular_resolution"_a = 20,
                        "float_dtype"_a = core::Float32,
                        "int_dtype"_a = core::Int64,
                        "device"_a = core::Device("CPU:0"))
            .def_static("create_arrow", &TriangleMesh::CreateArrow,
                        "Create a arrow mesh.", "cylinder_radius"_a = 1.0,
                        "cone_radius"_a = 1.5, "cylinder_height"_a = 5.0,
                        "cone_height"_a = 4.0, "resolution"_a = 20,
                        "cylinder_split"_a = 4, "cone_split"_a = 1,
                        "float_dtype"_a = core::Float32,
                        "int_dtype"_a = core::Int64,
                        "device"_a = core::Device("CPU:0"))
            .def_static("create_coordinate_frame",
                        &TriangleMesh::CreateCoordinateFrame,
                        "Create a coordinate frame mesh.", "size"_a = 1.0,
                        "origin"_a = Eigen::Vector3d(0.0, 0.0, 0.0),
                        "float_dtype"_a = core::Float32,
                        "int_dtype"_a = core::Int64,
                        "device"_a = core::Device("CPU:0"))
            .def_static("create_mobius", &TriangleMesh::CreateMobius,
                        "Create a Mobius strip.", "length_split"_a = 70,
                        "width_split"_a = 15, "twists"_a = 1, "raidus"_a = 1,
                        "flatness"_a = 1, "width"_a = 1, "scale"_a = 1,
                        "float_dtype"_a = core::Float32,
                        "int_dtype"_a = core::Int64,
                        "device"_a = core::Device("CPU:0"));

    docstring::ClassMethodDocInject(
            m, "TriangleMesh", "create_box",
            {{"width", "x-directional length."},
             {"height", "y-directional length."},
             {"depth", "z-directional length."},
             {"float_dtype", "Float_dtype, Float32 or Float64."},
             {"int_dtype", "Int_dtype, Int32 or Int64."},
             {"device", "Device of the create mesh."}});
    docstring::ClassMethodDocInject(
            m, "TriangleMesh", "create_sphere",
            {{"radius", "The radius of the sphere."},
             {"resolution", "The resolution of the sphere."},
             {"float_dtype", "Float_dtype, Float32 or Float64."},
             {"int_dtype", "Int_dtype, Int32 or Int64."},
             {"device", "Device of the create sphere."}});
    docstring::ClassMethodDocInject(
            m, "TriangleMesh", "create_tetrahedron",
            {{"radius", "Distance from centroid to mesh vetices."},
             {"float_dtype", "Float_dtype, Float32 or Float64."},
             {"int_dtype", "Int_dtype, Int32 or Int64."},
             {"device", "Device of the create tetrahedron."}});
    docstring::ClassMethodDocInject(
            m, "TriangleMesh", "create_octahedron",
            {{"radius", "Distance from centroid to mesh vetices."},
             {"float_dtype", "Float_dtype, Float32 or Float64."},
             {"int_dtype", "Int_dtype, Int32 or Int64."},
             {"device", "Device of the create octahedron."}});
    docstring::ClassMethodDocInject(
            m, "TriangleMesh", "create_icosahedron",
            {{"radius", "Distance from centroid to mesh vetices."},
             {"float_dtype", "Float_dtype, Float32 or Float64."},
             {"int_dtype", "Int_dtype, Int32 or Int64."},
             {"device", "Device of the create octahedron."}});
    docstring::ClassMethodDocInject(
            m, "TriangleMesh", "create_cylinder",
            {{"radius", "The radius of the cylinder."},
             {"height",
              "The height of the cylinder.The axis of the cylinder will be "
              "from (0, 0, -height/2) to (0, 0, height/2)."},
             {"resolution",
              " The circle will be split into ``resolution`` segments"},
             {"split", "The ``height`` will be split into ``split`` segments."},
             {"float_dtype", "Float_dtype, Float32 or Float64."},
             {"int_dtype", "Int_dtype, Int32 or Int64."},
             {"device", "Device of the create octahedron."}});
    docstring::ClassMethodDocInject(
            m, "TriangleMesh", "create_cone",
            {{"radius", "The radius of the cone."},
             {"height",
              "The height of the cone. The axis of the cone will be from (0, "
              "0, 0) to (0, 0, height)."},
             {"resolution",
              "The circle will be split into ``resolution`` segments"},
             {"split", "The ``height`` will be split into ``split`` segments."},
             {"float_dtype", "Float_dtype, Float32 or Float64."},
             {"int_dtype", "Int_dtype, Int32 or Int64."},
             {"device", "Device of the create octahedron."}});
    docstring::ClassMethodDocInject(
            m, "TriangleMesh", "create_torus",
            {{"torus_radius",
              "The radius from the center of the torus to the center of the "
              "tube."},
             {"tube_radius", "The radius of the torus tube."},
             {"radial_resolution",
              "The number of segments along the radial direction."},
             {"tubular_resolution",
              "The number of segments along the tubular direction."},
             {"float_dtype", "Float_dtype, Float32 or Float64."},
             {"int_dtype", "Int_dtype, Int32 or Int64."},
             {"device", "Device of the create octahedron."}});
    docstring::ClassMethodDocInject(
            m, "TriangleMesh", "create_arrow",
            {{"cylinder_radius", "The radius of the cylinder."},
             {"cone_radius", "The radius of the cone."},
             {"cylinder_height",
              "The height of the cylinder. The cylinder is from (0, 0, 0) to "
              "(0, 0, cylinder_height)"},
             {"cone_height",
              "The height of the cone. The axis of the cone will be from (0, "
              "0, cylinder_height) to (0, 0, cylinder_height + cone_height)"},
             {"resolution",
              "The cone will be split into ``resolution`` segments."},
             {"cylinder_split",
              "The ``cylinder_height`` will be split into ``cylinder_split`` "
              "segments."},
             {"cone_split",
              "The ``cone_height`` will be split into ``cone_split`` "
              "segments."},
             {"float_dtype", "Float_dtype, Float32 or Float64."},
             {"int_dtype", "Int_dtype, Int32 or Int64."},
             {"device", "Device of the create octahedron."}});
    docstring::ClassMethodDocInject(
            m, "TriangleMesh", "create_coordinate_frame",
            {{"size", "The size of the coordinate frame."},
             {"origin", "The origin of the coordinate frame."},
             {"float_dtype", "Float_dtype, Float32 or Float64."},
             {"int_dtype", "Int_dtype, Int32 or Int64."},
             {"device", "Device of the create octahedron."}});
    docstring::ClassMethodDocInject(
            m, "TriangleMesh", "create_mobius",
            {{"length_split", "The number of segments along the Mobius strip."},
             {"width_split",
              "The number of segments along the width of the Mobius strip."},
             {"twists", "Number of twists of the Mobius strip."},
             {"radius", "The radius of the Mobius strip."},
             {"flatness", "Controls the flatness/height of the Mobius strip."},
             {"width", "Width of the Mobius strip."},
             {"scale", "Scale the complete Mobius strip."},
             {"float_dtype", "Float_dtype, Float32 or Float64."},
             {"int_dtype", "Int_dtype, Int32 or Int64."},
             {"device", "Device of the create octahedron."}});

    triangle_mesh.def_static("create_text", &TriangleMesh::CreateText, "text"_a,
                             "depth"_a = 0.0, "float_dtype"_a = core::Float32,
                             "int_dtype"_a = core::Int64,
                             "device"_a = core::Device("CPU:0"),
                             R"(Create a triangle mesh from a text string.

Args:
    text (str): The text for generating the mesh. ASCII characters 32-126 are
        supported (includes alphanumeric characters and punctuation). In
        addition the line feed '\n' is supported to start a new line.
    depth (float): The depth of the generated mesh. If depth is 0 then a flat mesh will be generated.
    float_dtype (o3d.core.Dtype): Float type for the vertices. Either Float32 or Float64.
    int_dtype (o3d.core.Dtype): Int type for the triangle indices. Either Int32 or Int64.
    device (o3d.core.Device): The device for the returned mesh.

Returns:
    Text as triangle mesh.

Example:
    This shows how to simplifify the Stanford Bunny mesh::

        import open3d as o3d

        mesh = o3d.t.geometry.TriangleMesh.create_text('Open3D', depth=1)
        o3d.visualization.draw([{'name': 'text', 'geometry': mesh}])
)");

    triangle_mesh.def_static(
            "create_isosurfaces",
            // Accept anything for contour_values that pybind can convert to
            // std::list. This also avoids o3d.utility.DoubleVector.
            [](const core::Tensor& volume, std::list<double> contour_values,
               const core::Device& device) {
                std::vector<double> cv(contour_values.begin(),
                                       contour_values.end());
                return TriangleMesh::CreateIsosurfaces(volume, cv, device);
            },
            "volume"_a, "contour_values"_a = std::list<double>{0.0},
            "device"_a = core::Device("CPU:0"),
            R"(Create a mesh from a 3D scalar field (volume) by computing the
isosurface.

This method uses the Flying Edges dual contouring method that computes the
isosurface similar to Marching Cubes. The center of the first voxel of the
volume is at the origin (0,0,0). The center of the voxel at index [z,y,x]
will be at (x,y,z).

Args:
    volume (open3d.core.Tensor): 3D tensor with the volume.
    contour_values (list): A list of contour values at which isosurfaces will
        be generated. The default value is 0.
    device (o3d.core.Device): The device for the returned mesh.

Returns:
    A TriangleMesh with the extracted isosurfaces.


This example shows how to create a sphere from a volume::

    import open3d as o3d
    import numpy as np

    coords = np.stack(np.meshgrid(*3*[np.linspace(-1,1,num=64)], indexing='ij'), axis=-1)
    vol = np.linalg.norm(coords, axis=-1) - 0.5
    mesh = o3d.t.geometry.TriangleMesh.create_isosurfaces(vol)
    o3d.visualization.draw(mesh)

)");

    triangle_mesh.def(
            "simplify_quadric_decimation",
            &TriangleMesh::SimplifyQuadricDecimation, "target_reduction"_a,
            "preserve_volume"_a = true,
            R"(Function to simplify mesh using Quadric Error Metric Decimation by Garland and Heckbert.

This function always uses the CPU device.

Args:
    target_reduction (float): The factor of triangles to delete, i.e., setting
        this to 0.9 will return a mesh with about 10% of the original triangle
        count. It is not guaranteed that the target reduction factor will be
        reached.

    preserve_volume (bool): If set to True this enables volume preservation
        which reduces the error in triangle normal direction.

Returns:
    Simplified TriangleMesh.

Example:
    This shows how to simplifify the Stanford Bunny mesh::

        bunny = o3d.data.BunnyMesh()
        mesh = o3d.t.geometry.TriangleMesh.from_legacy(o3d.io.read_triangle_mesh(bunny.path))
        simplified = mesh.simplify_quadric_decimation(0.99)
        o3d.visualization.draw([{'name': 'bunny', 'geometry': simplified}])
)");

    triangle_mesh.def(
            "boolean_union", &TriangleMesh::BooleanUnion, "mesh"_a,
            "tolerance"_a = 1e-6,
            R"(Computes the mesh that encompasses the union of the volumes of two meshes.
Both meshes should be manifold.

This function always uses the CPU device.

Args:
    mesh (open3d.t.geometry.TriangleMesh): This is the second operand for the
        boolean operation.

    tolerance (float): Threshold which determines when point distances are
        considered to be 0.

Returns:
    The mesh describing the union volume.

Example:
    This copmutes the union of a sphere and a cube::

        box = o3d.geometry.TriangleMesh.create_box()
        box = o3d.t.geometry.TriangleMesh.from_legacy(box)
        sphere = o3d.geometry.TriangleMesh.create_sphere(0.8)
        sphere = o3d.t.geometry.TriangleMesh.from_legacy(sphere)

        ans = box.boolean_union(sphere)

        o3d.visualization.draw([{'name': 'union', 'geometry': ans}])
)");

    triangle_mesh.def(
            "boolean_intersection", &TriangleMesh::BooleanIntersection,
            "mesh"_a, "tolerance"_a = 1e-6,
            R"(Computes the mesh that encompasses the intersection of the volumes of two meshes.
Both meshes should be manifold.

This function always uses the CPU device.

Args:
    mesh (open3d.t.geometry.TriangleMesh): This is the second operand for the
        boolean operation.

    tolerance (float): Threshold which determines when point distances are
        considered to be 0.

Returns:
    The mesh describing the intersection volume.

Example:
    This copmutes the intersection of a sphere and a cube::

        box = o3d.geometry.TriangleMesh.create_box()
        box = o3d.t.geometry.TriangleMesh.from_legacy(box)
        sphere = o3d.geometry.TriangleMesh.create_sphere(0.8)
        sphere = o3d.t.geometry.TriangleMesh.from_legacy(sphere)

        ans = box.boolean_intersection(sphere)

        o3d.visualization.draw([{'name': 'intersection', 'geometry': ans}])
)");

    triangle_mesh.def(
            "boolean_difference", &TriangleMesh::BooleanDifference, "mesh"_a,
            "tolerance"_a = 1e-6,
            R"(Computes the mesh that encompasses the volume after subtracting the volume of the second operand.
Both meshes should be manifold.

This function always uses the CPU device.

Args:
    mesh (open3d.t.geometry.TriangleMesh): This is the second operand for the
        boolean operation.

    tolerance (float): Threshold which determines when point distances are
        considered to be 0.

Returns:
    The mesh describing the difference volume.

Example:
    This subtracts the sphere from the cube volume::

        box = o3d.geometry.TriangleMesh.create_box()
        box = o3d.t.geometry.TriangleMesh.from_legacy(box)
        sphere = o3d.geometry.TriangleMesh.create_sphere(0.8)
        sphere = o3d.t.geometry.TriangleMesh.from_legacy(sphere)

        ans = box.boolean_difference(sphere)

        o3d.visualization.draw([{'name': 'difference', 'geometry': ans}])
)");

    triangle_mesh.def("get_axis_aligned_bounding_box",
                      &TriangleMesh::GetAxisAlignedBoundingBox,
                      "Create an axis-aligned bounding box from vertex "
                      "attribute 'positions'.");
    triangle_mesh.def("get_oriented_bounding_box",
                      &TriangleMesh::GetOrientedBoundingBox,
                      "Create an oriented bounding box from vertex attribute "
                      "'positions'.");

    triangle_mesh.def("fill_holes", &TriangleMesh::FillHoles,
                      "hole_size"_a = 1e6,
                      R"(Fill holes by triangulating boundary edges.

This function always uses the CPU device.

Args:
    hole_size (float): This is the approximate threshold for filling holes.
        The value describes the maximum radius of holes to be filled.

Returns:
    New mesh after filling holes.

Example:
    Fill holes at the bottom of the Stanford Bunny mesh::

        bunny = o3d.data.BunnyMesh()
        mesh = o3d.t.geometry.TriangleMesh.from_legacy(o3d.io.read_triangle_mesh(bunny.path))
        filled = mesh.fill_holes()
        o3d.visualization.draw([{'name': 'filled', 'geometry': ans}])
)");

    triangle_mesh.def(
            "compute_uvatlas", &TriangleMesh::ComputeUVAtlas, "size"_a = 512,
            "gutter"_a = 1.f, "max_stretch"_a = 1.f / 6,
            "parallel_partitions"_a = 1, "nthreads"_a = 0,
            R"(Creates an UV atlas and adds it as triangle attr 'texture_uvs' to the mesh.

Input meshes must be manifold for this method to work.
The algorithm is based on:
Zhou et al, "Iso-charts: Stretch-driven Mesh Parameterization using Spectral
             Analysis", Eurographics Symposium on Geometry Processing (2004)
Sander et al. "Signal-Specialized Parametrization" Europgraphics 2002
This function always uses the CPU device.

Args:
    size (int): The target size of the texture (size x size). The uv coordinates
        will still be in the range [0..1] but parameters like gutter use pixels
        as units.
    gutter (float): This is the space around the uv islands in pixels.
    max_stretch (float): The maximum amount of stretching allowed. The parameter
        range is [0..1] with 0 meaning no stretch allowed.

    parallel_partitions (int): The approximate number of partitions created
        before computing the UV atlas for parallelizing the computation.
        Parallelization can be enabled with values > 1. Note that
        parallelization increases the number of UV islands and can lead to results
        with lower quality.

    nthreads (int): The number of threads used when parallel_partitions
        is > 1. Set to 0 for automatic number of thread detection.

Returns:
    This function creates a face attribute "texture_uvs" and returns a tuple
    with (max stretch, num_charts, num_partitions) storing the
    actual amount of stretch, the number of created charts, and the number of
    parallel partitions created.

Example:
    This code creates a uv map for the Stanford Bunny mesh::

        import open3d as o3d
        bunny = o3d.data.BunnyMesh()
        mesh = o3d.t.geometry.TriangleMesh.from_legacy(o3d.io.read_triangle_mesh(bunny.path))
        mesh.compute_uvatlas()

        # Add a wood texture and visualize
        texture_data = o3d.data.WoodTexture()
        mesh.material.material_name = 'defaultLit'
        mesh.material.texture_maps['albedo'] = o3d.t.io.read_image(texture_data.albedo_texture_path)
        o3d.visualization.draw(mesh)
)");

    triangle_mesh.def("bake_vertex_attr_textures",
                      &TriangleMesh::BakeVertexAttrTextures, "size"_a,
                      "vertex_attr"_a, "margin"_a = 2., "fill"_a = 0.,
                      "update_material"_a = true,
                      R"(Bake vertex attributes into textures.

This function assumes a triangle attribute with name 'texture_uvs'.
Only float type attributes can be baked to textures.

This function always uses the CPU device.

Args:
    size (int): The width and height of the texture in pixels. Only square
        textures are supported.

    vertex_attr (set): The vertex attributes for which textures should be
        generated.

    margin (float): The margin in pixels. The recommended value is 2. The margin
        are additional pixels around the UV islands to avoid discontinuities.

    fill (float): The value used for filling texels outside the UV islands.

    update_material (bool): If true updates the material of the mesh.
        Baking a vertex attribute with the name 'albedo' will become the albedo
        texture in the material. Existing textures in the material will be
        overwritten.

Returns:
    A dictionary of tensors that store the baked textures.

Example:
    We generate a texture storing the xyz coordinates for each texel::

        import open3d as o3d
        from matplotlib import pyplot as plt

        box = o3d.geometry.TriangleMesh.create_box(create_uv_map=True)
        box = o3d.t.geometry.TriangleMesh.from_legacy(box)
        box.vertex['albedo'] = box.vertex.positions

        # Initialize material and bake the 'albedo' vertex attribute to a
        # texture. The texture will be automatically added to the material of
        # the object.
        box.material.set_default_properties()
        texture_tensors = box.bake_vertex_attr_textures(128, {'albedo'})

        # Shows the textured cube.
        o3d.visualization.draw([box])

        # Plot the tensor with the texture.
        plt.imshow(texture_tensors['albedo'].numpy())

)");

    triangle_mesh.def("bake_triangle_attr_textures",
                      &TriangleMesh::BakeTriangleAttrTextures, "size"_a,
                      "triangle_attr"_a, "margin"_a = 2., "fill"_a = 0.,
                      "update_material"_a = true,
                      R"(Bake triangle attributes into textures.

This function assumes a triangle attribute with name 'texture_uvs'.

This function always uses the CPU device.

Args:
    size (int): The width and height of the texture in pixels. Only square
        textures are supported.

    triangle_attr (set): The vertex attributes for which textures should be
        generated.

    margin (float): The margin in pixels. The recommended value is 2. The margin
        are additional pixels around the UV islands to avoid discontinuities.

    fill (float): The value used for filling texels outside the UV islands.

    update_material (bool): If true updates the material of the mesh.
        Baking a vertex attribute with the name 'albedo' will become the albedo
        texture in the material. Existing textures in the material will be
        overwritten.

Returns:
    A dictionary of tensors that store the baked textures.

Example:
    We generate a texture visualizing the index of the triangle to which the
    texel belongs to::

        import open3d as o3d
        from matplotlib import pyplot as plt

        box = o3d.geometry.TriangleMesh.create_box(create_uv_map=True)
        box = o3d.t.geometry.TriangleMesh.from_legacy(box)
        # Creates a triangle attribute 'albedo' which is the triangle index
        # multiplied by (255//12).
        box.triangle['albedo'] = (255//12)*np.arange(box.triangle.indices.shape[0], dtype=np.uint8)

        # Initialize material and bake the 'albedo' triangle attribute to a
        # texture. The texture will be automatically added to the material of
        # the object.
        box.material.set_default_properties()
        texture_tensors = box.bake_triangle_attr_textures(128, {'albedo'})

        # Shows the textured cube.
        o3d.visualization.draw([box])

        # Plot the tensor with the texture.
        plt.imshow(texture_tensors['albedo'].numpy())
)");

    triangle_mesh.def("extrude_rotation", &TriangleMesh::ExtrudeRotation,
                      "angle"_a, "axis"_a, "resolution"_a = 16,
                      "translation"_a = 0.0, "capping"_a = true,
                      R"(Sweeps the triangle mesh rotationally about an axis.
Args:
    angle (float): The rotation angle in degree.
    axis (open3d.core.Tensor): The rotation axis.
    resolution (int): The resolution defines the number of intermediate sweeps
        about the rotation axis.
    translation (float): The translation along the rotation axis.

Returns:
    A triangle mesh with the result of the sweep operation.

Example:
    This code generates a spring with a triangle cross-section::

        import open3d as o3d

        mesh = o3d.t.geometry.TriangleMesh([[1,1,0], [0.7,1,0], [1,0.7,0]], [[0,1,2]])
        spring = mesh.extrude_rotation(3*360, [0,1,0], resolution=3*16, translation=2)
        o3d.visualization.draw([{'name': 'spring', 'geometry': spring}])
)");

    triangle_mesh.def("extrude_linear", &TriangleMesh::ExtrudeLinear,
                      "vector"_a, "scale"_a = 1.0, "capping"_a = true,
                      R"(Sweeps the line set along a direction vector.
Args:
    vector (open3d.core.Tensor): The direction vector.
    scale (float): Scalar factor which essentially scales the direction vector.

Returns:
    A triangle mesh with the result of the sweep operation.

Example:
    This code generates a wedge from a triangle::

        import open3d as o3d
        triangle = o3d.t.geometry.TriangleMesh([[1.0,1.0,0.0], [0,1,0], [1,0,0]], [[0,1,2]])
        wedge = triangle.extrude_linear([0,0,1])
        o3d.visualization.draw([{'name': 'wedge', 'geometry': wedge}])
)");

    triangle_mesh.def("pca_partition", &TriangleMesh::PCAPartition,
                      "max_faces"_a,
                      R"(Partition the mesh by recursively doing PCA.

This function creates a new face attribute with the name "partition_ids" storing
the partition id for each face.

Args:
    max_faces (int): The maximum allowed number of faces in a partition.


Example:

    This code partitions a mesh such that each partition contains at most 20k
    faces::

        import open3d as o3d
        import numpy as np
        bunny = o3d.data.BunnyMesh()
        mesh = o3d.t.geometry.TriangleMesh.from_legacy(o3d.io.read_triangle_mesh(bunny.path))
        num_partitions = mesh.pca_partition(max_faces=20000)

        # print the partition ids and the number of faces for each of them.
        print(np.unique(mesh.triangle.partition_ids.numpy(), return_counts=True))

)");

    triangle_mesh.def(
            "select_faces_by_mask", &TriangleMesh::SelectFacesByMask, "mask"_a,
            R"(Returns a new mesh with the faces selected by a boolean mask.

Args:
    mask (open3d.core.Tensor): A boolean mask with the shape (N) with N as the
        number of faces in the mesh.

Returns:
    A new mesh with the selected faces. If the original mesh is empty, return an empty mesh.

Example:

    This code partitions the mesh using PCA and then visualized the individual
    parts::

        import open3d as o3d
        import numpy as np
        bunny = o3d.data.BunnyMesh()
        mesh = o3d.t.geometry.TriangleMesh.from_legacy(o3d.io.read_triangle_mesh(bunny.path))
        num_partitions = mesh.pca_partition(max_faces=20000)

        parts = []
        for i in range(num_partitions):
            mask = mesh.triangle.partition_ids == i
            part = mesh.select_faces_by_mask(mask)
            part.vertex.colors = np.tile(np.random.rand(3), (part.vertex.positions.shape[0],1))
            parts.append(part)

        o3d.visualization.draw(parts)

)");

    triangle_mesh.def(
            "select_by_index", &TriangleMesh::SelectByIndex, "indices"_a,
            "copy_attributes"_a = true,
            R"(Returns a new mesh with the vertices selected according to the indices list.
If an item from the indices list exceeds the max vertex number of the mesh
or has a negative value, it is ignored.

Args:
    indices (open3d.core.Tensor): An integer list of indices. Duplicates are
    allowed, but ignored. Signed and unsigned integral types are accepted.
    copy_attributes (bool): Indicates if vertex attributes (other than
    positions) and triangle attributes (other than indices) should be copied to
    the returned mesh.

Returns:
    A new mesh with the selected vertices and faces built from these vertices.
    If the original mesh is empty, return an empty mesh.

Example:

    This code selects the top face of a box, which has indices [2, 3, 6, 7]::

        import open3d as o3d
        import numpy as np
        box = o3d.t.geometry.TriangleMesh.create_box()
        top_face = box.select_by_index([2, 3, 6, 7])
)");

<<<<<<< HEAD
    triangle_mesh.def("remove_unreferenced_vertices",
                      &TriangleMesh::RemoveUnreferencedVertices,
                      "Removes unreferenced vertices from the mesh in-place.");

    py::enum_<BlendingMethod>(m, "BlendingMethod", py::arithmetic())
            .value("MAX", BlendingMethod::MAX,
                   "For each texel, pick the input pixel with the max weight "
                   "from all overlapping images. This creates sharp textures "
                   "but may have visible seams.")
            .value("AVERAGE", BlendingMethod::AVERAGE,
                   "The output texel value is the weighted sum of input "
                   "pixels. This creates smooth blending without seams, but "
                   "the results may be blurry.")
            .value("COLOR_CORRECTION", BlendingMethod::COLOR_CORRECTION,
                   "Try to match white balance and exposure settings for the "
                   "images with a linear 3 channel contrast + brightness "
                   "correction for each image. Also detects and masks specular "
                   "highlights and saturated regions. This can be combined "
                   "with either the `MAX` or `AVERAGE` blending methods.")
            .def("__or__",
                 py::overload_cast<BlendingMethod, BlendingMethod>(&operator|));
    triangle_mesh.def("project_images_to_albedo",
                      &TriangleMesh::ProjectImagesToAlbedo, "images"_a,
                      "intrinsic_matrices"_a, "extrinsic_matrices"_a,
                      "tex_size"_a = 1024, "update_material"_a = true,
                      "blending_method"_a = BlendingMethod::MAX,
                      py::call_guard<py::gil_scoped_release>(), R"(
Create an albedo for the triangle mesh using calibrated images. The triangle
mesh must have texture coordinates ("texture_uvs" triangle attribute). This works
by back projecting the images onto the texture surface. Overlapping images are
blended together in the resulting albedo. For best results, use images captured
with exposure and white balance lock to reduce the chance of seams in the output
texture.

Args:
    images (List[open3d.t.geometry.Image]): List of images.
    intrinsic_matrices (List[open3d.core.Tensor]): List of (3,3) intrinsic matrices describing
        the pinhole camera.
    extrinsic_matrices (List[open3d.core.Tensor]): List of (4,4) extrinsic matrices describing
        the position and orientation of the camera.
    tex_size (int): Output albedo texture size. This is a square image, so
        only one side is needed.
    update_material (bool): Whether to update the material of the triangle
        mesh, possibly overwriting an existing albedo texture.
    blending_method (BlendingMethod) enum specifying the blending
        method for overlapping images::

        - `MAX`: For each texel, pick the input pixel with the max weight from
        all overlapping images. This creates sharp textures but may have
        visible seams.
        - `AVERAGE`: The output texel value is the weighted sum of input
        pixels. This creates smooth blending without seams, but the results
        may be blurry.
        - `COLOR_CORRECTION`: Try to match white balance and exposure
        settings for the images with a linear 3 channel contrast +
        brightness correction for each image. Also detects and masks
        specular highlights and saturated regions. This can be combined with
        either the MAX or AVERAGE blending methods.

Returns:
    Image with albedo texture.)");
=======
    triangle_mesh.def(
            "remove_unreferenced_vertices",
            &TriangleMesh::RemoveUnreferencedVertices,
            R"(Removes unreferenced vertices from the mesh in-place.)");

    triangle_mesh.def(
            "compute_triangle_areas", &TriangleMesh::ComputeTriangleAreas,
            R"(Compute triangle areas and save it as \"areas\" triangle attribute.

Returns:
    The mesh.

Example:

    This code computes the overall surface area of a box::

        import open3d as o3d
        box = o3d.t.geometry.TriangleMesh.create_box()
        surface_area = box.compute_triangle_areas().triangle.areas.sum()
)");

    triangle_mesh.def("remove_non_manifold_edges",
                      &TriangleMesh::RemoveNonManifoldEdges,
                      R"(Function that removes all non-manifold edges, by
successively deleting  triangles with the smallest surface
area adjacent to the non-manifold edge until the number of
adjacent triangles to the edge is `<= 2`.

Returns:
    The mesh.
)");

    triangle_mesh.def("get_non_manifold_edges",
                      &TriangleMesh::GetNonManifoldEdges,
                      "allow_boundary_edges"_a = true,
                      R"(Returns the list consisting of non-manifold edges.)");

    triangle_mesh.def(
            "sample_points_uniformly", &TriangleMesh::SamplePointsUniformly,
            "number_of_points"_a, "use_triangle_normal"_a = false,
            R"(Sample points uniformly from the triangle mesh surface and return as a PointCloud. Normals and colors are interpolated from the triangle mesh. If texture_uvs and albedo are present, these are used to estimate the sampled point color, otherwise vertex colors are used, if present. During sampling, triangle areas are computed and saved in the "areas" attribute.

Args:
    number_of_points (int): The number of points to sample.
    use_triangle_normal (bool): If true, use the triangle normal as the normal of the sampled point. By default, the vertex normals are interpolated instead.

Returns:
    Sampled point cloud, with colors and normals, if available.

Example::

    mesh = o3d.t.geometry.TriangleMesh.create_box()
    mesh.vertex.colors = mesh.vertex.positions.clone()
    pcd = mesh.sample_points_uniformly(100000)
    o3d.visualization.draw([mesh, pcd], point_size=5, show_ui=True, show_skybox=False)

    )");

    triangle_mesh.def(
            "compute_metrics", &TriangleMesh::ComputeMetrics, "mesh2"_a,
            "metrics"_a, "params"_a,
            R"(Compute various metrics between two triangle meshes. This uses ray casting for distance computations between a sampled point cloud and a triangle mesh. Currently, Chamfer distance, Hausdorff distance  and F-Score [\\[Knapitsch2017\\]](../tutorial/reference.html#Knapitsch2017) are supported. The Chamfer distance is the sum of the mean distance to the nearest neighbor from the sampled surface points of the first mesh to the second mesh and vice versa. The F-Score at the fixed threshold radius is the harmonic mean of the Precision and Recall. Recall is the percentage of surface points from the first mesh that have the second mesh within the threshold radius, while Precision is the percentage of sampled points from the second mesh that have the first mesh surface within the threhold radius.

    .. math::
        \text{Chamfer Distance: } d_{CD}(X,Y) = \frac{1}{|X|}\sum_{i \in X} || x_i - n(x_i, Y) || + \frac{1}{|Y|}\sum_{i \in Y} || y_i - n(y_i, X) ||\\
        \text{Hausdorff distance: } d_H(X,Y) = \max \left{ \max_{i \in X} || x_i - n(x_i, Y) ||, \max_{i \in Y} || y_i - n(y_i, X) || \right}\\
        \text{Precision: } P(X,Y|d) = \frac{100}{|X|} \sum_{i \in X} || x_i - n(x_i, Y) || < d \\
        \text{Recall: } R(X,Y|d) = \frac{100}{|Y|} \sum_{i \in Y} || y_i - n(y_i, X) || < d \\
        \text{F-Score: } F(X,Y|d) = \frac{2 P(X,Y|d) R(X,Y|d)}{P(X,Y|d) + R(X,Y|d)} \\

As a side effect, the triangle areas are saved in the "areas" attribute.

Args:
    mesh2 (t.geometry.TriangleMesh): Other triangle mesh to compare with.
    metrics (Sequence[t.geometry.Metric]): List of Metric s to compute. Multiple metrics can be computed at once for efficiency.
    params (t.geometry.MetricParameters): This holds parameters required by different metrics.

Returns:
    Tensor containing the requested metrics.

Example::

    from open3d.t.geometry import TriangleMesh, Metric, MetricParameters
    # box is a cube with one vertex at the origin and a side length 1
    box1 = TriangleMesh.create_box()
    box2 = TriangleMesh.create_box()
    box2.vertex.positions *= 1.1

    # 3 faces of the cube are the same, and 3 are shifted up by 0.1
    metric_params = MetricParameters(fscore_radius=o3d.utility.FloatVector(
        (0.05, 0.15)), n_sampled_points=100000)
    metrics = box1.compute_metrics(
        box2, (Metric.ChamferDistance, Metric.HausdorffDistance, Metric.FScore),
        metric_params)

    print(metrics)
    np.testing.assert_allclose(metrics.cpu().numpy(), (0.1, 0.17, 50, 100),
                               rtol=0.05)
    )");
>>>>>>> b65896f7
}

}  // namespace geometry
}  // namespace t
}  // namespace open3d<|MERGE_RESOLUTION|>--- conflicted
+++ resolved
@@ -1041,11 +1041,6 @@
         top_face = box.select_by_index([2, 3, 6, 7])
 )");
 
-<<<<<<< HEAD
-    triangle_mesh.def("remove_unreferenced_vertices",
-                      &TriangleMesh::RemoveUnreferencedVertices,
-                      "Removes unreferenced vertices from the mesh in-place.");
-
     py::enum_<BlendingMethod>(m, "BlendingMethod", py::arithmetic())
             .value("MAX", BlendingMethod::MAX,
                    "For each texel, pick the input pixel with the max weight "
@@ -1103,7 +1098,6 @@
 
 Returns:
     Image with albedo texture.)");
-=======
     triangle_mesh.def(
             "remove_unreferenced_vertices",
             &TriangleMesh::RemoveUnreferencedVertices,
@@ -1203,7 +1197,6 @@
     np.testing.assert_allclose(metrics.cpu().numpy(), (0.1, 0.17, 50, 100),
                                rtol=0.05)
     )");
->>>>>>> b65896f7
 }
 
 }  // namespace geometry
