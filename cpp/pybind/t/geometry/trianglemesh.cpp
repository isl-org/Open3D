--- conflicted
+++ resolved
@@ -623,59 +623,48 @@
         o3d.visualization.draw([{'name': 'filled', 'geometry': ans}])
 )");
 
-<<<<<<< HEAD
     triangle_mesh.def(
             "compute_uvatlas", &TriangleMesh::ComputeUVAtlas, "size"_a = 512,
             "gutter"_a = 1.f, "max_stretch"_a = 1.f / 6,
             R"(Creates an UV atlas and adds it as triangle attr 'texture_uvs' to the mesh.
     
 Input meshes must be manifold for this method to work.
-
 The algorithm is based on:
 Zhou et al, "Iso-charts: Stretch-driven Mesh Parameterization using Spectral 
              Analysis", Eurographics Symposium on Geometry Processing (2004)
-
 Sander et al. "Signal-Specialized Parametrization" Europgraphics 2002
-=======
-    triangle_mesh.def("bake_vertex_attr_textures",
-                      &TriangleMesh::BakeVertexAttrTextures, "size"_a,
-                      "vertex_attr"_a, "margin"_a = 2., "fill"_a = 0.,
-                      "update_material"_a = true,
-                      R"(Bake vertex attributes into textures.
-
-This function assumes a triangle attribute with name 'texture_uvs'.
-Only float type attributes can be baked to textures.
->>>>>>> 99113cf3
-
 This function always uses the CPU device.
-
-Args:
-<<<<<<< HEAD
+Args:
     size (int): The target size of the texture (size x size). The uv coordinates
         will still be in the range [0..1] but parameters like gutter use pixels
         as units.
     gutter (float): This is the space around the uv islands in pixels.
     max_stretch (float): The maximum amount of stretching allowed. The parameter
         range is [0..1] with 0 meaning no stretch allowed.
-
 Returns:
     None. This function modifies the mesh in-place.
-
-
-Example:
-
+Example:
     This code creates a uv map for the Stanford Bunny mesh::
-
         import open3d as o3d
-
         bunny = o3d.data.BunnyMesh()
         mesh = o3d.t.geometry.TriangleMesh.from_legacy(o3d.io.read_triangle_mesh(bunny.path))
         mesh.compute_uvatlas()
-
         # print the shape of the generated uvs
         print(mesh.triangle['texture_uvs'].shape)    
-
-=======
+)");
+
+    triangle_mesh.def("bake_vertex_attr_textures",
+                      &TriangleMesh::BakeVertexAttrTextures, "size"_a,
+                      "vertex_attr"_a, "margin"_a = 2., "fill"_a = 0.,
+                      "update_material"_a = true,
+                      R"(Bake vertex attributes into textures.
+
+This function assumes a triangle attribute with name 'texture_uvs'.
+Only float type attributes can be baked to textures.
+
+This function always uses the CPU device.
+
+Args:
     size (int): The width and height of the texture in pixels. Only square 
         textures are supported.
 
@@ -771,7 +760,6 @@
 
         # Plot the tensor with the texture.
         plt.imshow(texture_tensors['albedo'].numpy())
->>>>>>> 99113cf3
 )");
 }
 
