// ----------------------------------------------------------------------------
// -                        Open3D: www.open3d.org                            -
// ----------------------------------------------------------------------------
// The MIT License (MIT)
//
// Copyright (c) 2018-2021 www.open3d.org
//
// Permission is hereby granted, free of charge, to any person obtaining a copy
// of this software and associated documentation files (the "Software"), to deal
// in the Software without restriction, including without limitation the rights
// to use, copy, modify, merge, publish, distribute, sublicense, and/or sell
// copies of the Software, and to permit persons to whom the Software is
// furnished to do so, subject to the following conditions:
//
// The above copyright notice and this permission notice shall be included in
// all copies or substantial portions of the Software.
//
// THE SOFTWARE IS PROVIDED "AS IS", WITHOUT WARRANTY OF ANY KIND, EXPRESS OR
// IMPLIED, INCLUDING BUT NOT LIMITED TO THE WARRANTIES OF MERCHANTABILITY,
// FITNESS FOR A PARTICULAR PURPOSE AND NONINFRINGEMENT. IN NO EVENT SHALL THE
// AUTHORS OR COPYRIGHT HOLDERS BE LIABLE FOR ANY CLAIM, DAMAGES OR OTHER
// LIABILITY, WHETHER IN AN ACTION OF CONTRACT, TORT OR OTHERWISE, ARISING
// FROM, OUT OF OR IN CONNECTION WITH THE SOFTWARE OR THE USE OR OTHER DEALINGS
// IN THE SOFTWARE.
// ----------------------------------------------------------------------------

#include "pybind/data/data.h"

#include "open3d/data/Dataset.h"
#include "pybind/docstring.h"
#include "pybind/open3d_pybind.h"

namespace open3d {
namespace data {

template <class DatasetBase = Dataset>
class PyDataset : public DatasetBase {
public:
    using DatasetBase::DatasetBase;
};

template <class SimpleDatasetBase = SingleDownloadDataset>
class PySimpleDataset : public PyDataset<SimpleDatasetBase> {
public:
    using PyDataset<SimpleDatasetBase>::PyDataset;
};

void pybind_data_classes(py::module& m) {
    // open3d.data.Dataset
    py::class_<Dataset, PyDataset<Dataset>, std::shared_ptr<Dataset>> dataset(
            m, "Dataset", "The base dataset class.");
    dataset.def(py::init<const std::string&, const std::string&>(), "prefix"_a,
                "data_root"_a = "")
            .def_property_readonly(
                    "data_root", &Dataset::GetDataRoot,
                    "Get data root directory. The data root is set at "
                    "construction time or automatically determined.")
            .def_property_readonly("prefix", &Dataset::GetPrefix,
                                   "Get prefix for the dataset.")
            .def_property_readonly(
                    "download_dir", &Dataset::GetDownloadDir,
                    "Get absolute path to download directory. i.e. "
                    "${data_root}/${download_prefix}/${prefix}")
            .def_property_readonly(
                    "extract_dir", &Dataset::GetExtractDir,
                    "Get absolute path to extract directory. i.e. "
                    "${data_root}/${extract_prefix}/${prefix}");
    docstring::ClassMethodDocInject(m, "Dataset", "data_root");
    docstring::ClassMethodDocInject(m, "Dataset", "prefix");
    docstring::ClassMethodDocInject(m, "Dataset", "download_dir");
    docstring::ClassMethodDocInject(m, "Dataset", "extract_dir");

    // open3d.data.SingleDownloadDataset
    py::class_<SingleDownloadDataset, PySimpleDataset<SingleDownloadDataset>,
               std::shared_ptr<SingleDownloadDataset>, Dataset>
            single_download_dataset(m, "SingleDownloadDataset",
                                    "Simple dataset class.");
    single_download_dataset.def(
            py::init<const std::string&, const std::vector<std::string>&,
                     const std::string&, const bool, const std::string&>(),
            "prefix"_a, "urls"_a, "md5"_a, "no_extract"_a = false,
            "data_root"_a = "",
            "This class allows user to create simple dataset which includes "
            "single file downloading and extracting / copying.");
}

void pybind_demo_icp_pointclouds(py::module& m) {
    // open3d.data.DemoICPPointClouds
    py::class_<DemoICPPointClouds, PySimpleDataset<DemoICPPointClouds>,
               std::shared_ptr<DemoICPPointClouds>, SingleDownloadDataset>
            demo_icp_pointclouds(m, "DemoICPPointClouds",
                                 "Data class for `DemoICPPointClouds` contains "
                                 "3 point clouds of binary PCD format. This "
                                 "dataset is used in Open3D for ICP demo.");
    demo_icp_pointclouds
            .def(py::init<const std::string&, const std::string&>(),
                 "prefix"_a = "DemoICPPointClouds", "data_root"_a = "")
            .def_property_readonly(
                    "paths",
                    [](const DemoICPPointClouds& demo_icp_pointclouds) {
                        return demo_icp_pointclouds.GetPaths();
                    },
                    "List of 3 point cloud paths. Use `paths[0]`, `paths[1]`, "
                    "and `paths[2]` to access the paths.");
    docstring::ClassMethodDocInject(m, "DemoICPPointClouds", "paths");
}

void pybind_demo_colored_icp_pointclouds(py::module& m) {
    // open3d.data.DemoColoredICPPointClouds
    py::class_<DemoColoredICPPointClouds,
               PySimpleDataset<DemoColoredICPPointClouds>,
               std::shared_ptr<DemoColoredICPPointClouds>,
               SingleDownloadDataset>
            demo_colored_icp_pointclouds(
                    m, "DemoColoredICPPointClouds",
                    "Data class for `DemoColoredICPPointClouds` contains "
                    "2 point clouds of `ply` format. This dataset is used in "
                    "Open3D for colored ICP demo.");
    demo_colored_icp_pointclouds
            .def(py::init<const std::string&, const std::string&>(),
                 "prefix"_a = "DemoColoredICPPointClouds", "data_root"_a = "")
            .def_property_readonly(
                    "paths",
                    [](const DemoColoredICPPointClouds&
                               demo_colored_icp_pointclouds) {
                        return demo_colored_icp_pointclouds.GetPaths();
                    },
                    "List of 2 point cloud paths. Use `paths[0]`, and "
                    "`paths[1]`, to access the paths.");
    docstring::ClassMethodDocInject(m, "DemoColoredICPPointClouds", "paths");
}

void pybind_demo_crop_pointcloud(py::module& m) {
    // open3d.data.DemoCropPointCloud
    py::class_<DemoCropPointCloud, PySimpleDataset<DemoCropPointCloud>,
               std::shared_ptr<DemoCropPointCloud>, SingleDownloadDataset>
            demo_crop_pointcloud(
                    m, "DemoCropPointCloud",
                    "Data class for `DemoCropPointCloud` contains a point "
                    "cloud, and `cropped.json` (a saved selected polygon "
                    "volume file). This dataset is used in Open3D for point "
                    "cloud crop demo.");
    demo_crop_pointcloud
            .def(py::init<const std::string&, const std::string&>(),
                 "prefix"_a = "DemoCropPointCloud", "data_root"_a = "")
            .def_property_readonly("pointcloud_path",
                                   &DemoCropPointCloud::GetPointCloudPath,
                                   "Path to the example point cloud.")
            .def_property_readonly(
                    "cropped_json_path",
                    &DemoCropPointCloud::GetCroppedJSONPath,
                    "Path to the saved selected polygon volume file.");
    docstring::ClassMethodDocInject(m, "DemoCropPointCloud", "pointcloud_path");
    docstring::ClassMethodDocInject(m, "DemoCropPointCloud",
                                    "cropped_json_path");
}

void pybind_demo_pointcloud_feature_matching(py::module& m) {
    // open3d.data.DemoPointCloudFeatureMatching
    py::class_<DemoPointCloudFeatureMatching,
               PySimpleDataset<DemoPointCloudFeatureMatching>,
               std::shared_ptr<DemoPointCloudFeatureMatching>,
               SingleDownloadDataset>
            demo_feature_matching(
                    m, "DemoPointCloudFeatureMatching",
                    "Data class for `DemoPointCloudFeatureMatching` contains 2 "
                    "pointcloud fragments and their respective FPFH features "
                    "and L32D features. This dataset is used in Open3D for "
                    "point cloud feature matching demo.");
    demo_feature_matching
            .def(py::init<const std::string&, const std::string&>(),
                 "prefix"_a = "DemoPointCloudFeatureMatching",
                 "data_root"_a = "")
            .def_property_readonly(
                    "pointcloud_paths",
                    &DemoPointCloudFeatureMatching::GetPointCloudPaths,
                    "List of 2 point cloud paths. Use `pointcloud_paths[0]`, "
                    "and `pointcloud_paths[1]`, to access the paths.")
            .def_property_readonly(
                    "fpfh_feature_paths",
                    &DemoPointCloudFeatureMatching::GetFPFHFeaturePaths,
                    "List of 2 saved FPFH feature binary of the respective "
                    "point cloud paths. Use `fpfh_feature_paths[0]`, "
                    "and `fpfh_feature_paths[1]`, to access the paths.")
            .def_property_readonly(
                    "l32d_feature_paths",
                    &DemoPointCloudFeatureMatching::GetL32DFeaturePaths,
                    "List of 2 saved L32D feature binary of the respective "
                    "point cloud paths. Use `l32d_feature_paths[0]`, "
                    "and `l32d_feature_paths[1]`, to access the paths.");
    docstring::ClassMethodDocInject(m, "DemoPointCloudFeatureMatching",
                                    "pointcloud_paths");
    docstring::ClassMethodDocInject(m, "DemoPointCloudFeatureMatching",
                                    "fpfh_feature_paths");
    docstring::ClassMethodDocInject(m, "DemoPointCloudFeatureMatching",
                                    "l32d_feature_paths");
}

void pybind_demo_pose_graph_optimization(py::module& m) {
    // open3d.data.DemoPoseGraphOptimization
    py::class_<DemoPoseGraphOptimization,
               PySimpleDataset<DemoPoseGraphOptimization>,
               std::shared_ptr<DemoPoseGraphOptimization>,
               SingleDownloadDataset>
            demo_pose_graph_optimization(
                    m, "DemoPoseGraphOptimization",
                    "Data class for `DemoPoseGraphOptimization` contains an "
                    "example fragment pose graph, and global pose graph. This "
                    "dataset is used in Open3D for pose graph optimization "
                    "demo.");
    demo_pose_graph_optimization
            .def(py::init<const std::string&, const std::string&>(),
                 "prefix"_a = "DemoPoseGraphOptimization", "data_root"_a = "")
            .def_property_readonly(
                    "pose_graph_fragment_path",
                    &DemoPoseGraphOptimization::GetPoseGraphFragmentPath,
                    "Path to example global pose graph (json).")
            .def_property_readonly(
                    "pose_graph_global_path",
                    &DemoPoseGraphOptimization::GetPoseGraphGlobalPath,
                    "Path to example fragment pose graph (json).");
    docstring::ClassMethodDocInject(m, "DemoPoseGraphOptimization",
                                    "pose_graph_fragment_path");
    docstring::ClassMethodDocInject(m, "DemoPoseGraphOptimization",
                                    "pose_graph_global_path");
}

void pybind_sample_pointcloud_pcd(py::module& m) {
    // open3d.data.SamplePointCloudPCD
    py::class_<SamplePointCloudPCD, PySimpleDataset<SamplePointCloudPCD>,
               std::shared_ptr<SamplePointCloudPCD>, SingleDownloadDataset>
            pcd_pointcloud(m, "SamplePointCloudPCD",
                           "Data class for `SamplePointCloudPCD` contains the "
                           "`fragment.pcd` point cloud mesh from the `Redwood "
                           "Living Room` dataset.");
    pcd_pointcloud
            .def(py::init<const std::string&, const std::string&>(),
                 "prefix"_a = "SamplePointCloudPCD", "data_root"_a = "")
            .def_property_readonly("path", &SamplePointCloudPCD::GetPath,
                                   "Path to the `pcd` format point cloud.");
    docstring::ClassMethodDocInject(m, "SamplePointCloudPCD", "path");
}

void pybind_sample_pointcloud_ply(py::module& m) {
    // open3d.data.SamplePointCloudPLY
    py::class_<SamplePointCloudPLY, PySimpleDataset<SamplePointCloudPLY>,
               std::shared_ptr<SamplePointCloudPLY>, SingleDownloadDataset>
            ply_pointcloud(m, "SamplePointCloudPLY",
                           "Data class for `SamplePointCloudPLY` contains the "
                           "`fragment.pcd` point cloud mesh from the `Redwood "
                           "Living Room` dataset.");
    ply_pointcloud
            .def(py::init<const std::string&, const std::string&>(),
                 "prefix"_a = "SamplePointCloudPLY", "data_root"_a = "")
            .def_property_readonly("path", &SamplePointCloudPLY::GetPath,
                                   "Path to the `ply` format point cloud.");
    docstring::ClassMethodDocInject(m, "SamplePointCloudPLY", "path");
}

void pybind_sample_rgbd_image_nyu(py::module& m) {
    // open3d.data.SampleRGBDImageNYU
    py::class_<SampleRGBDImageNYU, PySimpleDataset<SampleRGBDImageNYU>,
               std::shared_ptr<SampleRGBDImageNYU>, SingleDownloadDataset>
            rgbd_image_nyu(m, "SampleRGBDImageNYU",
                           "Data class for `SampleRGBDImageNYU` contains a "
                           "color image `NYU_color.ppm` and a depth image "
                           "`NYU_depth.pgm` sample from NYU RGBD dataset.");
    rgbd_image_nyu
            .def(py::init<const std::string&, const std::string&>(),
                 "prefix"_a = "SampleRGBDImageNYU", "data_root"_a = "")
            .def_property_readonly("color_path",
                                   &SampleRGBDImageNYU::GetColorPath,
                                   "Path to color image sample.")
            .def_property_readonly("depth_path",
                                   &SampleRGBDImageNYU::GetDepthPath,
                                   "Path to depth image sample.");
    docstring::ClassMethodDocInject(m, "SampleRGBDImageNYU", "color_path");
    docstring::ClassMethodDocInject(m, "SampleRGBDImageNYU", "depth_path");
}

void pybind_sample_rgbd_image_sun(py::module& m) {
    // open3d.data.SampleRGBDImageSUN
    py::class_<SampleRGBDImageSUN, PySimpleDataset<SampleRGBDImageSUN>,
               std::shared_ptr<SampleRGBDImageSUN>, SingleDownloadDataset>
            rgbd_image_sun(m, "SampleRGBDImageSUN",
                           "Data class for `SampleRGBDImageSUN` contains a "
                           "color image `SUN_color.jpg` and a depth image "
                           "`SUN_depth.png` sample from SUN RGBD dataset.");
    rgbd_image_sun
            .def(py::init<const std::string&, const std::string&>(),
                 "prefix"_a = "SampleRGBDImageSUN", "data_root"_a = "")
            .def_property_readonly("color_path",
                                   &SampleRGBDImageSUN::GetColorPath,
                                   "Path to color image sample.")
            .def_property_readonly("depth_path",
                                   &SampleRGBDImageSUN::GetDepthPath,
                                   "Path to depth image sample.");
    docstring::ClassMethodDocInject(m, "SampleRGBDImageSUN", "color_path");
    docstring::ClassMethodDocInject(m, "SampleRGBDImageSUN", "depth_path");
}

void pybind_sample_rgbd_image_tum(py::module& m) {
    // open3d.data.SampleRGBDImageTUM
    py::class_<SampleRGBDImageTUM, PySimpleDataset<SampleRGBDImageTUM>,
               std::shared_ptr<SampleRGBDImageTUM>, SingleDownloadDataset>
            rgbd_image_tum(m, "SampleRGBDImageTUM",
                           "Data class for `SampleRGBDImageTUM` contains a "
                           "color image `TUM_color.png` and a depth image "
                           "`TUM_depth.png` sample from TUM RGBD dataset.");
    rgbd_image_tum
            .def(py::init<const std::string&, const std::string&>(),
                 "prefix"_a = "SampleRGBDImageTUM", "data_root"_a = "")
            .def_property_readonly("color_path",
                                   &SampleRGBDImageTUM::GetColorPath,
                                   "Path to color image sample.")
            .def_property_readonly("depth_path",
                                   &SampleRGBDImageTUM::GetDepthPath,
                                   "Path to depth image sample.");
    docstring::ClassMethodDocInject(m, "SampleRGBDImageTUM", "color_path");
    docstring::ClassMethodDocInject(m, "SampleRGBDImageTUM", "depth_path");
}

void pybind_sample_rgbd_dataset_redwood(py::module& m) {
    // open3d.data.SampleRGBDDatasetRedwood
    py::class_<SampleRGBDDatasetRedwood,
               PySimpleDataset<SampleRGBDDatasetRedwood>,
               std::shared_ptr<SampleRGBDDatasetRedwood>, SingleDownloadDataset>
            rgbd_dataset_icl(
                    m, "SampleRGBDDatasetRedwood",
<<<<<<< HEAD
                    "Data class for `SampleRGBDDatasetRedwood` contains a "
                    "color image `TUM_color.png` and a depth image "
                    "`TUM_depth.png` sample from TUM RGBD dataset.");
=======
                    "Data class for `SampleRGBDDatasetICL` contains a sample "
                    "set of 5 color and depth images from Redwood RGBD "
                    "dataset living-room1. Additionally it also contains "
                    "camera trajectory log, camera odometry log, RGBD match, "
                    "and point cloud reconstruction from TSDF.");
>>>>>>> de4df44f
    rgbd_dataset_icl
            .def(py::init<const std::string&, const std::string&>(),
                 "prefix"_a = "SampleRGBDDatasetRedwood", "data_root"_a = "")
            .def_property_readonly(
                    "color_paths", &SampleRGBDDatasetRedwood::GetColorPaths,
                    "List of paths to color image samples of size 5. Use "
                    "`color_paths[0]`, `color_paths[1]` ... `color_paths[4]` "
                    "to access the paths.")
            .def_property_readonly(
                    "depth_paths", &SampleRGBDDatasetRedwood::GetDepthPaths,
                    "List of paths to depth image samples of size 5. Use "
                    "`depth_paths[0]`, `depth_paths[1]` ... `depth_paths[4]` "
                    "to access the paths.")
            .def_property_readonly(
                    "trajectory_log_path",
                    &SampleRGBDDatasetRedwood::GetTrajectoryLogPath,
                    "Path to camera trajectory log file `trajectory.log`.")
            .def_property_readonly(
                    "odometry_log_path",
                    &SampleRGBDDatasetRedwood::GetOdometryLogPath,
                    "Path to camera odometry log file `odometry.log`.")
            .def_property_readonly(
                    "rgbd_match_path",
                    &SampleRGBDDatasetRedwood::GetRGBDMatchPath,
                    "Path to color and depth image match file `rgbd.match`.")
            .def_property_readonly(
                    "reconstruction_path",
                    &SampleRGBDDatasetRedwood::GetReconstructionPath,
                    "Path to pointcloud reconstruction from TSDF.");
    docstring::ClassMethodDocInject(m, "SampleRGBDDatasetRedwood",
                                    "color_paths");
    docstring::ClassMethodDocInject(m, "SampleRGBDDatasetRedwood",
                                    "depth_paths");
    docstring::ClassMethodDocInject(m, "SampleRGBDDatasetRedwood",
                                    "trajectory_log_path");
    docstring::ClassMethodDocInject(m, "SampleRGBDDatasetRedwood",
                                    "odometry_log_path");
    docstring::ClassMethodDocInject(m, "SampleRGBDDatasetRedwood",
                                    "rgbd_match_path");
    docstring::ClassMethodDocInject(m, "SampleRGBDDatasetRedwood",
                                    "reconstruction_path");
}

void pybind_sample_fountain_rgbd_dataset(py::module& m) {
    // open3d.data.SampleFountainRGBDDataset
    py::class_<SampleFountainRGBDDataset,
               PySimpleDataset<SampleFountainRGBDDataset>,
               std::shared_ptr<SampleFountainRGBDDataset>,
               SingleDownloadDataset>
            fountain_rgbd_dataset(
                    m, "SampleFountainRGBDDataset",
                    "Data class for `SampleFountainRGBDDataset` contains a "
                    "sample set of 33 color and depth images from the "
                    "`Fountain RGBD dataset`. It also contains `camera poses "
                    "at keyframes log` and `mesh reconstruction`. It is used "
                    "in demo of `Color Map Optimization`.");
    fountain_rgbd_dataset
            .def(py::init<const std::string&, const std::string&>(),
                 "prefix"_a = "SampleFountainRGBDDataset", "data_root"_a = "")
            .def_property_readonly(
                    "color_paths", &SampleFountainRGBDDataset::GetColorPaths,
                    "List of paths to color image samples of size 33. Use "
                    "`color_paths[0]`, `color_paths[1]` ... `color_paths[32]` "
                    "to access the paths.")
            .def_property_readonly(
                    "depth_paths", &SampleFountainRGBDDataset::GetDepthPaths,
                    "List of paths to depth image samples of size 33. Use "
                    "`depth_paths[0]`, `depth_paths[1]` ... `depth_paths[32]` "
                    "to access the paths.")
            .def_property_readonly(
                    "keyframe_poses_log_path",
                    &SampleFountainRGBDDataset::GetKeyframePosesLogPath,
                    "Path to camera poses at keyfragmes log file `key.log`.")
            .def_property_readonly(
                    "reconstruction_path",
                    &SampleFountainRGBDDataset::GetReconstructionPath,
                    "Path to mesh reconstruction.");
    docstring::ClassMethodDocInject(m, "SampleFountainRGBDDataset",
                                    "color_paths");
    docstring::ClassMethodDocInject(m, "SampleFountainRGBDDataset",
                                    "depth_paths");
    docstring::ClassMethodDocInject(m, "SampleFountainRGBDDataset",
                                    "keyframe_poses_log_path");
    docstring::ClassMethodDocInject(m, "SampleFountainRGBDDataset",
                                    "reconstruction_path");
}

void pybind_eagle(py::module& m) {
    // open3d.data.EaglePointCloud
    py::class_<EaglePointCloud, PySimpleDataset<EaglePointCloud>,
               std::shared_ptr<EaglePointCloud>, SingleDownloadDataset>
            eagle(m, "EaglePointCloud",
                  "Data class for `EaglePointCloud` contains the "
                  "`EaglePointCloud.ply` "
                  "file.");
    eagle.def(py::init<const std::string&, const std::string&>(),
              "prefix"_a = "EaglePointCloud", "data_root"_a = "")
            .def_property_readonly("path", &EaglePointCloud::GetPath,
                                   "Path to the `EaglePointCloud.ply` file.");
    docstring::ClassMethodDocInject(m, "EaglePointCloud", "path");
}

void pybind_armadillo(py::module& m) {
    // open3d.data.ArmadilloMesh
    py::class_<ArmadilloMesh, PySimpleDataset<ArmadilloMesh>,
               std::shared_ptr<ArmadilloMesh>, SingleDownloadDataset>
            armadillo(m, "ArmadilloMesh",
                      "Data class for `ArmadilloMesh` contains the "
                      "`ArmadilloMesh.ply` from the `Stanford 3D Scanning "
                      "Repository`.");
    armadillo
            .def(py::init<const std::string&, const std::string&>(),
                 "prefix"_a = "ArmadilloMesh", "data_root"_a = "")
            .def_property_readonly("path", &ArmadilloMesh::GetPath,
                                   "Path to the `ArmadilloMesh.ply` file.");
    docstring::ClassMethodDocInject(m, "ArmadilloMesh", "path");
}

void pybind_bunny(py::module& m) {
    // open3d.data.BunnyMesh
    py::class_<BunnyMesh, PySimpleDataset<BunnyMesh>,
               std::shared_ptr<BunnyMesh>, SingleDownloadDataset>
            bunny(m, "BunnyMesh",
                  "Data class for `BunnyMesh` contains the `BunnyMesh.ply` "
                  "from "
                  "the `Stanford 3D Scanning Repository`.");
    bunny.def(py::init<const std::string&, const std::string&>(),
              "prefix"_a = "BunnyMesh", "data_root"_a = "")
            .def_property_readonly("path", &BunnyMesh::GetPath,
                                   "Path to the `BunnyMesh.ply` file.");
    docstring::ClassMethodDocInject(m, "BunnyMesh", "path");
}

void pybind_knot(py::module& m) {
    // open3d.data.KnotMesh
    py::class_<KnotMesh, PySimpleDataset<KnotMesh>, std::shared_ptr<KnotMesh>,
               SingleDownloadDataset>
            knot(m, "KnotMesh",
                 "Data class for `KnotMesh` contains the `KnotMesh.ply`.");
    knot.def(py::init<const std::string&, const std::string&>(),
             "prefix"_a = "KnotMesh", "data_root"_a = "")
            .def_property_readonly("path", &KnotMesh::GetPath,
                                   "Path to the `KnotMesh.ply` file.");
    docstring::ClassMethodDocInject(m, "KnotMesh", "path");
}

void pybind_juneau(py::module& m) {
    // open3d.data.JuneauImage
    py::class_<JuneauImage, PySimpleDataset<JuneauImage>,
               std::shared_ptr<JuneauImage>, SingleDownloadDataset>
            juneau(m, "JuneauImage",
                   "Data class for `JuneauImage` contains the "
                   "`JuneauImage.jpg` "
                   "file.");
    juneau.def(py::init<const std::string&, const std::string&>(),
               "prefix"_a = "JuneauImage", "data_root"_a = "")
            .def_property_readonly("path", &JuneauImage::GetPath,
                                   "Path to the `JuneauImage.jgp` file.");
    docstring::ClassMethodDocInject(m, "JuneauImage", "path");
}

void pybind_redwood_living_room_pointclouds(py::module& m) {
    // open3d.data.RedwoodLivingRoomPointClouds
    py::class_<RedwoodLivingRoomPointClouds,
               PySimpleDataset<RedwoodLivingRoomPointClouds>,
               std::shared_ptr<RedwoodLivingRoomPointClouds>,
               SingleDownloadDataset>
            redwood_living_room_pointclouds(
                    m, "RedwoodLivingRoomPointClouds",
                    "Dataset class for `RedwoodLivingRoomPointClouds` contains "
                    "57 point clouds of binary PLY format.");
    redwood_living_room_pointclouds
            .def(py::init<const std::string&, const std::string&>(),
                 "prefix"_a = "RedwoodLivingRoomPointClouds",
                 "data_root"_a = "")
            .def_property_readonly(
                    "paths",
                    [](const RedwoodLivingRoomPointClouds&
                               redwood_living_room_pointclouds) {
                        return redwood_living_room_pointclouds.GetPaths();
                    },
                    "List of paths to ply point-cloud fragments of size 57. "
                    "Use `paths[0]`, `paths[1]` ... `paths[56]` to access the "
                    "paths.");
    docstring::ClassMethodDocInject(m, "RedwoodLivingRoomPointClouds", "paths");
}

void pybind_redwood_office_pointclouds(py::module& m) {
    // open3d.data.RedwoodOfficePointClouds
    py::class_<RedwoodOfficePointClouds,
               PySimpleDataset<RedwoodOfficePointClouds>,
               std::shared_ptr<RedwoodOfficePointClouds>, SingleDownloadDataset>
            redwood_office_pointclouds(
                    m, "RedwoodOfficePointClouds",
                    "Dataset class for `RedwoodOfficePointClouds` contains 53 "
                    "point clouds of binary PLY format.");
    redwood_office_pointclouds
            .def(py::init<const std::string&, const std::string&>(),
                 "prefix"_a = "RedwoodOfficePointClouds", "data_root"_a = "")
            .def_property_readonly(
                    "paths",
                    [](const RedwoodOfficePointClouds&
                               redwood_office_pointclouds) {
                        return redwood_office_pointclouds.GetPaths();
                    },
                    "List of paths to ply point-cloud fragments of size 53. "
                    "Use `paths[0]`, `paths[1]` ... `paths[52]` to access the "
                    "paths.");
    docstring::ClassMethodDocInject(m, "RedwoodOfficePointClouds", "paths");
}

void pybind_data(py::module& m) {
    py::module m_submodule = m.def_submodule("data", "Data handling module.");
    pybind_data_classes(m_submodule);

    pybind_demo_icp_pointclouds(m_submodule);
    pybind_demo_colored_icp_pointclouds(m_submodule);
    pybind_demo_crop_pointcloud(m_submodule);
    pybind_demo_pointcloud_feature_matching(m_submodule);
    pybind_demo_pose_graph_optimization(m_submodule);
    pybind_sample_pointcloud_pcd(m_submodule);
    pybind_sample_pointcloud_ply(m_submodule);
    pybind_sample_rgbd_image_nyu(m_submodule);
    pybind_sample_rgbd_image_sun(m_submodule);
    pybind_sample_rgbd_image_tum(m_submodule);
    pybind_sample_rgbd_dataset_redwood(m_submodule);
    pybind_sample_fountain_rgbd_dataset(m_submodule);
    pybind_eagle(m_submodule);
    pybind_armadillo(m_submodule);
    pybind_bunny(m_submodule);
    pybind_knot(m_submodule);
    pybind_juneau(m_submodule);
    pybind_redwood_living_room_pointclouds(m_submodule);
    pybind_redwood_office_pointclouds(m_submodule);
}

}  // namespace data
}  // namespace open3d<|MERGE_RESOLUTION|>--- conflicted
+++ resolved
@@ -327,17 +327,11 @@
                std::shared_ptr<SampleRGBDDatasetRedwood>, SingleDownloadDataset>
             rgbd_dataset_icl(
                     m, "SampleRGBDDatasetRedwood",
-<<<<<<< HEAD
-                    "Data class for `SampleRGBDDatasetRedwood` contains a "
-                    "color image `TUM_color.png` and a depth image "
-                    "`TUM_depth.png` sample from TUM RGBD dataset.");
-=======
                     "Data class for `SampleRGBDDatasetICL` contains a sample "
                     "set of 5 color and depth images from Redwood RGBD "
                     "dataset living-room1. Additionally it also contains "
                     "camera trajectory log, camera odometry log, RGBD match, "
                     "and point cloud reconstruction from TSDF.");
->>>>>>> de4df44f
     rgbd_dataset_icl
             .def(py::init<const std::string&, const std::string&>(),
                  "prefix"_a = "SampleRGBDDatasetRedwood", "data_root"_a = "")
