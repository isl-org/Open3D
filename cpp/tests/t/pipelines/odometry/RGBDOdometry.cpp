// ----------------------------------------------------------------------------
// -                        Open3D: www.open3d.org                            -
// ----------------------------------------------------------------------------
// The MIT License (MIT)
//
// Copyright (c) 2018-2021 www.open3d.org
//
// Permission is hereby granted, free of charge, to any person obtaining a copy
// of this software and associated documentation files (the "Software"), to deal
// in the Software without restriction, including without limitation the rights
// to use, copy, modify, merge, publish, distribute, sublicense, and/or sell
// copies of the Software, and to permit persons to whom the Software is
// furnished to do so, subject to the following conditions:
//
// The above copyright notice and this permission notice shall be included in
// all copies or substantial portions of the Software.
//
// THE SOFTWARE IS PROVIDED "AS IS", WITHOUT WARRANTY OF ANY KIND, EXPRESS OR
// IMPLIED, INCLUDING BUT NOT LIMITED TO THE WARRANTIES OF MERCHANTABILITY,
// FITNESS FOR A PARTICULAR PURPOSE AND NONINFRINGEMENT. IN NO EVENT SHALL THE
// AUTHORS OR COPYRIGHT HOLDERS BE LIABLE FOR ANY CLAIM, DAMAGES OR OTHER
// LIABILITY, WHETHER IN AN ACTION OF CONTRACT, TORT OR OTHERWISE, ARISING
// FROM, OUT OF OR IN CONNECTION WITH THE SOFTWARE OR THE USE OR OTHER DEALINGS
// IN THE SOFTWARE.
// ----------------------------------------------------------------------------

#include "open3d/t/pipelines/odometry/RGBDOdometry.h"

#include "core/CoreTest.h"
#include "open3d/camera/PinholeCameraIntrinsic.h"
#include "open3d/core/Tensor.h"
#include "open3d/t/geometry/Image.h"
#include "open3d/t/geometry/PointCloud.h"
#include "open3d/t/io/ImageIO.h"
#include "open3d/t/io/PointCloudIO.h"
#include "open3d/visualization/utility/DrawGeometry.h"
#include "tests/Tests.h"

namespace open3d {
namespace tests {

class OdometryPermuteDevices : public PermuteDevices {};
INSTANTIATE_TEST_SUITE_P(Odometry,
                         OdometryPermuteDevices,
                         testing::ValuesIn(PermuteDevices::TestCases()));

core::Tensor CreateIntrisicTensor() {
    camera::PinholeCameraIntrinsic intrinsic = camera::PinholeCameraIntrinsic(
            camera::PinholeCameraIntrinsicParameters::PrimeSenseDefault);
    auto focal_length = intrinsic.GetFocalLength();
    auto principal_point = intrinsic.GetPrincipalPoint();
    return core::Tensor::Init<double>(
            {{focal_length.first, 0, principal_point.first},
             {0, focal_length.second, principal_point.second},
             {0, 0, 1}});
}

TEST_P(OdometryPermuteDevices, ComputeOdometryResultPointToPlane) {
    core::Device device = GetParam();
    if (!t::geometry::Image::HAVE_IPPICV &&
        device.GetType() == core::Device::DeviceType::CPU) {
        return;
    }

    const float depth_scale = 1000.0;
    const float depth_diff = 0.07;

    t::geometry::Image src_depth = *t::io::CreateImageFromFile(
<<<<<<< HEAD
            GetDataPathCommon("RGBD/depth/00000.png"));
    t::geometry::Image dst_depth = *t::io::CreateImageFromFile(
            GetDataPathCommon("RGBD/depth/00002.png"));
=======
            utility::GetDataPathCommon("RGBD/depth/00000.png"));
    t::geometry::Image dst_depth = *t::io::CreateImageFromFile(
            utility::GetDataPathCommon("RGBD/depth/00002.png"));
>>>>>>> 69cdca37

    src_depth = src_depth.To(device);
    dst_depth = dst_depth.To(device);

    core::Tensor intrinsic_t = CreateIntrisicTensor();

    t::geometry::Image src_depth_processed =
            src_depth.ClipTransform(depth_scale, 0.0, 3.0, NAN);
    t::geometry::Image src_vertex_map =
            src_depth_processed.CreateVertexMap(intrinsic_t, NAN);
    t::geometry::Image src_normal_map = src_vertex_map.CreateNormalMap(NAN);

    t::geometry::Image dst_depth_processed =
            dst_depth.ClipTransform(depth_scale, 0.0, 3.0, NAN);
    t::geometry::Image dst_vertex_map =
            dst_depth_processed.CreateVertexMap(intrinsic_t, NAN);

    core::Tensor trans =
            core::Tensor::Eye(4, core::Float64, core::Device("CPU:0"));
    for (int i = 0; i < 20; ++i) {
        auto result = t::pipelines::odometry::ComputeOdometryResultPointToPlane(
                src_vertex_map.AsTensor(), dst_vertex_map.AsTensor(),
                src_normal_map.AsTensor(), intrinsic_t, trans, depth_diff,
                depth_diff * 0.5);
        trans = result.transformation_.Matmul(trans).Contiguous();
    }

    core::Device host("CPU:0");
    core::Tensor T0 = core::Tensor::Init<double>(
            {{-0.2739592186924325, 0.021819345900466677, -0.9614937663021573,
              -0.31057997014702826},
             {8.33962904204855e-19, -0.9997426093226981, -0.02268733357278151,
              0.5730122438481298},
             {-0.9617413095492113, -0.006215404179813816, 0.27388870414358013,
              2.1264800183565487},
             {0.0, 0.0, 0.0, 1.0}},
            host);
    core::Tensor T2 = core::Tensor::Init<double>(
            {{-0.26535185454036697, 0.04522708142999141, -0.9630902888085378,
              -0.3097373196756845},
             {1.6706953334814538e-18, -0.9988991819470762,
              -0.046908680491589354, 0.6204495589484211},
             {-0.9641516443443884, -0.012447305362484767, 0.2650597504285121,
              2.1247894438735306},
             {0.0, 0.0, 0.0, 1.0}},
            host);

    core::Tensor Tdiff = T2.Inverse().Matmul(T0).Matmul(
            trans.To(host, core::Float64).Inverse());
    core::Tensor Ttrans = Tdiff.Slice(0, 0, 3).Slice(1, 3, 4);
    EXPECT_LE(Ttrans.T().Matmul(Ttrans).Item<double>(), 3e-4);
}

TEST_P(OdometryPermuteDevices, RGBDOdometryMultiScalePointToPlane) {
    core::Device device = GetParam();
    if (!t::geometry::Image::HAVE_IPPICV &&
        device.GetType() == core::Device::DeviceType::CPU) {
        return;
    }

    const float depth_scale = 1000.0;
    const float depth_max = 3.0;
    const float depth_diff = 0.07;

    t::geometry::Image src_depth = *t::io::CreateImageFromFile(
<<<<<<< HEAD
            GetDataPathCommon("RGBD/depth/00000.png"));
    t::geometry::Image dst_depth = *t::io::CreateImageFromFile(
            GetDataPathCommon("RGBD/depth/00002.png"));
    t::geometry::Image src_color = *t::io::CreateImageFromFile(
            GetDataPathCommon("RGBD/color/00000.jpg"));
    t::geometry::Image dst_color = *t::io::CreateImageFromFile(
            GetDataPathCommon("RGBD/color/00002.jpg"));
=======
            utility::GetDataPathCommon("RGBD/depth/00000.png"));
    t::geometry::Image dst_depth = *t::io::CreateImageFromFile(
            utility::GetDataPathCommon("RGBD/depth/00002.png"));
    t::geometry::Image src_color = *t::io::CreateImageFromFile(
            utility::GetDataPathCommon("RGBD/color/00000.jpg"));
    t::geometry::Image dst_color = *t::io::CreateImageFromFile(
            utility::GetDataPathCommon("RGBD/color/00002.jpg"));
>>>>>>> 69cdca37

    t::geometry::RGBDImage src, dst;
    src.color_ = src_color.To(device);
    dst.color_ = dst_color.To(device);
    src.depth_ = src_depth.To(device);
    dst.depth_ = dst_depth.To(device);

    std::vector<t::pipelines::odometry::Method> methods{
            t::pipelines::odometry::Method::PointToPlane,
            t::pipelines::odometry::Method::Intensity,
            t::pipelines::odometry::Method::Hybrid};

    core::Tensor intrinsic_t = CreateIntrisicTensor();
    core::Tensor trans =
            core::Tensor::Eye(4, core::Float64, core::Device("CPU:0"));
    auto result = t::pipelines::odometry::RGBDOdometryMultiScale(
            src, dst, intrinsic_t, trans, depth_scale, depth_max,
            std::vector<t::pipelines::odometry::OdometryConvergenceCriteria>{
                    10, 5, 3},
            t::pipelines::odometry::Method::PointToPlane,
            t::pipelines::odometry::OdometryLossParams(depth_diff));

    core::Device host("CPU:0");
    core::Tensor T0 = core::Tensor::Init<double>(
            {{-0.2739592186924325, 0.021819345900466677, -0.9614937663021573,
              -0.31057997014702826},
             {8.33962904204855e-19, -0.9997426093226981, -0.02268733357278151,
              0.5730122438481298},
             {-0.9617413095492113, -0.006215404179813816, 0.27388870414358013,
              2.1264800183565487},
             {0.0, 0.0, 0.0, 1.0}},
            host);
    core::Tensor T2 = core::Tensor::Init<double>(
            {{-0.26535185454036697, 0.04522708142999141, -0.9630902888085378,
              -0.3097373196756845},
             {1.6706953334814538e-18, -0.9988991819470762,
              -0.046908680491589354, 0.6204495589484211},
             {-0.9641516443443884, -0.012447305362484767, 0.2650597504285121,
              2.1247894438735306},
             {0.0, 0.0, 0.0, 1.0}},
            host);

    core::Tensor Tdiff = T2.Inverse().Matmul(T0).Matmul(
            result.transformation_.To(host, core::Float64).Inverse());
    core::Tensor Ttrans = Tdiff.Slice(0, 0, 3).Slice(1, 3, 4);
    EXPECT_LE(Ttrans.T().Matmul(Ttrans).Item<double>(), 5e-5);
}

TEST_P(OdometryPermuteDevices, RGBDOdometryMultiScaleIntensity) {
    core::Device device = GetParam();
    if (!t::geometry::Image::HAVE_IPPICV &&
        device.GetType() == core::Device::DeviceType::CPU) {
        return;
    }

    const float depth_scale = 1000.0;
    const float depth_max = 3.0;
    const float depth_diff = 0.07;

    t::geometry::Image src_depth = *t::io::CreateImageFromFile(
<<<<<<< HEAD
            GetDataPathCommon("RGBD/depth/00000.png"));
    t::geometry::Image dst_depth = *t::io::CreateImageFromFile(
            GetDataPathCommon("RGBD/depth/00002.png"));
    t::geometry::Image src_color = *t::io::CreateImageFromFile(
            GetDataPathCommon("RGBD/color/00000.jpg"));
    t::geometry::Image dst_color = *t::io::CreateImageFromFile(
            GetDataPathCommon("RGBD/color/00002.jpg"));
=======
            utility::GetDataPathCommon("RGBD/depth/00000.png"));
    t::geometry::Image dst_depth = *t::io::CreateImageFromFile(
            utility::GetDataPathCommon("RGBD/depth/00002.png"));
    t::geometry::Image src_color = *t::io::CreateImageFromFile(
            utility::GetDataPathCommon("RGBD/color/00000.jpg"));
    t::geometry::Image dst_color = *t::io::CreateImageFromFile(
            utility::GetDataPathCommon("RGBD/color/00002.jpg"));
>>>>>>> 69cdca37

    t::geometry::RGBDImage src, dst;
    src.color_ = src_color.To(device);
    dst.color_ = dst_color.To(device);
    src.depth_ = src_depth.To(device);
    dst.depth_ = dst_depth.To(device);

    std::vector<t::pipelines::odometry::Method> methods{
            t::pipelines::odometry::Method::PointToPlane,
            t::pipelines::odometry::Method::Intensity,
            t::pipelines::odometry::Method::Hybrid};

    core::Tensor intrinsic_t = CreateIntrisicTensor();
    core::Tensor trans =
            core::Tensor::Eye(4, core::Float64, core::Device("CPU:0"));
    auto result = t::pipelines::odometry::RGBDOdometryMultiScale(
            src, dst, intrinsic_t, trans, depth_scale, depth_max,
            std::vector<t::pipelines::odometry::OdometryConvergenceCriteria>{
                    10, 5, 3},
            t::pipelines::odometry::Method::Intensity,
            t::pipelines::odometry::OdometryLossParams(depth_diff));

    core::Device host("CPU:0");
    core::Tensor T0 = core::Tensor::Init<double>(
            {{-0.2739592186924325, 0.021819345900466677, -0.9614937663021573,
              -0.31057997014702826},
             {8.33962904204855e-19, -0.9997426093226981, -0.02268733357278151,
              0.5730122438481298},
             {-0.9617413095492113, -0.006215404179813816, 0.27388870414358013,
              2.1264800183565487},
             {0.0, 0.0, 0.0, 1.0}},
            host);
    core::Tensor T2 = core::Tensor::Init<double>(
            {{-0.26535185454036697, 0.04522708142999141, -0.9630902888085378,
              -0.3097373196756845},
             {1.6706953334814538e-18, -0.9988991819470762,
              -0.046908680491589354, 0.6204495589484211},
             {-0.9641516443443884, -0.012447305362484767, 0.2650597504285121,
              2.1247894438735306},
             {0.0, 0.0, 0.0, 1.0}},
            host);

    core::Tensor Tdiff = T2.Inverse().Matmul(T0).Matmul(
            result.transformation_.To(host, core::Float64).Inverse());
    core::Tensor Ttrans = Tdiff.Slice(0, 0, 3).Slice(1, 3, 4);
    EXPECT_LE(Ttrans.T().Matmul(Ttrans).Item<double>(), 5e-5);
}

TEST_P(OdometryPermuteDevices, RGBDOdometryMultiScaleHybrid) {
    core::Device device = GetParam();
    if (!t::geometry::Image::HAVE_IPPICV &&
        device.GetType() == core::Device::DeviceType::CPU) {
        return;
    }

    const float depth_scale = 1000.0;
    const float depth_max = 3.0;
    const float depth_diff = 0.07;

    t::geometry::Image src_depth = *t::io::CreateImageFromFile(
<<<<<<< HEAD
            GetDataPathCommon("RGBD/depth/00000.png"));
    t::geometry::Image dst_depth = *t::io::CreateImageFromFile(
            GetDataPathCommon("RGBD/depth/00002.png"));
    t::geometry::Image src_color = *t::io::CreateImageFromFile(
            GetDataPathCommon("RGBD/color/00000.jpg"));
    t::geometry::Image dst_color = *t::io::CreateImageFromFile(
            GetDataPathCommon("RGBD/color/00002.jpg"));
=======
            utility::GetDataPathCommon("RGBD/depth/00000.png"));
    t::geometry::Image dst_depth = *t::io::CreateImageFromFile(
            utility::GetDataPathCommon("RGBD/depth/00002.png"));
    t::geometry::Image src_color = *t::io::CreateImageFromFile(
            utility::GetDataPathCommon("RGBD/color/00000.jpg"));
    t::geometry::Image dst_color = *t::io::CreateImageFromFile(
            utility::GetDataPathCommon("RGBD/color/00002.jpg"));
>>>>>>> 69cdca37

    t::geometry::RGBDImage src, dst;
    src.color_ = src_color.To(device);
    dst.color_ = dst_color.To(device);
    src.depth_ = src_depth.To(device);
    dst.depth_ = dst_depth.To(device);

    std::vector<t::pipelines::odometry::Method> methods{
            t::pipelines::odometry::Method::PointToPlane,
            t::pipelines::odometry::Method::Intensity,
            t::pipelines::odometry::Method::Hybrid};

    core::Tensor intrinsic_t = CreateIntrisicTensor();
    core::Tensor trans =
            core::Tensor::Eye(4, core::Float64, core::Device("CPU:0"));
    auto result = t::pipelines::odometry::RGBDOdometryMultiScale(
            src, dst, intrinsic_t, trans, depth_scale, depth_max,
            std::vector<t::pipelines::odometry::OdometryConvergenceCriteria>{
                    10, 5, 3},
            t::pipelines::odometry::Method::Hybrid,
            t::pipelines::odometry::OdometryLossParams(depth_diff));

    core::Device host("CPU:0");
    core::Tensor T0 = core::Tensor::Init<double>(
            {{-0.2739592186924325, 0.021819345900466677, -0.9614937663021573,
              -0.31057997014702826},
             {8.33962904204855e-19, -0.9997426093226981, -0.02268733357278151,
              0.5730122438481298},
             {-0.9617413095492113, -0.006215404179813816, 0.27388870414358013,
              2.1264800183565487},
             {0.0, 0.0, 0.0, 1.0}},
            host);
    core::Tensor T2 = core::Tensor::Init<double>(
            {{-0.26535185454036697, 0.04522708142999141, -0.9630902888085378,
              -0.3097373196756845},
             {1.6706953334814538e-18, -0.9988991819470762,
              -0.046908680491589354, 0.6204495589484211},
             {-0.9641516443443884, -0.012447305362484767, 0.2650597504285121,
              2.1247894438735306},
             {0.0, 0.0, 0.0, 1.0}},
            host);

    core::Tensor Tdiff = T2.Inverse().Matmul(T0).Matmul(
            result.transformation_.To(host, core::Float64).Inverse());
    core::Tensor Ttrans = Tdiff.Slice(0, 0, 3).Slice(1, 3, 4);
    EXPECT_LE(Ttrans.T().Matmul(Ttrans).Item<double>(), 5e-5);
}
}  // namespace tests
}  // namespace open3d<|MERGE_RESOLUTION|>--- conflicted
+++ resolved
@@ -66,15 +66,9 @@
     const float depth_diff = 0.07;
 
     t::geometry::Image src_depth = *t::io::CreateImageFromFile(
-<<<<<<< HEAD
-            GetDataPathCommon("RGBD/depth/00000.png"));
-    t::geometry::Image dst_depth = *t::io::CreateImageFromFile(
-            GetDataPathCommon("RGBD/depth/00002.png"));
-=======
             utility::GetDataPathCommon("RGBD/depth/00000.png"));
     t::geometry::Image dst_depth = *t::io::CreateImageFromFile(
             utility::GetDataPathCommon("RGBD/depth/00002.png"));
->>>>>>> 69cdca37
 
     src_depth = src_depth.To(device);
     dst_depth = dst_depth.To(device);
@@ -140,15 +134,6 @@
     const float depth_diff = 0.07;
 
     t::geometry::Image src_depth = *t::io::CreateImageFromFile(
-<<<<<<< HEAD
-            GetDataPathCommon("RGBD/depth/00000.png"));
-    t::geometry::Image dst_depth = *t::io::CreateImageFromFile(
-            GetDataPathCommon("RGBD/depth/00002.png"));
-    t::geometry::Image src_color = *t::io::CreateImageFromFile(
-            GetDataPathCommon("RGBD/color/00000.jpg"));
-    t::geometry::Image dst_color = *t::io::CreateImageFromFile(
-            GetDataPathCommon("RGBD/color/00002.jpg"));
-=======
             utility::GetDataPathCommon("RGBD/depth/00000.png"));
     t::geometry::Image dst_depth = *t::io::CreateImageFromFile(
             utility::GetDataPathCommon("RGBD/depth/00002.png"));
@@ -156,7 +141,6 @@
             utility::GetDataPathCommon("RGBD/color/00000.jpg"));
     t::geometry::Image dst_color = *t::io::CreateImageFromFile(
             utility::GetDataPathCommon("RGBD/color/00002.jpg"));
->>>>>>> 69cdca37
 
     t::geometry::RGBDImage src, dst;
     src.color_ = src_color.To(device);
@@ -217,15 +201,6 @@
     const float depth_diff = 0.07;
 
     t::geometry::Image src_depth = *t::io::CreateImageFromFile(
-<<<<<<< HEAD
-            GetDataPathCommon("RGBD/depth/00000.png"));
-    t::geometry::Image dst_depth = *t::io::CreateImageFromFile(
-            GetDataPathCommon("RGBD/depth/00002.png"));
-    t::geometry::Image src_color = *t::io::CreateImageFromFile(
-            GetDataPathCommon("RGBD/color/00000.jpg"));
-    t::geometry::Image dst_color = *t::io::CreateImageFromFile(
-            GetDataPathCommon("RGBD/color/00002.jpg"));
-=======
             utility::GetDataPathCommon("RGBD/depth/00000.png"));
     t::geometry::Image dst_depth = *t::io::CreateImageFromFile(
             utility::GetDataPathCommon("RGBD/depth/00002.png"));
@@ -233,7 +208,6 @@
             utility::GetDataPathCommon("RGBD/color/00000.jpg"));
     t::geometry::Image dst_color = *t::io::CreateImageFromFile(
             utility::GetDataPathCommon("RGBD/color/00002.jpg"));
->>>>>>> 69cdca37
 
     t::geometry::RGBDImage src, dst;
     src.color_ = src_color.To(device);
@@ -294,15 +268,6 @@
     const float depth_diff = 0.07;
 
     t::geometry::Image src_depth = *t::io::CreateImageFromFile(
-<<<<<<< HEAD
-            GetDataPathCommon("RGBD/depth/00000.png"));
-    t::geometry::Image dst_depth = *t::io::CreateImageFromFile(
-            GetDataPathCommon("RGBD/depth/00002.png"));
-    t::geometry::Image src_color = *t::io::CreateImageFromFile(
-            GetDataPathCommon("RGBD/color/00000.jpg"));
-    t::geometry::Image dst_color = *t::io::CreateImageFromFile(
-            GetDataPathCommon("RGBD/color/00002.jpg"));
-=======
             utility::GetDataPathCommon("RGBD/depth/00000.png"));
     t::geometry::Image dst_depth = *t::io::CreateImageFromFile(
             utility::GetDataPathCommon("RGBD/depth/00002.png"));
@@ -310,7 +275,6 @@
             utility::GetDataPathCommon("RGBD/color/00000.jpg"));
     t::geometry::Image dst_color = *t::io::CreateImageFromFile(
             utility::GetDataPathCommon("RGBD/color/00002.jpg"));
->>>>>>> 69cdca37
 
     t::geometry::RGBDImage src, dst;
     src.color_ = src_color.To(device);
