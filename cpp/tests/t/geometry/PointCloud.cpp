// ----------------------------------------------------------------------------
// -                        Open3D: www.open3d.org                            -
// ----------------------------------------------------------------------------
// The MIT License (MIT)
//
// Copyright (c) 2018-2021 www.open3d.org
//
// Permission is hereby granted, free of charge, to any person obtaining a copy
// of this software and associated documentation files (the "Software"), to deal
// in the Software without restriction, including without limitation the rights
// to use, copy, modify, merge, publish, distribute, sublicense, and/or sell
// copies of the Software, and to permit persons to whom the Software is
// furnished to do so, subject to the following conditions:
//
// The above copyright notice and this permission notice shall be included in
// all copies or substantial portions of the Software.
//
// THE SOFTWARE IS PROVIDED "AS IS", WITHOUT WARRANTY OF ANY KIND, EXPRESS OR
// IMPLIED, INCLUDING BUT NOT LIMITED TO THE WARRANTIES OF MERCHANTABILITY,
// FITNESS FOR A PARTICULAR PURPOSE AND NONINFRINGEMENT. IN NO EVENT SHALL THE
// AUTHORS OR COPYRIGHT HOLDERS BE LIABLE FOR ANY CLAIM, DAMAGES OR OTHER
// LIABILITY, WHETHER IN AN ACTION OF CONTRACT, TORT OR OTHERWISE, ARISING
// FROM, OUT OF OR IN CONNECTION WITH THE SOFTWARE OR THE USE OR OTHER DEALINGS
// IN THE SOFTWARE.
// ----------------------------------------------------------------------------

#include "open3d/t/geometry/PointCloud.h"

#include <gmock/gmock.h>

#include <limits>

#include "core/CoreTest.h"
#include "open3d/core/Tensor.h"
#include "open3d/data/Dataset.h"
#include "open3d/geometry/PointCloud.h"
#include "open3d/t/geometry/TriangleMesh.h"
#include "open3d/t/io/PointCloudIO.h"
#include "open3d/utility/FileSystem.h"
#include "tests/Tests.h"

namespace open3d {
namespace tests {

class PointCloudPermuteDevices : public PermuteDevices {};
INSTANTIATE_TEST_SUITE_P(PointCloud,
                         PointCloudPermuteDevices,
                         testing::ValuesIn(PermuteDevices::TestCases()));

class PointCloudPermuteDevicePairs : public PermuteDevicePairs {};
INSTANTIATE_TEST_SUITE_P(
        PointCloud,
        PointCloudPermuteDevicePairs,
        testing::ValuesIn(PointCloudPermuteDevicePairs::TestCases()));

TEST_P(PointCloudPermuteDevices, DefaultConstructor) {
    t::geometry::PointCloud pcd;

    // Inherited from Geometry3D.
    EXPECT_EQ(pcd.GetGeometryType(),
              t::geometry::Geometry::GeometryType::PointCloud);
    EXPECT_EQ(pcd.Dimension(), 3);

    // Public members.
    EXPECT_TRUE(pcd.IsEmpty());
    EXPECT_FALSE(pcd.HasPointPositions());
    EXPECT_FALSE(pcd.HasPointColors());
    EXPECT_FALSE(pcd.HasPointNormals());

    // Default device.
    EXPECT_EQ(pcd.GetDevice(), core::Device("CPU:0"));

    // ToString
    EXPECT_EQ(pcd.ToString(),
              "PointCloud on CPU:0 [0 points ()] Attributes: None.");
}

TEST_P(PointCloudPermuteDevices, ConstructFromPoints) {
    core::Device device = GetParam();
    core::Dtype dtype = core::Float32;
    core::Tensor points = core::Tensor::Ones({10, 3}, dtype, device);
    core::Tensor single_point = core::Tensor::Ones({3}, dtype, device);

    t::geometry::PointCloud pcd(points);
    EXPECT_TRUE(pcd.HasPointPositions());
    EXPECT_EQ(pcd.GetPointPositions().GetLength(), 10);
}

TEST_P(PointCloudPermuteDevices, ConstructFromPointDict) {
    core::Device device = GetParam();
    core::Dtype dtype = core::Float32;

    core::Tensor points = core::Tensor::Ones({10, 3}, dtype, device);
    core::Tensor colors = core::Tensor::Ones({10, 3}, dtype, device) * 0.5;
    core::Tensor normals = core::Tensor::Ones({10, 3}, dtype, device) * 0.25;
    std::unordered_map<std::string, core::Tensor> point_dict{
            {"positions", points},
            {"colors", colors},
            {"normals", normals},
    };

    t::geometry::PointCloud pcd(point_dict);
    EXPECT_TRUE(pcd.HasPointPositions());
    EXPECT_TRUE(pcd.HasPointColors());
    EXPECT_TRUE(pcd.HasPointNormals());

    EXPECT_TRUE(pcd.GetPointPositions().AllClose(
            core::Tensor::Ones({10, 3}, dtype, device)));
    EXPECT_TRUE(pcd.GetPointColors().AllClose(
            core::Tensor::Ones({10, 3}, dtype, device) * 0.5));
    EXPECT_TRUE(pcd.GetPointNormals().AllClose(
            core::Tensor::Ones({10, 3}, dtype, device) * 0.25));
}

TEST_P(PointCloudPermuteDevices, GetMinBound_GetMaxBound_GetCenter) {
    core::Device device = GetParam();
    t::geometry::PointCloud pcd(device);

    core::Tensor points = core::Tensor(std::vector<float>{1, 2, 3, 4, 5, 6},
                                       {2, 3}, core::Float32, device);
    pcd.SetPointPositions(points);

    EXPECT_FALSE(pcd.IsEmpty());
    EXPECT_TRUE(pcd.HasPointPositions());
    EXPECT_EQ(pcd.GetMinBound().ToFlatVector<float>(),
              std::vector<float>({1, 2, 3}));
    EXPECT_EQ(pcd.GetMaxBound().ToFlatVector<float>(),
              std::vector<float>({4, 5, 6}));
    EXPECT_EQ(pcd.GetCenter().ToFlatVector<float>(),
              std::vector<float>({2.5, 3.5, 4.5}));
}

TEST_P(PointCloudPermuteDevicePairs, CopyDevice) {
    core::Device dst_device;
    core::Device src_device;
    std::tie(dst_device, src_device) = GetParam();

    core::Dtype dtype = core::Float32;

    core::Tensor points = core::Tensor::Ones({2, 3}, dtype, src_device);
    core::Tensor colors = core::Tensor::Ones({2, 3}, dtype, src_device) * 2;
    core::Tensor labels = core::Tensor::Ones({2, 3}, dtype, src_device) * 3;

    t::geometry::PointCloud pcd(src_device);

    pcd.SetPointPositions(points);
    pcd.SetPointColors(colors);
    pcd.SetPointAttr("labels", labels);

    // Copy is created on the dst_device.
    t::geometry::PointCloud pcd_copy = pcd.To(dst_device, /*copy=*/true);

    EXPECT_EQ(pcd_copy.GetDevice(), dst_device);
    EXPECT_EQ(pcd_copy.GetPointPositions().GetDtype(),
              pcd.GetPointPositions().GetDtype());
}

TEST_P(PointCloudPermuteDevices, Copy) {
    core::Device device = GetParam();
    core::Dtype dtype = core::Float32;

    core::Tensor points = core::Tensor::Ones({2, 3}, dtype, device);
    core::Tensor colors = core::Tensor::Ones({2, 3}, dtype, device) * 2;
    core::Tensor labels = core::Tensor::Ones({2, 3}, dtype, device) * 3;

    t::geometry::PointCloud pcd(device);

    pcd.SetPointPositions(points);
    pcd.SetPointColors(colors);
    pcd.SetPointAttr("labels", labels);

    // Copy is on the same device as source.
    t::geometry::PointCloud pcd_copy = pcd.Clone();

    // Copy does not share the same memory with source (deep copy).
    EXPECT_FALSE(pcd_copy.GetPointPositions().IsSame(pcd.GetPointPositions()));
    EXPECT_FALSE(pcd_copy.GetPointColors().IsSame(pcd.GetPointColors()));
    EXPECT_FALSE(
            pcd_copy.GetPointAttr("labels").IsSame(pcd.GetPointAttr("labels")));

    // Copy has the same attributes and values as source.
    EXPECT_TRUE(pcd_copy.GetPointPositions().AllClose(pcd.GetPointPositions()));
    EXPECT_TRUE(pcd_copy.GetPointPositions().AllClose(pcd.GetPointPositions()));
    EXPECT_TRUE(pcd_copy.GetPointAttr("labels").AllClose(
            pcd.GetPointAttr("labels")));
    EXPECT_ANY_THROW(pcd_copy.GetPointNormals());
}

TEST_P(PointCloudPermuteDevices, Transform) {
    core::Device device = GetParam();
    core::Dtype dtype = core::Float32;
    t::geometry::PointCloud pcd(device);
    core::Tensor transformation(
            std::vector<float>{1, 1, 0, 1, 0, 1, 1, 1, 0, 1, 0, 1, 0, 0, 0, 1},
            {4, 4}, dtype, device);

    pcd.SetPointPositions(
            core::Tensor(std::vector<float>{1, 1, 1}, {1, 3}, dtype, device));
    pcd.SetPointNormals(
            core::Tensor(std::vector<float>{1, 1, 1}, {1, 3}, dtype, device));
    pcd.Transform(transformation);
    EXPECT_EQ(pcd.GetPointPositions().ToFlatVector<float>(),
              std::vector<float>({3, 3, 2}));
    EXPECT_EQ(pcd.GetPointNormals().ToFlatVector<float>(),
              std::vector<float>({2, 2, 1}));
}

TEST_P(PointCloudPermuteDevices, Translate) {
    core::Device device = GetParam();
    t::geometry::PointCloud pcd(device);
    core::Tensor translation(std::vector<float>{10, 20, 30}, {3}, core::Float32,
                             device);

    // Relative.
    pcd.SetPointPositions(core::Tensor(std::vector<float>{0, 1, 2, 6, 7, 8},
                                       {2, 3}, core::Float32, device));
    pcd.Translate(translation, /*relative=*/true);
    EXPECT_EQ(pcd.GetPointPositions().ToFlatVector<float>(),
              std::vector<float>({10, 21, 32, 16, 27, 38}));

    // Non-relative.
    pcd.SetPointPositions(core::Tensor(std::vector<float>{0, 1, 2, 6, 7, 8},
                                       {2, 3}, core::Float32, device));
    pcd.Translate(translation, /*relative=*/false);
    EXPECT_EQ(pcd.GetPointPositions().ToFlatVector<float>(),
              std::vector<float>({7, 17, 27, 13, 23, 33}));
}

TEST_P(PointCloudPermuteDevices, Scale) {
    core::Device device = GetParam();
    t::geometry::PointCloud pcd(device);
    core::Tensor points =
            core::Tensor(std::vector<float>{0, 0, 0, 1, 1, 1, 2, 2, 2}, {3, 3},
                         core::Float32, device);
    pcd.SetPointPositions(points);
    core::Tensor center(std::vector<float>{1, 1, 1}, {3}, core::Float32,
                        device);
    float scale = 4;
    pcd.Scale(scale, center);
    EXPECT_EQ(points.ToFlatVector<float>(),
              std::vector<float>({-3, -3, -3, 1, 1, 1, 5, 5, 5}));
}

TEST_P(PointCloudPermuteDevices, Rotate) {
    core::Device device = GetParam();
    core::Dtype dtype = core::Float32;
    t::geometry::PointCloud pcd(device);
    core::Tensor rotation(std::vector<float>{1, 1, 0, 0, 1, 1, 0, 1, 0}, {3, 3},
                          dtype, device);
    core::Tensor center = core::Tensor::Ones({3}, dtype, device);

    pcd.SetPointPositions(
            core::Tensor(std::vector<float>{2, 2, 2}, {1, 3}, dtype, device));
    pcd.SetPointNormals(
            core::Tensor(std::vector<float>{1, 1, 1}, {1, 3}, dtype, device));

    pcd.Rotate(rotation, center);
    EXPECT_EQ(pcd.GetPointPositions().ToFlatVector<float>(),
              std::vector<float>({3, 3, 2}));
    EXPECT_EQ(pcd.GetPointNormals().ToFlatVector<float>(),
              std::vector<float>({2, 2, 1}));
}

TEST_P(PointCloudPermuteDevices, EstimateNormals) {
    core::Device device = GetParam();

    core::Tensor points = core::Tensor::Init<double>({{0, 0, 0},
                                                      {0, 0, 1},
                                                      {0, 1, 0},
                                                      {0, 1, 1},
                                                      {1, 0, 0},
                                                      {1, 0, 1},
                                                      {1, 1, 0},
                                                      {1, 1, 1}},
                                                     device);
    t::geometry::PointCloud pcd(points);

    // Estimate normals using Hybrid Search.
    pcd.EstimateNormals(4, 2.0);

    core::Tensor normals =
            core::Tensor::Init<double>({{0.57735, 0.57735, 0.57735},
                                        {-0.57735, -0.57735, 0.57735},
                                        {0.57735, -0.57735, 0.57735},
                                        {-0.57735, 0.57735, 0.57735},
                                        {-0.57735, 0.57735, 0.57735},
                                        {0.57735, -0.57735, 0.57735},
                                        {-0.57735, -0.57735, 0.57735},
                                        {0.57735, 0.57735, 0.57735}},
                                       device);

    EXPECT_TRUE(pcd.GetPointNormals().AllClose(normals, 1e-4, 1e-4));
    pcd.RemovePointAttr("normals");

    // Estimate normals using KNN Search.
    pcd.EstimateNormals(4);
    EXPECT_TRUE(pcd.GetPointNormals().AllClose(normals, 1e-4, 1e-4));
}

TEST_P(PointCloudPermuteDevices, FromLegacy) {
    core::Device device = GetParam();
    geometry::PointCloud legacy_pcd;
    legacy_pcd.points_ = std::vector<Eigen::Vector3d>{Eigen::Vector3d(0, 0, 0),
                                                      Eigen::Vector3d(0, 0, 0)};
    legacy_pcd.colors_ = std::vector<Eigen::Vector3d>{Eigen::Vector3d(1, 1, 1),
                                                      Eigen::Vector3d(1, 1, 1)};

    // Float32: vector3d will be converted to float32.
    core::Dtype dtype = core::Float32;
    t::geometry::PointCloud pcd =
            t::geometry::PointCloud::FromLegacy(legacy_pcd, dtype, device);
    EXPECT_TRUE(pcd.HasPointPositions());
    EXPECT_TRUE(pcd.HasPointColors());
    EXPECT_FALSE(pcd.HasPointNormals());
    EXPECT_TRUE(pcd.GetPointPositions().AllClose(
            core::Tensor::Zeros({2, 3}, dtype, device)));
    EXPECT_TRUE(pcd.GetPointColors().AllClose(
            core::Tensor::Ones({2, 3}, dtype, device)));

    // Float64 case.
    dtype = core::Float64;
    pcd = t::geometry::PointCloud::FromLegacy(legacy_pcd, dtype, device);
    EXPECT_TRUE(pcd.HasPointPositions());
    EXPECT_TRUE(pcd.HasPointColors());
    EXPECT_FALSE(pcd.HasPointNormals());
    EXPECT_TRUE(pcd.GetPointPositions().AllClose(
            core::Tensor::Zeros({2, 3}, dtype, device)));
    EXPECT_TRUE(pcd.GetPointColors().AllClose(
            core::Tensor::Ones({2, 3}, dtype, device)));
}

TEST_P(PointCloudPermuteDevices, ToLegacy) {
    core::Device device = GetParam();
    core::Dtype dtype = core::Float32;

    t::geometry::PointCloud pcd({
            {"positions", core::Tensor::Ones({2, 3}, dtype, device)},
            {"colors", core::Tensor::Ones({2, 3}, dtype, device) * 2},
    });

    geometry::PointCloud legacy_pcd = pcd.ToLegacy();
    EXPECT_TRUE(legacy_pcd.HasPoints());
    EXPECT_TRUE(legacy_pcd.HasColors());
    EXPECT_FALSE(legacy_pcd.HasNormals());
    EXPECT_EQ(legacy_pcd.points_.size(), 2);
    EXPECT_EQ(legacy_pcd.colors_.size(), 2);
    EXPECT_EQ(legacy_pcd.normals_.size(), 0);
    ExpectEQ(legacy_pcd.points_,
             std::vector<Eigen::Vector3d>{Eigen::Vector3d(1, 1, 1),
                                          Eigen::Vector3d(1, 1, 1)});
    ExpectEQ(legacy_pcd.colors_,
             std::vector<Eigen::Vector3d>{Eigen::Vector3d(2, 2, 2),
                                          Eigen::Vector3d(2, 2, 2)});
}

TEST_P(PointCloudPermuteDevices, Getters) {
    using ::testing::AnyOf;
    core::Device device = GetParam();
    core::Dtype dtype = core::Float32;

    t::geometry::PointCloud pcd({
            {"positions", core::Tensor::Ones({2, 3}, dtype, device)},
            {"colors", core::Tensor::Ones({2, 3}, dtype, device) * 2},
            {"labels", core::Tensor::Ones({2, 3}, dtype, device) * 3},
    });

    EXPECT_TRUE(pcd.GetPointPositions().AllClose(
            core::Tensor::Ones({2, 3}, dtype, device)));
    EXPECT_TRUE(pcd.GetPointColors().AllClose(
            core::Tensor::Ones({2, 3}, dtype, device) * 2));
    EXPECT_TRUE(pcd.GetPointAttr("labels").AllClose(
            core::Tensor::Ones({2, 3}, dtype, device) * 3));
    EXPECT_ANY_THROW(pcd.GetPointNormals());

    // Const getters. (void)tl gets rid of the unused variables warning.
    EXPECT_NO_THROW(const core::Tensor& tl = pcd.GetPointPositions(); (void)tl);
    EXPECT_NO_THROW(const core::Tensor& tl = pcd.GetPointColors(); (void)tl);
    EXPECT_NO_THROW(const core::Tensor& tl = pcd.GetPointAttr("labels");
                    (void)tl);
    EXPECT_ANY_THROW(const core::Tensor& tl = pcd.GetPointNormals(); (void)tl);

    // ToString
    std::string text = "PointCloud on " + device.ToString() +
                       " [2 points (Float32)] Attributes: ";
    EXPECT_THAT(pcd.ToString(),  // Compiler dependent output
                AnyOf(text + "colors (dtype = Float32, shape = {2, 3}), labels "
                             "(dtype = Float32, shape = {2, 3}).",
                      text + "labels (dtype = Float32, shape = (2, 3)), colors "
                             "(dtype = Float32, shape = {2, 3})."));
}

TEST_P(PointCloudPermuteDevices, Setters) {
    core::Device device = GetParam();
    core::Dtype dtype = core::Float32;

    core::Tensor points = core::Tensor::Ones({2, 3}, dtype, device);
    core::Tensor colors = core::Tensor::Ones({2, 3}, dtype, device) * 2;
    core::Tensor labels = core::Tensor::Ones({2, 3}, dtype, device) * 3;

    t::geometry::PointCloud pcd(device);

    pcd.SetPointPositions(points);
    pcd.SetPointColors(colors);
    pcd.SetPointAttr("labels", labels);

    EXPECT_TRUE(pcd.GetPointPositions().AllClose(
            core::Tensor::Ones({2, 3}, dtype, device)));
    EXPECT_TRUE(pcd.GetPointColors().AllClose(
            core::Tensor::Ones({2, 3}, dtype, device) * 2));
    EXPECT_TRUE(pcd.GetPointAttr("labels").AllClose(
            core::Tensor::Ones({2, 3}, dtype, device) * 3));
    EXPECT_ANY_THROW(pcd.GetPointNormals());

    // Mismatched device should throw an exception. This test is only
    // effective if device is a CUDA device.
    core::Device cpu_device = core::Device("CPU:0");
    if (cpu_device != device) {
        core::Tensor cpu_points = core::Tensor::Ones({2, 3}, dtype, cpu_device);
        core::Tensor cpu_colors =
                core::Tensor::Ones({2, 3}, dtype, cpu_device) * 2;
        core::Tensor cpu_labels =
                core::Tensor::Ones({2, 3}, dtype, cpu_device) * 3;

        EXPECT_ANY_THROW(pcd.SetPointPositions(cpu_points));
        EXPECT_ANY_THROW(pcd.SetPointColors(cpu_colors));
        EXPECT_ANY_THROW(pcd.SetPointAttr("labels", cpu_labels));
    }
}

TEST_P(PointCloudPermuteDevices, Append) {
    core::Device device = GetParam();
    core::Dtype dtype = core::Float32;

    core::Tensor points = core::Tensor::Ones({2, 3}, dtype, device);
    core::Tensor colors = core::Tensor::Ones({2, 3}, dtype, device);
    core::Tensor labels = core::Tensor::Ones({2, 3}, dtype, device);

    t::geometry::PointCloud pcd(device);

    pcd.SetPointPositions(points);
    pcd.SetPointColors(colors);

    t::geometry::PointCloud pcd2(device);

    pcd2 = pcd.Clone();
    pcd2.SetPointAttr("labels", labels);

    // Here pcd2 is being added to pcd, therefore it must have all the
    // attributes present in pcd and the resulting pointcloud will contain the
    // attributes of pcd only.
    t::geometry::PointCloud pcd3(device);
    pcd3 = pcd + pcd2;

    EXPECT_TRUE(pcd3.GetPointPositions().AllClose(
            core::Tensor::Ones({4, 3}, dtype, device)));
    EXPECT_TRUE(pcd3.GetPointColors().AllClose(
            core::Tensor::Ones({4, 3}, dtype, device)));

    EXPECT_ANY_THROW(pcd3.GetPointAttr("labels"));

    // pcd2 has an extra attribute "labels" which is missing in pcd, therefore
    // adding pcd to pcd2 will throw an error for missing attribute "labels"
    EXPECT_ANY_THROW(pcd2 + pcd);
}

TEST_P(PointCloudPermuteDevices, Has) {
    core::Device device = GetParam();
    core::Dtype dtype = core::Float32;

    t::geometry::PointCloud pcd(device);
    EXPECT_FALSE(pcd.HasPointPositions());
    EXPECT_FALSE(pcd.HasPointColors());
    EXPECT_FALSE(pcd.HasPointAttr("labels"));

    pcd.SetPointPositions(core::Tensor::Ones({10, 3}, dtype, device));
    EXPECT_TRUE(pcd.HasPointPositions());

    // Different size.
    pcd.SetPointColors(core::Tensor::Ones({5, 3}, dtype, device));
    EXPECT_FALSE(pcd.HasPointColors());

    // Same size.
    pcd.SetPointColors(core::Tensor::Ones({10, 3}, dtype, device));
    EXPECT_TRUE(pcd.HasPointColors());
}

TEST_P(PointCloudPermuteDevices, RemovePointAttr) {
    core::Device device = GetParam();
    core::Dtype dtype = core::Float32;

    t::geometry::PointCloud pcd({
            {"positions", core::Tensor::Ones({2, 3}, dtype, device)},
            {"colors", core::Tensor::Ones({2, 3}, dtype, device) * 2},
            {"labels", core::Tensor::Ones({2, 3}, dtype, device) * 3},
    });

    EXPECT_NO_THROW(pcd.GetPointAttr("labels"));
    pcd.RemovePointAttr("labels");
    EXPECT_ANY_THROW(pcd.GetPointAttr("labels"));

    // Not allowed to delete "positions" attribute.
    EXPECT_ANY_THROW(pcd.RemovePointAttr("positions"));
}

TEST_P(PointCloudPermuteDevices, CreateFromRGBDImage) {
    using ::testing::ElementsAre;
    using ::testing::UnorderedElementsAreArray;

    core::Device device = GetParam();
    float depth_scale = 1000.f, depth_max = 3.f;
    int stride = 1;
    core::Tensor im_depth =
            core::Tensor::Init<uint16_t>({{1000, 0}, {1000, 1000}}, device);
    core::Tensor im_color =
            core::Tensor::Init<float>({{{0.0, 0.0, 0.0}, {0.2, 0.2, 0.2}},
                                       {{0.1, 0.1, 0.1}, {0.3, 0.3, 0.3}}},
                                      device);
    core::Tensor intrinsics = core::Tensor::Init<float>(
            {{10, 0, 1}, {0, 10, 1}, {0, 0, 1}}, device);
    core::Tensor extrinsics = core::Tensor::Eye(4, core::Float32, device);
    t::geometry::PointCloud pcd_ref(
            {{"positions",
              core::Tensor::Init<float>(
                      {{-0.1, -0.1, 1.0}, {0.0, -0.1, 1.0}, {0.0, 0.0, 1.0}},
                      device)},
             {"colors",
              core::Tensor::Init<float>(
                      {{0.0, 0.0, 0.0}, {0.1, 0.1, 0.1}, {0.3, 0.3, 0.3}},
                      device)},
             {"normals",
              core::Tensor::Init<float>(
                      {{0.0, 0.0, 0.0}, {0.1, 0.1, 0.1}, {0.3, 0.3, 0.3}},
                      device)}});

    // UnProject, no normals
    const bool with_normals = false;
    t::geometry::PointCloud pcd_out =
            t::geometry::PointCloud::CreateFromRGBDImage(
                    t::geometry::RGBDImage(im_color, im_depth), intrinsics,
                    extrinsics, depth_scale, depth_max, stride, with_normals);

    EXPECT_THAT(pcd_out.GetPointPositions().GetShape(), ElementsAre(3, 3));
    // Unordered check since output point cloud order is non-deterministic
    EXPECT_THAT(pcd_out.GetPointPositions().ToFlatVector<float>(),
                UnorderedElementsAreArray(
                        pcd_ref.GetPointPositions().ToFlatVector<float>()));
    EXPECT_TRUE(pcd_out.HasPointColors());
    EXPECT_THAT(pcd_out.GetPointColors().GetShape(), ElementsAre(3, 3));
    EXPECT_THAT(pcd_out.GetPointColors().ToFlatVector<float>(),
                UnorderedElementsAreArray(
                        pcd_ref.GetPointColors().ToFlatVector<float>()));
    EXPECT_FALSE(pcd_out.HasPointNormals());
}

TEST_P(PointCloudPermuteDevices, CreateFromRGBDOrDepthImageWithNormals) {
    core::Device device = GetParam();

    if (!t::geometry::Image::HAVE_IPPICV &&
        device.GetType() ==
                core::Device::DeviceType::CPU) {  // FilterBilateral on CPU
                                                  // needs IPPICV
        return;
    }

    core::Tensor extrinsics = core::Tensor::Eye(4, core::Float32, device);
    int stride = 1;
    float depth_scale = 10.f, depth_max = 2.5f;
    core::Tensor t_depth(
            std::vector<uint16_t>{1, 2,  3, 2, 1, 1, 3, 5, 3, 1, 1, 4, 7,
                                  4, 30, 1, 3, 5, 3, 1, 1, 2, 3, 2, 1},
            {5, 5, 1}, core::UInt16, device);
    core::Tensor t_color(
            std::vector<float>{0,   0,   0,   0.1, 0.1, 0.1, 0.2, 0.2, 0.2, 0.1,
                               0.1, 0.1, 0.0, 0.0, 0.0, 0,   0,   0,   0.2, 0.2,
                               0.2, 0.4, 0.4, 0.4, 0.2, 0.2, 0.2, 0.0, 0.0, 0.0,
                               0,   0,   0,   0.3, 0.3, 0.3, 0.6, 0.6, 0.6, 0.3,
                               0.3, 0.3, 0.9, 0.9, 0.9, 0,   0,   0,   0.2, 0.2,
                               0.2, 0.4, 0.4, 0.4, 0.2, 0.2, 0.2, 0.0, 0.0, 0.0,
                               0,   0,   0,   0.1, 0.1, 0.1, 0.2, 0.2, 0.2, 0.1,
                               0.1, 0.1, 0.0, 0.0, 0.0},
            {5, 5, 3}, core::Float32, device);
    core::Tensor intrinsics(
            std::vector<double>{1.f, 0.f, 2.f, 0.f, 1.f, 2.f, 0.f, 0.f, 1.f},
            {3, 3}, core::Float64, device);
    core::Tensor t_vertex_ref, t_color_ref, t_normal_ref;
    // CUDA has slightly different output due to NPP vs IPP differences.
    if (device.IsCUDA()) {
        t_vertex_ref =
                core::Tensor::Init<float>({{-0.288695, -0.288695, 0.144348},
                                           {-0.233266, -0.466531, 0.233266},
                                           {0.0, -0.555697, 0.277849},
                                           {-0.333081, -0.166541, 0.166541},
                                           {-0.299973, -0.299973, 0.299973},
                                           {-0.355337, 0.0, 0.177669},
                                           {-0.33346, 0.0, 0.33346},
                                           {-0.333081, 0.166541, 0.166541},
                                           {-0.299973, 0.299973, 0.299973}},
                                          device);
        t_color_ref = core::Tensor::Init<float>({{0.0, 0.0, 0.0},
                                                 {0.1, 0.1, 0.1},
                                                 {0.2, 0.2, 0.2},
                                                 {0.0, 0.0, 0.0},
                                                 {0.2, 0.2, 0.2},
                                                 {0.0, 0.0, 0.0},
                                                 {0.3, 0.3, 0.3},
                                                 {0.0, 0.0, 0.0},
                                                 {0.2, 0.2, 0.2}},
                                                device);
        t_normal_ref =
                core::Tensor::Init<float>({{0.941573, 0.329163, 0.071364},
                                           {0.333815, 0.462634, -0.821302},
                                           {-0.318447, 0.404408, -0.857348},
                                           {0.984687, 0.138649, -0.105676},
                                           {0.24427, 0.134471, -0.960338},
                                           {0.980499, -0.140229, -0.137689},
                                           {0.226005, -0.132954, -0.965010},
                                           {0.941147, -0.325299, 0.0917771},
                                           {0.289271, -0.453489, -0.843012}},
                                          device);
    } else {
        t_vertex_ref =
                core::Tensor::Init<float>({{-0.292137, -0.292137, 0.146069},
                                           {-0.230743, -0.461487, 0.230743},
                                           {0.0, -0.569164, 0.284582},
                                           {-0.353444, -0.176722, 0.176722},
                                           {-0.277117, -0.277117, 0.277117},
                                           {-0.399304, 0.0, 0.199652},
                                           {-0.353444, 0.176722, 0.176722},
                                           {-0.277117, 0.277117, 0.277117}},
                                          device);
        t_color_ref = core::Tensor::Init<float>({{0.0, 0.0, 0.0},
                                                 {0.1, 0.1, 0.1},
                                                 {0.2, 0.2, 0.2},
                                                 {0.0, 0.0, 0.0},
                                                 {0.2, 0.2, 0.2},
                                                 {0.0, 0.0, 0.0},
                                                 {0.0, 0.0, 0.0},
                                                 {0.2, 0.2, 0.2}},
                                                device);
        t_normal_ref =
                core::Tensor::Init<float>({{0.886676, 0.419108, 0.195331},
                                           {0.351009, 0.310485, -0.883398},
                                           {-0.303793, 0.183558, -0.934888},
                                           {0.878084, 0.27837, -0.389203},
                                           {0.209566, 0.0993332, -0.972736},
                                           {0.687868, -0.266128, -0.675287},
                                           {0.854888, -0.495199, -0.154739},
                                           {0.238257, -0.29284, -0.926001}},
                                          device);
    }
    t::geometry::Image im_depth{t_depth}, im_color{t_color};

    // with normals: go through CreateVertexMap() and CreateNormalMap()
    const bool with_normals = true;
    // test without color
    t::geometry::PointCloud pcd_out =
            t::geometry::PointCloud::CreateFromDepthImage(
                    im_depth, intrinsics, extrinsics, depth_scale, depth_max,
                    stride, with_normals);

    EXPECT_TRUE(pcd_out.GetPointPositions().AllClose(t_vertex_ref));
    EXPECT_TRUE(pcd_out.HasPointNormals());
    EXPECT_TRUE(pcd_out.GetPointNormals().AllClose(t_normal_ref));
    EXPECT_FALSE(pcd_out.HasPointColors());

    // test with color
    pcd_out = t::geometry::PointCloud::CreateFromRGBDImage(
            t::geometry::RGBDImage(im_color, im_depth), intrinsics, extrinsics,
            depth_scale, depth_max, stride, with_normals);

    EXPECT_TRUE(pcd_out.GetPointPositions().AllClose(t_vertex_ref));
    EXPECT_TRUE(pcd_out.HasPointColors());
    EXPECT_TRUE(pcd_out.GetPointColors().AllClose(t_color_ref));
    EXPECT_TRUE(pcd_out.HasPointNormals());
    EXPECT_TRUE(pcd_out.GetPointNormals().AllClose(t_normal_ref));
}

TEST_P(PointCloudPermuteDevices, SelectByMask) {
    core::Device device = GetParam();

    const t::geometry::PointCloud pcd_small(
            core::Tensor::Init<float>({{0.1, 0.3, 0.9},
                                       {0.9, 0.2, 0.4},
                                       {0.3, 0.6, 0.8},
                                       {0.2, 0.4, 0.2}},
                                      device));
    const core::Tensor boolean_mask =
            core::Tensor::Init<bool>({true, false, false, true}, device);

    const auto pcd_select = pcd_small.SelectByMask(boolean_mask, false);
    EXPECT_TRUE(
            pcd_select.GetPointPositions().AllClose(core::Tensor::Init<float>(
                    {{0.1, 0.3, 0.9}, {0.2, 0.4, 0.2}}, device)));

    const auto pcd_select_invert = pcd_small.SelectByMask(boolean_mask, true);
    EXPECT_TRUE(pcd_select_invert.GetPointPositions().AllClose(
            core::Tensor::Init<float>({{0.9, 0.2, 0.4}, {0.3, 0.6, 0.8}},
                                      device)));
}

TEST_P(PointCloudPermuteDevices, SelectByIndex) {
    core::Device device = GetParam();

    const t::geometry::PointCloud pcd_small(
            core::Tensor::Init<float>({{0.1, 0.3, 0.9},
                                       {0.9, 0.2, 0.4},
                                       {0.3, 0.6, 0.8},
                                       {0.2, 0.4, 0.2}},
                                      device));
    // Test indices without duplicated value.
    const core::Tensor indices = core::Tensor::Init<int64_t>({0, 3}, device);

    const auto pcd_select = pcd_small.SelectByIndex(indices, false);
    EXPECT_TRUE(
            pcd_select.GetPointPositions().AllClose(core::Tensor::Init<float>(
                    {{0.1, 0.3, 0.9}, {0.2, 0.4, 0.2}}, device)));

    const auto pcd_select_invert = pcd_small.SelectByIndex(indices, true);
    EXPECT_TRUE(pcd_select_invert.GetPointPositions().AllClose(
            core::Tensor::Init<float>({{0.9, 0.2, 0.4}, {0.3, 0.6, 0.8}},
                                      device)));

    // Test indices with duplicated value.
    const core::Tensor duplicated_indices =
            core::Tensor::Init<int64_t>({0, 0, 3, 3}, device);

    const auto pcd_select_no_remove =
            pcd_small.SelectByIndex(duplicated_indices, false, false);
    EXPECT_TRUE(pcd_select_no_remove.GetPointPositions().AllClose(
            core::Tensor::Init<float>({{0.1, 0.3, 0.9},
                                       {0.1, 0.3, 0.9},
                                       {0.2, 0.4, 0.2},
                                       {0.2, 0.4, 0.2}},
                                      device)));

    const auto pcd_select_remove =
            pcd_small.SelectByIndex(duplicated_indices, false, true);
    EXPECT_TRUE(pcd_select_remove.GetPointPositions().AllClose(
            core::Tensor::Init<float>({{0.1, 0.3, 0.9}, {0.2, 0.4, 0.2}},
                                      device)));

    const auto pcd_select_invert_no_remove =
            pcd_small.SelectByIndex(duplicated_indices, true, false);
    EXPECT_TRUE(pcd_select_invert_no_remove.GetPointPositions().AllClose(
            core::Tensor::Init<float>({{0.9, 0.2, 0.4}, {0.3, 0.6, 0.8}},
                                      device)));

    const auto pcd_select_invert_remove =
            pcd_small.SelectByIndex(duplicated_indices, true, true);
    EXPECT_TRUE(pcd_select_invert_remove.GetPointPositions().AllClose(
            core::Tensor::Init<float>({{0.9, 0.2, 0.4}, {0.3, 0.6, 0.8}},
                                      device)));
}

TEST_P(PointCloudPermuteDevices, VoxelDownSample) {
    core::Device device = GetParam();

    // Value test
    t::geometry::PointCloud pcd_small(
            core::Tensor::Init<float>({{0.1, 0.3, 0.9},
                                       {0.9, 0.2, 0.4},
                                       {0.3, 0.6, 0.8},
                                       {0.2, 0.4, 0.2}},
                                      device));
    auto pcd_small_down = pcd_small.VoxelDownSample(1);
    EXPECT_TRUE(pcd_small_down.GetPointPositions().AllClose(
            core::Tensor::Init<float>({{0, 0, 0}}, device)));
}

TEST_P(PointCloudPermuteDevices, UniformDownSample) {
    core::Device device = GetParam();

    // Value test.
    t::geometry::PointCloud pcd_small(core::Tensor::Init<float>({{0, 0, 0},
                                                                 {1, 0, 0},
                                                                 {2, 0, 0},
                                                                 {3, 0, 0},
                                                                 {4, 0, 0},
                                                                 {5, 0, 0},
                                                                 {6, 0, 0},
                                                                 {7, 0, 0}},
                                                                device));
    auto pcd_small_down = pcd_small.UniformDownSample(3);
    EXPECT_TRUE(pcd_small_down.GetPointPositions().AllClose(
            core::Tensor::Init<float>({{0, 0, 0}, {3, 0, 0}, {6, 0, 0}},
                                      device)));
}

TEST_P(PointCloudPermuteDevices, RandomDownSample) {
    core::Device device = GetParam();

    // Value test.
    t::geometry::PointCloud pcd_small(core::Tensor::Init<float>({{0, 0, 0},
                                                                 {1, 0, 0},
                                                                 {2, 0, 0},
                                                                 {3, 0, 0},
                                                                 {4, 0, 0},
                                                                 {5, 0, 0},
                                                                 {6, 0, 0},
                                                                 {7, 0, 0}},
                                                                device));
    auto pcd_small_down = pcd_small.RandomDownSample(0.5);
    EXPECT_TRUE(pcd_small_down.GetPointPositions().GetLength() == 4);
}

TEST_P(PointCloudPermuteDevices, RemoveRadiusOutliers) {
    core::Device device = GetParam();

    const t::geometry::PointCloud pcd_small(
            core::Tensor::Init<float>({{1.0, 1.0, 1.0},
                                       {1.1, 1.1, 1.1},
                                       {1.2, 1.2, 1.2},
                                       {1.3, 1.3, 1.3},
                                       {5.0, 5.0, 5.0},
                                       {5.1, 5.1, 5.1}},
                                      device));

    t::geometry::PointCloud output_pcd;
    core::Tensor selected_boolean_mask;
    std::tie(output_pcd, selected_boolean_mask) =
            pcd_small.RemoveRadiusOutliers(3, 0.5);

    EXPECT_TRUE(output_pcd.GetPointPositions().AllClose(
            core::Tensor::Init<float>({{1.0, 1.0, 1.0},
                                       {1.1, 1.1, 1.1},
                                       {1.2, 1.2, 1.2},
                                       {1.3, 1.3, 1.3}},
                                      device)));
}

<<<<<<< HEAD
TEST_P(PointCloudPermuteDevices, RemoveDuplicatedPoints) {
    core::Device device = GetParam();

    const t::geometry::PointCloud pcd_small(
            core::Tensor::Init<float>({{1.0, 1.0, 1.0},
                                       {1.0, 1.0, 1.0},
                                       {1.1, 1.1, 1.1},
                                       {1.1, 1.1, 1.1},
                                       {1.2, 1.2, 1.2},
                                       {1.3, 1.3, 1.3}},
                                      device));

    t::geometry::PointCloud output_pcd;
    core::Tensor selected_boolean_mask;
    std::tie(output_pcd, selected_boolean_mask) =
            pcd_small.RemoveDuplicatedPoints();

    EXPECT_TRUE(output_pcd.GetPointPositions().AllClose(
            core::Tensor::Init<float>({{1.0, 1.0, 1.0},
                                       {1.1, 1.1, 1.1},
                                       {1.2, 1.2, 1.2},
                                       {1.3, 1.3, 1.3}},
                                      device)));
=======
TEST_P(PointCloudPermuteDevices, RemoveNonFinitePoints) {
    core::Device device = GetParam();

    const t::geometry::PointCloud pcd_small(core::Tensor::Init<float>(
            {{std::numeric_limits<float>::infinity(), 1.0, 1.0},
             {1.1, 1.1, 1.1},
             {-std::numeric_limits<float>::infinity(), 1.2, 1.2},
             {1.3, 1.3, 1.3},
             {std::numeric_limits<float>::quiet_NaN(), 5.0, 5.0},
             {5.1, 5.1, 5.1}},
            device));

    t::geometry::PointCloud output_pcd;
    core::Tensor selected_boolean_mask;
    // Remove NaN and Inf.
    std::tie(output_pcd, selected_boolean_mask) =
            pcd_small.RemoveNonFinitePoints(true, true);
    EXPECT_TRUE(
            output_pcd.GetPointPositions().AllClose(core::Tensor::Init<float>(
                    {{1.1, 1.1, 1.1}, {1.3, 1.3, 1.3}, {5.1, 5.1, 5.1}},
                    device)));
    EXPECT_TRUE(selected_boolean_mask.AllClose(core::Tensor::Init<bool>(
            {false, true, false, true, false, true}, device)));

    // 2. Remove NaN only.
    std::tie(output_pcd, selected_boolean_mask) =
            pcd_small.RemoveNonFinitePoints(true, false);
    EXPECT_TRUE(selected_boolean_mask.AllClose(core::Tensor::Init<bool>(
            {true, true, true, true, false, true}, device)));

    // 3. Remove Inf only.
    std::tie(output_pcd, selected_boolean_mask) =
            pcd_small.RemoveNonFinitePoints(false, true);
    EXPECT_TRUE(selected_boolean_mask.AllClose(core::Tensor::Init<bool>(
            {false, true, false, true, true, true}, device)));

    // 4. Return original pcd.
    std::tie(output_pcd, selected_boolean_mask) =
            pcd_small.RemoveNonFinitePoints(false, false);
    EXPECT_TRUE(selected_boolean_mask.AllClose(core::Tensor::Init<bool>(
            {true, true, true, true, true, true}, device)));
>>>>>>> 21a97794
}

TEST_P(PointCloudPermuteDevices, ClusterDBSCAN) {
    core::Device device = GetParam();
    if (!device.IsCPU()) {
        GTEST_SKIP();
    }
    t::geometry::PointCloud pcd;
    data::PLYPointCloud pointcloud_ply;
    t::io::ReadPointCloud(pointcloud_ply.GetPath(), pcd);
    EXPECT_EQ(pcd.GetPointPositions().GetLength(), 196133);

    // Hard-coded test
    core::Tensor cluster = pcd.ClusterDBSCAN(0.02, 10, false);

    EXPECT_EQ(cluster.GetDtype(), core::Int32);
    EXPECT_EQ(cluster.GetLength(), 196133);
    std::unordered_set<int> cluster_set(
            cluster.GetDataPtr<int>(),
            cluster.GetDataPtr<int>() + cluster.GetLength());
    EXPECT_EQ(cluster_set.size(), 11);
    int cluster_sum = cluster.Sum({0}).Item<int>();
    EXPECT_EQ(cluster_sum, 398580);
}

TEST_P(PointCloudPermuteDevices, ComputeConvexHull) {
    core::Device device = GetParam();
    if (!device.IsCPU()) {
        GTEST_SKIP();
    }
    t::geometry::PointCloud pcd;
    t::geometry::TriangleMesh mesh;

    // Needs at least 4 points
    pcd.SetPointPositions(core::Tensor({0, 3}, core::Float32));
    EXPECT_ANY_THROW(pcd.ComputeConvexHull());
    pcd.SetPointPositions(core::Tensor::Init<float>({{0, 0, 0}}));
    EXPECT_ANY_THROW(pcd.ComputeConvexHull());
    pcd.SetPointPositions(core::Tensor::Init<float>({{0, 0, 0}, {0, 0, 1}}));
    EXPECT_ANY_THROW(pcd.ComputeConvexHull());
    pcd.SetPointPositions(
            core::Tensor::Init<float>({{0, 0, 0}, {0, 0, 1}, {0, 1, 0}}));
    EXPECT_ANY_THROW(pcd.ComputeConvexHull());

    // Degenerate input
    pcd.SetPointPositions(core::Tensor::Init<float>(
            {{0, 0, 0}, {0, 0, 0}, {0, 0, 0}, {0, 0, 0}}));
    EXPECT_ANY_THROW(pcd.ComputeConvexHull());
    // Allow adding random noise to fix the degenerate input
    EXPECT_NO_THROW(pcd.ComputeConvexHull(true));

    // Hard-coded test
    pcd.SetPointPositions(core::Tensor::Init<double>(
            {{0, 0, 0}, {0, 0, 1}, {0, 1, 0}, {1, 0, 0}}));
    mesh = pcd.ComputeConvexHull();
    auto point_indices = mesh.GetVertexAttr("point_indices");
    EXPECT_EQ(point_indices.GetDtype(), core::Int32);
    EXPECT_EQ(point_indices.ToFlatVector<int>(),
              std::vector<int>({2, 3, 0, 1}));
    EXPECT_TRUE(mesh.GetVertexPositions().AllEqual(
            pcd.GetPointPositions().IndexGet({point_indices.To(core::Int64)})));

    // Hard-coded test
    pcd.SetPointPositions(core::Tensor::Init<double>({{0.5, 0.5, 0.5},
                                                      {0, 0, 0},
                                                      {0, 0, 1},
                                                      {0, 1, 0},
                                                      {0, 1, 1},
                                                      {1, 0, 0},
                                                      {1, 0, 1},
                                                      {1, 1, 0},
                                                      {1, 1, 1}}));
    mesh = pcd.ComputeConvexHull();
    point_indices = mesh.GetVertexAttr("point_indices");
    EXPECT_EQ(point_indices.ToFlatVector<int>(),
              std::vector<int>({7, 3, 1, 5, 6, 2, 8, 4}));
    EXPECT_TRUE(mesh.GetVertexPositions().AllEqual(
            pcd.GetPointPositions().IndexGet({point_indices.To(core::Int64)})));
    ExpectEQ(mesh.GetTriangleIndices().ToFlatVector<int>(),
             std::vector<int>{1, 0, 2,  //
                              0, 3, 2,  //
                              3, 4, 2,  //
                              4, 5, 2,  //
                              0, 4, 3,  //
                              4, 0, 6,  //
                              7, 1, 2,  //
                              5, 7, 2,  //
                              7, 0, 1,  //
                              0, 7, 6,  //
                              4, 7, 5,  //
                              7, 4, 6});
}

}  // namespace tests
}  // namespace open3d<|MERGE_RESOLUTION|>--- conflicted
+++ resolved
@@ -828,7 +828,6 @@
                                       device)));
 }
 
-<<<<<<< HEAD
 TEST_P(PointCloudPermuteDevices, RemoveDuplicatedPoints) {
     core::Device device = GetParam();
 
@@ -852,7 +851,8 @@
                                        {1.2, 1.2, 1.2},
                                        {1.3, 1.3, 1.3}},
                                       device)));
-=======
+}
+
 TEST_P(PointCloudPermuteDevices, RemoveNonFinitePoints) {
     core::Device device = GetParam();
 
@@ -894,7 +894,6 @@
             pcd_small.RemoveNonFinitePoints(false, false);
     EXPECT_TRUE(selected_boolean_mask.AllClose(core::Tensor::Init<bool>(
             {true, true, true, true, true, true}, device)));
->>>>>>> 21a97794
 }
 
 TEST_P(PointCloudPermuteDevices, ClusterDBSCAN) {
