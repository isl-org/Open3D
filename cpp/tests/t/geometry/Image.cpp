--- conflicted
+++ resolved
@@ -192,8 +192,6 @@
                 ElementsAreArray(input_data));
 }
 
-<<<<<<< HEAD
-=======
 TEST_P(ImagePermuteDevices, BilateralFilter) {
     core::Device device = GetParam();
 
@@ -267,7 +265,6 @@
     depth_filtered.second.AsTensor().Save("depth_dy.npy");
 }
 
->>>>>>> c8fb3a5942f8c33de11fa4a323707d5ce79e980c
 TEST_P(ImagePermuteDevices, Dilate) {
     using ::testing::ElementsAreArray;
 
