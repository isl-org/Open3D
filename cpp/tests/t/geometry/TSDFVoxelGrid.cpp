// ----------------------------------------------------------------------------
// -                        Open3D: www.open3d.org                            -
// ----------------------------------------------------------------------------
// The MIT License (MIT)
//
// Copyright (c) 2018-2021 www.open3d.org
//
// Permission is hereby granted, free of charge, to any person obtaining a copy
// of this software and associated documentation files (the "Software"), to deal
// in the Software without restriction, including without limitation the rights
// to use, copy, modify, merge, publish, distribute, sublicense, and/or sell
// copies of the Software, and to permit persons to whom the Software is
// furnished to do so, subject to the following conditions:
//
// The above copyright notice and this permission notice shall be included in
// all copies or substantial portions of the Software.
//
// THE SOFTWARE IS PROVIDED "AS IS", WITHOUT WARRANTY OF ANY KIND, EXPRESS OR
// IMPLIED, INCLUDING BUT NOT LIMITED TO THE WARRANTIES OF MERCHANTABILITY,
// FITNESS FOR A PARTICULAR PURPOSE AND NONINFRINGEMENT. IN NO EVENT SHALL THE
// AUTHORS OR COPYRIGHT HOLDERS BE LIABLE FOR ANY CLAIM, DAMAGES OR OTHER
// LIABILITY, WHETHER IN AN ACTION OF CONTRACT, TORT OR OTHERWISE, ARISING
// FROM, OUT OF OR IN CONNECTION WITH THE SOFTWARE OR THE USE OR OTHER DEALINGS
// IN THE SOFTWARE.
// ----------------------------------------------------------------------------

#include "open3d/t/geometry/TSDFVoxelGrid.h"

#include "core/CoreTest.h"
#include "open3d/core/EigenConverter.h"
#include "open3d/core/Tensor.h"
#include "open3d/io/ImageIO.h"
#include "open3d/io/PinholeCameraTrajectoryIO.h"
#include "open3d/io/PointCloudIO.h"
#include "open3d/pipelines/registration/Registration.h"
#include "open3d/t/io/ImageIO.h"
#include "open3d/t/io/TSDFVoxelGridIO.h"
#include "open3d/utility/FileSystem.h"
#include "open3d/visualization/utility/DrawGeometry.h"
#include "tests/UnitTest.h"

namespace open3d {
namespace tests {

class TSDFVoxelGridPermuteDevices : public PermuteDevices {};
INSTANTIATE_TEST_SUITE_P(TSDFVoxelGrid,
                         TSDFVoxelGridPermuteDevices,
                         testing::ValuesIn(PermuteDevices::TestCases()));

t::geometry::TSDFVoxelGrid IntegrateTestScene(
        const core::Device &device,
        const core::HashmapBackend &backend = core::HashmapBackend::Default) {
    float voxel_size = 0.008;
    t::geometry::TSDFVoxelGrid voxel_grid({{"tsdf", core::Float32},
                                           {"weight", core::UInt16},
                                           {"color", core::UInt16}},
                                          voxel_size, 0.04f, 16, 1000, device,
                                          backend);

    // Intrinsics
    camera::PinholeCameraIntrinsic intrinsic = camera::PinholeCameraIntrinsic(
            camera::PinholeCameraIntrinsicParameters::PrimeSenseDefault);
    auto focal_length = intrinsic.GetFocalLength();
    auto principal_point = intrinsic.GetPrincipalPoint();
    core::Tensor intrinsic_t = core::Tensor::Init<double>(
            {{focal_length.first, 0, principal_point.first},
             {0, focal_length.second, principal_point.second},
             {0, 0, 1}});

    // Extrinsics
    std::string trajectory_path =
            std::string(TEST_DATA_DIR) + "/RGBD/odometry.log";
    auto trajectory =
            io::CreatePinholeCameraTrajectoryFromFile(trajectory_path);

    for (size_t i = 0; i < trajectory->parameters_.size(); ++i) {
        // Load image
        t::geometry::Image depth =
                t::io::CreateImageFromFile(
                        fmt::format("{}/RGBD/depth/{:05d}.png",
                                    std::string(TEST_DATA_DIR), i))
                        ->To(device);
        t::geometry::Image color =
                t::io::CreateImageFromFile(
                        fmt::format("{}/RGBD/color/{:05d}.jpg",
                                    std::string(TEST_DATA_DIR), i))
                        ->To(device);

        Eigen::Matrix4d extrinsic = trajectory->parameters_[i].extrinsic_;
        core::Tensor extrinsic_t =
                core::eigen_converter::EigenMatrixToTensor(extrinsic);

        voxel_grid.Integrate(depth, color, intrinsic_t, extrinsic_t);
    }

    return voxel_grid;
}

TEST_P(TSDFVoxelGridPermuteDevices, Integrate) {
    core::Device device = GetParam();
    const float dist_threshold = 0.004;

    std::vector<core::HashmapBackend> backends;
    if (device.GetType() == core::Device::DeviceType::CUDA) {
        backends.push_back(core::HashmapBackend::Slab);
        backends.push_back(core::HashmapBackend::StdGPU);
    } else {
        backends.push_back(core::HashmapBackend::TBB);
    }

    for (auto backend : backends) {
<<<<<<< HEAD
        float voxel_size = 0.008;
        t::geometry::TSDFVoxelGrid voxel_grid({{"tsdf", core::Float32},
                                               {"weight", core::UInt16},
                                               {"color", core::UInt16}},
                                              voxel_size, 0.04f, 16, 1000,
                                              device, backend);

        // Intrinsics
        camera::PinholeCameraIntrinsic intrinsic =
                camera::PinholeCameraIntrinsic(
                        camera::PinholeCameraIntrinsicParameters::
                                PrimeSenseDefault);
        auto focal_length = intrinsic.GetFocalLength();
        auto principal_point = intrinsic.GetPrincipalPoint();
        core::Tensor intrinsic_t = core::Tensor::Init<double>(
                {{focal_length.first, 0, principal_point.first},
                 {0, focal_length.second, principal_point.second},
                 {0, 0, 1}});

        // Extrinsics
        std::string trajectory_path =
                std::string(TEST_DATA_DIR) + "/common/RGBD/odometry.log";
        auto trajectory =
                io::CreatePinholeCameraTrajectoryFromFile(trajectory_path);

        for (size_t i = 0; i < trajectory->parameters_.size(); ++i) {
            // Load image
            t::geometry::Image depth =
                    t::io::CreateImageFromFile(
                            fmt::format("{}/common/RGBD/depth/{:05d}.png",
                                        std::string(TEST_DATA_DIR), i))
                            ->To(device);
            t::geometry::Image color =
                    t::io::CreateImageFromFile(
                            fmt::format("{}/common/RGBD/color/{:05d}.jpg",
                                        std::string(TEST_DATA_DIR), i))
                            ->To(device);

            Eigen::Matrix4d extrinsic = trajectory->parameters_[i].extrinsic_;
            core::Tensor extrinsic_t =
                    core::eigen_converter::EigenMatrixToTensor(extrinsic);

            voxel_grid.Integrate(depth, color, intrinsic_t, extrinsic_t);
        }
=======
        auto voxel_grid = IntegrateTestScene(device, backend);
>>>>>>> 04f7ffe1

        auto pcd = voxel_grid.ExtractSurfacePoints().ToLegacy();
        auto pcd_gt = *io::CreatePointCloudFromFile(
<<<<<<< HEAD
                std::string(TEST_DATA_DIR) +
                "/common/RGBD/example_tsdf_pcd.ply");
        auto result = pipelines::registration::EvaluateRegistration(pcd, pcd_gt,
                                                                    voxel_size);
=======
                std::string(TEST_DATA_DIR) + "/RGBD/example_tsdf_pcd.ply");
        auto result = pipelines::registration::EvaluateRegistration(
                pcd, pcd_gt, dist_threshold);
>>>>>>> 04f7ffe1

        EXPECT_EQ(pcd.points_.size(), pcd_gt.points_.size());

        // Allow some numerical noise
        EXPECT_NEAR(result.fitness_, 1.0, 1e-5);
        EXPECT_NEAR(result.inlier_rmse_, 0, 1e-5);
    }
}

TEST_P(TSDFVoxelGridPermuteDevices, IO) {
    core::Device device = GetParam();
    std::string file_name = "test_tsdf.json";
    std::string npz_file_name = "test_tsdf.npz";
    const float dist_threshold = 0.004;

    auto voxel_grid = IntegrateTestScene(device);
    auto pcd = voxel_grid.ExtractSurfacePoints().ToLegacy();

    t::io::WriteTSDFVoxelGrid(file_name, voxel_grid);
    EXPECT_TRUE(utility::filesystem::FileExists(file_name));
    EXPECT_TRUE(utility::filesystem::FileExists(npz_file_name));

    auto loaded_voxel_grid = *t::io::CreateTSDFVoxelGridFromFile(file_name);
    auto pcd_from_loaded_voxel_grid =
            loaded_voxel_grid.ExtractSurfacePoints().ToLegacy();

    auto result = pipelines::registration::EvaluateRegistration(
            pcd, pcd_from_loaded_voxel_grid, dist_threshold);

    // Allow some numerical noise
    EXPECT_NEAR(result.fitness_, 1.0, 1e-5);
    EXPECT_NEAR(result.inlier_rmse_, 0, 1e-5);

    utility::filesystem::RemoveFile(file_name);
    utility::filesystem::RemoveFile(npz_file_name);
}

TEST_P(TSDFVoxelGridPermuteDevices, DISABLED_Raycast) {
    core::Device device = GetParam();
    const float depth_scale = 1000.0f;
    const float depth_max = 3.0f;

    const int cols = 640;
    const int rows = 480;

    // Intrinsic
    camera::PinholeCameraIntrinsic intrinsic = camera::PinholeCameraIntrinsic(
            camera::PinholeCameraIntrinsicParameters::PrimeSenseDefault);
    auto focal_length = intrinsic.GetFocalLength();
    auto principal_point = intrinsic.GetPrincipalPoint();
    core::Tensor intrinsic_t = core::Tensor::Init<double>(
            {{focal_length.first, 0, principal_point.first},
             {0, focal_length.second, principal_point.second},
             {0, 0, 1}});

    // Extrinsic
    std::string trajectory_path =
            std::string(TEST_DATA_DIR) + "/RGBD/odometry.log";
    auto trajectory =
            io::CreatePinholeCameraTrajectoryFromFile(trajectory_path);
    size_t n = trajectory->parameters_.size();
    Eigen::Matrix4d extrinsic = trajectory->parameters_[n - 1].extrinsic_;
    core::Tensor extrinsic_t =
            core::eigen_converter::EigenMatrixToTensor(extrinsic);

    std::vector<core::HashmapBackend> backends;
    if (device.GetType() == core::Device::DeviceType::CUDA) {
        backends.push_back(core::HashmapBackend::Slab);
        backends.push_back(core::HashmapBackend::StdGPU);
    } else {
        backends.push_back(core::HashmapBackend::TBB);
    }

    for (auto backend : backends) {
<<<<<<< HEAD
        float voxel_size = 3.0f / 512.0f;
        t::geometry::TSDFVoxelGrid voxel_grid({{"tsdf", core::Float32},
                                               {"weight", core::UInt16},
                                               {"color", core::UInt16}},
                                              voxel_size, 0.04f, 16, 1000,
                                              device, backend);

        // Intrinsics
        camera::PinholeCameraIntrinsic intrinsic =
                camera::PinholeCameraIntrinsic(
                        camera::PinholeCameraIntrinsicParameters::
                                PrimeSenseDefault);
        auto focal_length = intrinsic.GetFocalLength();
        auto principal_point = intrinsic.GetPrincipalPoint();
        core::Tensor intrinsic_t = core::Tensor::Init<double>(
                {{focal_length.first, 0, principal_point.first},
                 {0, focal_length.second, principal_point.second},
                 {0, 0, 1}});

        // Extrinsics
        std::string trajectory_path =
                std::string(TEST_DATA_DIR) + "/common/RGBD/trajectory.log";
        auto trajectory =
                io::CreatePinholeCameraTrajectoryFromFile(trajectory_path);

        float depth_scale = 1000.0f;
        float depth_max = 3.0f;

        for (size_t i = 0; i < trajectory->parameters_.size(); ++i) {
            // Load image
            t::geometry::Image depth =
                    t::io::CreateImageFromFile(
                            fmt::format("{}/common/RGBD/depth/{:05d}.png",
                                        std::string(TEST_DATA_DIR), i))
                            ->To(device);
            t::geometry::Image color =
                    t::io::CreateImageFromFile(
                            fmt::format("{}/common/RGBD/color/{:05d}.jpg",
                                        std::string(TEST_DATA_DIR), i))
                            ->To(device);

            Eigen::Matrix4d extrinsic = trajectory->parameters_[i].extrinsic_;
            core::Tensor extrinsic_t =
                    core::eigen_converter::EigenMatrixToTensor(extrinsic);

            voxel_grid.Integrate(depth, color, intrinsic_t, extrinsic_t,
                                 depth_scale, depth_max);

            if (i == trajectory->parameters_.size() - 1) {
                if (backend == core::HashmapBackend::Slab) {
                    EXPECT_THROW(
                            voxel_grid.RayCast(intrinsic_t, extrinsic_t,
                                               depth.GetCols(), depth.GetRows(),
                                               depth_scale, 0.1, depth_max,
                                               std::min(i * 1.0f, 3.0f)),
                            std::runtime_error);
                } else {
                    using MaskCode =
                            t::geometry::TSDFVoxelGrid::SurfaceMaskCode;
                    auto result = voxel_grid.RayCast(
                            intrinsic_t, extrinsic_t, depth.GetCols(),
                            depth.GetRows(), depth_scale, 0.1, depth_max,
                            std::min(i * 1.0f, 3.0f),
                            MaskCode::VertexMap | MaskCode::ColorMap |
                                    MaskCode::NormalMap);
                    core::Tensor vertex_map = result[MaskCode::VertexMap];
                    core::Tensor color_map = result[MaskCode::ColorMap];
                    core::Tensor normal_map = result[MaskCode::NormalMap];

                    t::geometry::Image vertex(result[MaskCode::VertexMap]);
                    visualization::DrawGeometries(
                            {std::make_shared<open3d::geometry::Image>(
                                    vertex.ToLegacyImage())});

                    // There are CPU/CUDA numerical differences around edges, so
                    // we need to be tolerant.
                    core::Tensor vertex_map_gt = core::Tensor::Load(
                            fmt::format("{}/downloads/RGBD/"
                                        "raycast_vtx_{:03d}.npy",
                                        std::string(TEST_DATA_DIR), i));
                    vertex_map.Save(fmt::format("raycast_vtx_{:03d}.npy", i));
                    int64_t discrepancy_count =
                            ((vertex_map.To(core::Device("CPU:0")) -
                              vertex_map_gt)
                                     .Abs()
                                     .Ge(1e-5))
                                    .To(core::Int64)
                                    .Sum({0, 1, 2})
                                    .Item<int64_t>();
                    EXPECT_LE(
                            discrepancy_count * 1.0f / vertex_map.NumElements(),
                            1e-3);
                }
            }
=======
        auto voxel_grid = IntegrateTestScene(device, backend);

        if (backend == core::HashmapBackend::Slab) {
            EXPECT_THROW(voxel_grid.RayCast(intrinsic_t, extrinsic_t, cols,
                                            rows, depth_scale, 0.1, depth_max,
                                            std::min((n - 1) * 1.0f, 3.0f)),
                         std::runtime_error);
        } else {
            using MaskCode = t::geometry::TSDFVoxelGrid::SurfaceMaskCode;
            auto result = voxel_grid.RayCast(
                    intrinsic_t, extrinsic_t, cols, rows, depth_scale, 0.1,
                    depth_max, std::min((n - 1) * 1.0f, 3.0f),
                    MaskCode::VertexMap | MaskCode::ColorMap |
                            MaskCode::NormalMap);
            core::Tensor vertex_map = result[MaskCode::VertexMap];
            core::Tensor color_map = result[MaskCode::ColorMap];
            core::Tensor normal_map = result[MaskCode::NormalMap];

            t::geometry::Image vertex(result[MaskCode::VertexMap]);
            visualization::DrawGeometries(
                    {std::make_shared<open3d::geometry::Image>(
                            vertex.ToLegacy())});

            // There are CPU/CUDA numerical differences around edges, so
            // we need to be tolerant.
            core::Tensor vertex_map_gt = core::Tensor::Load(
                    fmt::format("{}/open3d_downloads/RGBD/"
                                "raycast_vtx_{:03d}.npy",
                                std::string(TEST_DATA_DIR), n - 1));
            vertex_map.Save(fmt::format("raycast_vtx_{:03d}.npy", n - 1));
            int64_t discrepancy_count =
                    ((vertex_map.To(core::Device("CPU:0")) - vertex_map_gt)
                             .Abs()
                             .Ge(1e-5))
                            .To(core::Int64)
                            .Sum({0, 1, 2})
                            .Item<int64_t>();
            EXPECT_LE(discrepancy_count * 1.0f / vertex_map.NumElements(),
                      1e-3);
>>>>>>> 04f7ffe1
        }
    }
}
}  // namespace tests
}  // namespace open3d<|MERGE_RESOLUTION|>--- conflicted
+++ resolved
@@ -69,7 +69,7 @@
 
     // Extrinsics
     std::string trajectory_path =
-            std::string(TEST_DATA_DIR) + "/RGBD/odometry.log";
+            std::string(TEST_DATA_DIR) + "/common/RGBD/odometry.log";
     auto trajectory =
             io::CreatePinholeCameraTrajectoryFromFile(trajectory_path);
 
@@ -77,12 +77,12 @@
         // Load image
         t::geometry::Image depth =
                 t::io::CreateImageFromFile(
-                        fmt::format("{}/RGBD/depth/{:05d}.png",
+                        fmt::format("{}/common/RGBD/depth/{:05d}.png",
                                     std::string(TEST_DATA_DIR), i))
                         ->To(device);
         t::geometry::Image color =
                 t::io::CreateImageFromFile(
-                        fmt::format("{}/RGBD/color/{:05d}.jpg",
+                        fmt::format("{}/common/RGBD/color/{:05d}.jpg",
                                     std::string(TEST_DATA_DIR), i))
                         ->To(device);
 
@@ -109,67 +109,14 @@
     }
 
     for (auto backend : backends) {
-<<<<<<< HEAD
-        float voxel_size = 0.008;
-        t::geometry::TSDFVoxelGrid voxel_grid({{"tsdf", core::Float32},
-                                               {"weight", core::UInt16},
-                                               {"color", core::UInt16}},
-                                              voxel_size, 0.04f, 16, 1000,
-                                              device, backend);
-
-        // Intrinsics
-        camera::PinholeCameraIntrinsic intrinsic =
-                camera::PinholeCameraIntrinsic(
-                        camera::PinholeCameraIntrinsicParameters::
-                                PrimeSenseDefault);
-        auto focal_length = intrinsic.GetFocalLength();
-        auto principal_point = intrinsic.GetPrincipalPoint();
-        core::Tensor intrinsic_t = core::Tensor::Init<double>(
-                {{focal_length.first, 0, principal_point.first},
-                 {0, focal_length.second, principal_point.second},
-                 {0, 0, 1}});
-
-        // Extrinsics
-        std::string trajectory_path =
-                std::string(TEST_DATA_DIR) + "/common/RGBD/odometry.log";
-        auto trajectory =
-                io::CreatePinholeCameraTrajectoryFromFile(trajectory_path);
-
-        for (size_t i = 0; i < trajectory->parameters_.size(); ++i) {
-            // Load image
-            t::geometry::Image depth =
-                    t::io::CreateImageFromFile(
-                            fmt::format("{}/common/RGBD/depth/{:05d}.png",
-                                        std::string(TEST_DATA_DIR), i))
-                            ->To(device);
-            t::geometry::Image color =
-                    t::io::CreateImageFromFile(
-                            fmt::format("{}/common/RGBD/color/{:05d}.jpg",
-                                        std::string(TEST_DATA_DIR), i))
-                            ->To(device);
-
-            Eigen::Matrix4d extrinsic = trajectory->parameters_[i].extrinsic_;
-            core::Tensor extrinsic_t =
-                    core::eigen_converter::EigenMatrixToTensor(extrinsic);
-
-            voxel_grid.Integrate(depth, color, intrinsic_t, extrinsic_t);
-        }
-=======
         auto voxel_grid = IntegrateTestScene(device, backend);
->>>>>>> 04f7ffe1
 
         auto pcd = voxel_grid.ExtractSurfacePoints().ToLegacy();
         auto pcd_gt = *io::CreatePointCloudFromFile(
-<<<<<<< HEAD
                 std::string(TEST_DATA_DIR) +
                 "/common/RGBD/example_tsdf_pcd.ply");
-        auto result = pipelines::registration::EvaluateRegistration(pcd, pcd_gt,
-                                                                    voxel_size);
-=======
-                std::string(TEST_DATA_DIR) + "/RGBD/example_tsdf_pcd.ply");
         auto result = pipelines::registration::EvaluateRegistration(
                 pcd, pcd_gt, dist_threshold);
->>>>>>> 04f7ffe1
 
         EXPECT_EQ(pcd.points_.size(), pcd_gt.points_.size());
 
@@ -227,7 +174,7 @@
 
     // Extrinsic
     std::string trajectory_path =
-            std::string(TEST_DATA_DIR) + "/RGBD/odometry.log";
+            std::string(TEST_DATA_DIR) + "/common/RGBD/odometry.log";
     auto trajectory =
             io::CreatePinholeCameraTrajectoryFromFile(trajectory_path);
     size_t n = trajectory->parameters_.size();
@@ -244,102 +191,6 @@
     }
 
     for (auto backend : backends) {
-<<<<<<< HEAD
-        float voxel_size = 3.0f / 512.0f;
-        t::geometry::TSDFVoxelGrid voxel_grid({{"tsdf", core::Float32},
-                                               {"weight", core::UInt16},
-                                               {"color", core::UInt16}},
-                                              voxel_size, 0.04f, 16, 1000,
-                                              device, backend);
-
-        // Intrinsics
-        camera::PinholeCameraIntrinsic intrinsic =
-                camera::PinholeCameraIntrinsic(
-                        camera::PinholeCameraIntrinsicParameters::
-                                PrimeSenseDefault);
-        auto focal_length = intrinsic.GetFocalLength();
-        auto principal_point = intrinsic.GetPrincipalPoint();
-        core::Tensor intrinsic_t = core::Tensor::Init<double>(
-                {{focal_length.first, 0, principal_point.first},
-                 {0, focal_length.second, principal_point.second},
-                 {0, 0, 1}});
-
-        // Extrinsics
-        std::string trajectory_path =
-                std::string(TEST_DATA_DIR) + "/common/RGBD/trajectory.log";
-        auto trajectory =
-                io::CreatePinholeCameraTrajectoryFromFile(trajectory_path);
-
-        float depth_scale = 1000.0f;
-        float depth_max = 3.0f;
-
-        for (size_t i = 0; i < trajectory->parameters_.size(); ++i) {
-            // Load image
-            t::geometry::Image depth =
-                    t::io::CreateImageFromFile(
-                            fmt::format("{}/common/RGBD/depth/{:05d}.png",
-                                        std::string(TEST_DATA_DIR), i))
-                            ->To(device);
-            t::geometry::Image color =
-                    t::io::CreateImageFromFile(
-                            fmt::format("{}/common/RGBD/color/{:05d}.jpg",
-                                        std::string(TEST_DATA_DIR), i))
-                            ->To(device);
-
-            Eigen::Matrix4d extrinsic = trajectory->parameters_[i].extrinsic_;
-            core::Tensor extrinsic_t =
-                    core::eigen_converter::EigenMatrixToTensor(extrinsic);
-
-            voxel_grid.Integrate(depth, color, intrinsic_t, extrinsic_t,
-                                 depth_scale, depth_max);
-
-            if (i == trajectory->parameters_.size() - 1) {
-                if (backend == core::HashmapBackend::Slab) {
-                    EXPECT_THROW(
-                            voxel_grid.RayCast(intrinsic_t, extrinsic_t,
-                                               depth.GetCols(), depth.GetRows(),
-                                               depth_scale, 0.1, depth_max,
-                                               std::min(i * 1.0f, 3.0f)),
-                            std::runtime_error);
-                } else {
-                    using MaskCode =
-                            t::geometry::TSDFVoxelGrid::SurfaceMaskCode;
-                    auto result = voxel_grid.RayCast(
-                            intrinsic_t, extrinsic_t, depth.GetCols(),
-                            depth.GetRows(), depth_scale, 0.1, depth_max,
-                            std::min(i * 1.0f, 3.0f),
-                            MaskCode::VertexMap | MaskCode::ColorMap |
-                                    MaskCode::NormalMap);
-                    core::Tensor vertex_map = result[MaskCode::VertexMap];
-                    core::Tensor color_map = result[MaskCode::ColorMap];
-                    core::Tensor normal_map = result[MaskCode::NormalMap];
-
-                    t::geometry::Image vertex(result[MaskCode::VertexMap]);
-                    visualization::DrawGeometries(
-                            {std::make_shared<open3d::geometry::Image>(
-                                    vertex.ToLegacyImage())});
-
-                    // There are CPU/CUDA numerical differences around edges, so
-                    // we need to be tolerant.
-                    core::Tensor vertex_map_gt = core::Tensor::Load(
-                            fmt::format("{}/downloads/RGBD/"
-                                        "raycast_vtx_{:03d}.npy",
-                                        std::string(TEST_DATA_DIR), i));
-                    vertex_map.Save(fmt::format("raycast_vtx_{:03d}.npy", i));
-                    int64_t discrepancy_count =
-                            ((vertex_map.To(core::Device("CPU:0")) -
-                              vertex_map_gt)
-                                     .Abs()
-                                     .Ge(1e-5))
-                                    .To(core::Int64)
-                                    .Sum({0, 1, 2})
-                                    .Item<int64_t>();
-                    EXPECT_LE(
-                            discrepancy_count * 1.0f / vertex_map.NumElements(),
-                            1e-3);
-                }
-            }
-=======
         auto voxel_grid = IntegrateTestScene(device, backend);
 
         if (backend == core::HashmapBackend::Slab) {
@@ -366,7 +217,7 @@
             // There are CPU/CUDA numerical differences around edges, so
             // we need to be tolerant.
             core::Tensor vertex_map_gt = core::Tensor::Load(
-                    fmt::format("{}/open3d_downloads/RGBD/"
+                    fmt::format("{}/downloads/RGBD/"
                                 "raycast_vtx_{:03d}.npy",
                                 std::string(TEST_DATA_DIR), n - 1));
             vertex_map.Save(fmt::format("raycast_vtx_{:03d}.npy", n - 1));
@@ -379,7 +230,6 @@
                             .Item<int64_t>();
             EXPECT_LE(discrepancy_count * 1.0f / vertex_map.NumElements(),
                       1e-3);
->>>>>>> 04f7ffe1
         }
     }
 }
