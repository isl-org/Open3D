--- conflicted
+++ resolved
@@ -68,26 +68,14 @@
              {0, 0, 1}});
 
     // Extrinsics
-<<<<<<< HEAD
-    std::string trajectory_path = GetDataPathCommon("RGBD/odometry.log");
-=======
     std::string trajectory_path =
             utility::GetDataPathCommon("RGBD/odometry.log");
->>>>>>> 69cdca37
     auto trajectory =
             io::CreatePinholeCameraTrajectoryFromFile(trajectory_path);
 
     for (size_t i = 0; i < trajectory->parameters_.size(); ++i) {
         // Load image
         t::geometry::Image depth =
-<<<<<<< HEAD
-                t::io::CreateImageFromFile(GetDataPathCommon(fmt::format(
-                                                   "RGBD/depth/{:05d}.png", i)))
-                        ->To(device);
-        t::geometry::Image color =
-                t::io::CreateImageFromFile(GetDataPathCommon(fmt::format(
-                                                   "RGBD/color/{:05d}.jpg", i)))
-=======
                 t::io::CreateImageFromFile(
                         utility::GetDataPathCommon(
                                 fmt::format("RGBD/depth/{:05d}.png", i)))
@@ -96,7 +84,6 @@
                 t::io::CreateImageFromFile(
                         utility::GetDataPathCommon(
                                 fmt::format("RGBD/color/{:05d}.jpg", i)))
->>>>>>> 69cdca37
                         ->To(device);
 
         Eigen::Matrix4d extrinsic = trajectory->parameters_[i].extrinsic_;
@@ -126,11 +113,7 @@
 
         auto pcd = voxel_grid.ExtractSurfacePoints().ToLegacy();
         auto pcd_gt = *io::CreatePointCloudFromFile(
-<<<<<<< HEAD
-                GetDataPathCommon("RGBD/example_tsdf_pcd.ply"));
-=======
                 utility::GetDataPathCommon("RGBD/example_tsdf_pcd.ply"));
->>>>>>> 69cdca37
         auto result = pipelines::registration::EvaluateRegistration(
                 pcd, pcd_gt, dist_threshold);
 
@@ -189,12 +172,8 @@
              {0, 0, 1}});
 
     // Extrinsic
-<<<<<<< HEAD
-    std::string trajectory_path = GetDataPathCommon("RGBD/odometry.log");
-=======
     std::string trajectory_path =
             utility::GetDataPathCommon("RGBD/odometry.log");
->>>>>>> 69cdca37
     auto trajectory =
             io::CreatePinholeCameraTrajectoryFromFile(trajectory_path);
     size_t n = trajectory->parameters_.size();
@@ -237,11 +216,7 @@
             // There are CPU/CUDA numerical differences around edges, so
             // we need to be tolerant.
             core::Tensor vertex_map_gt = core::Tensor::Load(
-<<<<<<< HEAD
-                    GetDataPathDownload() +
-=======
                     utility::GetDataPathDownload() +
->>>>>>> 69cdca37
                     fmt::format("/RGBD/raycast_vtx_{:03d}.npy", n - 1));
             vertex_map.Save(fmt::format("raycast_vtx_{:03d}.npy", n - 1));
             int64_t discrepancy_count =
