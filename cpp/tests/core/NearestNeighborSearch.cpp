// ----------------------------------------------------------------------------
// -                        Open3D: www.open3d.org                            -
// ----------------------------------------------------------------------------
// The MIT License (MIT)
//
// Copyright (c) 2018-2021 www.open3d.org
//
// Permission is hereby granted, free of charge, to any person obtaining a copy
// of this software and associated documentation files (the "Software"), to deal
// in the Software without restriction, including without limitation the rights
// to use, copy, modify, merge, publish, distribute, sublicense, and/or sell
// copies of the Software, and to permit persons to whom the Software is
// furnished to do so, subject to the following conditions:
//
// The above copyright notice and this permission notice shall be included in
// all copies or substantial portions of the Software.
//
// THE SOFTWARE IS PROVIDED "AS IS", WITHOUT WARRANTY OF ANY KIND, EXPRESS OR
// IMPLIED, INCLUDING BUT NOT LIMITED TO THE WARRANTIES OF MERCHANTABILITY,
// FITNESS FOR A PARTICULAR PURPOSE AND NONINFRINGEMENT. IN NO EVENT SHALL THE
// AUTHORS OR COPYRIGHT HOLDERS BE LIABLE FOR ANY CLAIM, DAMAGES OR OTHER
// LIABILITY, WHETHER IN AN ACTION OF CONTRACT, TORT OR OTHERWISE, ARISING
// FROM, OUT OF OR IN CONNECTION WITH THE SOFTWARE OR THE USE OR OTHER DEALINGS
// IN THE SOFTWARE.
// ----------------------------------------------------------------------------

#include "open3d/core/nns/NearestNeighborSearch.h"

#include <cmath>
#include <limits>

#include "open3d/core/Device.h"
#include "open3d/core/Dtype.h"
#include "open3d/core/SizeVector.h"
#include "open3d/core/Tensor.h"
#include "open3d/geometry/PointCloud.h"
#include "open3d/utility/Helper.h"
#include "tests/Tests.h"
#include "tests/core/CoreTest.h"

namespace open3d {
namespace tests {

class NNSPermuteDevices : public PermuteDevices {};
INSTANTIATE_TEST_SUITE_P(NearestNeighborSearch,
                         NNSPermuteDevices,
                         testing::ValuesIn(PermuteDevices::TestCases()));

class NNSPermuteDevicesWithFaiss : public PermuteDevicesWithFaiss {};
INSTANTIATE_TEST_SUITE_P(
        NearestNeighborSearch,
        NNSPermuteDevicesWithFaiss,
        testing::ValuesIn(PermuteDevicesWithFaiss::TestCases()));

TEST_P(NNSPermuteDevicesWithFaiss, KnnSearch) {
    // Define test data.
    core::Device device = GetParam();
    core::Tensor dataset_points = core::Tensor::Init<float>({{0.0, 0.0, 0.0},
                                                             {0.0, 0.0, 0.1},
                                                             {0.0, 0.0, 0.2},
                                                             {0.0, 0.1, 0.0},
                                                             {0.0, 0.1, 0.1},
                                                             {0.0, 0.1, 0.2},
                                                             {0.0, 0.2, 0.0},
                                                             {0.0, 0.2, 0.1},
                                                             {0.0, 0.2, 0.2},
                                                             {0.1, 0.0, 0.0},
                                                             {0.1, 0.0, 0.1},
                                                             {0.1, 0.1, 0.0}},
                                                            device);
    core::Tensor query_points =
            core::Tensor::Init<float>({{0.064705, 0.043921, 0.087843}}, device);
    core::Tensor gt_indices, gt_distances;

    // Set up index.
    core::nns::NearestNeighborSearch nns(dataset_points);
    nns.KnnIndex();

    // If k <= 0.
    EXPECT_THROW(nns.KnnSearch(query_points, -1), std::runtime_error);
    EXPECT_THROW(nns.KnnSearch(query_points, 0), std::runtime_error);

    // If k == 3.
    core::Tensor indices, distances;
    core::SizeVector shape{1, 3};
    gt_indices = core::Tensor::Init<int32_t>({{10, 1, 4}}, device);
    gt_distances = core::Tensor::Init<float>(
            {{0.00332258, 0.00626358, 0.00747938}}, device);

    std::tie(indices, distances) = nns.KnnSearch(query_points, 3);
    indices = indices.To(core::Int32);

    EXPECT_EQ(indices.GetShape(), shape);
    EXPECT_EQ(distances.GetShape(), shape);
    EXPECT_TRUE(indices.AllClose(gt_indices));
    EXPECT_TRUE(distances.AllClose(gt_distances));

    // If k > size.
    shape = core::SizeVector{1, 12};
    gt_indices = core::Tensor::Init<int32_t>(
            {{10, 1, 4, 9, 11, 0, 3, 2, 5, 7, 6, 8}}, device);
    gt_distances = core::Tensor::Init<float>(
            {{0.00332258, 0.00626358, 0.00747938, 0.0108912, 0.0121070,
              0.0138322, 0.015048, 0.018695, 0.0199108, 0.0286952, 0.0362638,
              0.0411266}},
            device);

    std::tie(indices, distances) = nns.KnnSearch(query_points, 14);
    indices = indices.To(core::Int32);

    EXPECT_EQ(indices.GetShape(), shape);
    EXPECT_EQ(distances.GetShape(), shape);
    EXPECT_TRUE(indices.AllClose(gt_indices));
    EXPECT_TRUE(distances.AllClose(gt_distances));

    // Multiple points.
<<<<<<< HEAD
    query = core::Tensor(std::vector<float>({0.064705, 0.043921, 0.087843,
                                             0.064705, 0.043921, 0.087843}),
                         {2, 3}, core::Float32, device);
    result = nns.KnnSearch(query, 3);
    indices = result.first.To(core::Dtype::Int32);
    distances = result.second;
    ExpectEQ(indices.ToFlatVector<int32_t>(),
             std::vector<int32_t>({1, 4, 9, 1, 4, 9}));
    ExpectEQ(distances.ToFlatVector<float>(),
             std::vector<float>({0.00626358, 0.00747938, 0.0108912, 0.00626358,
                                 0.00747938, 0.0108912}));
=======
    query_points = core::Tensor::Init<float>(
            {{0.064705, 0.043921, 0.087843}, {0.064705, 0.043921, 0.087843}},
            device);
    shape = core::SizeVector{2, 3};
    gt_indices = core::Tensor::Init<int32_t>({{10, 1, 4}, {10, 1, 4}}, device);
    gt_distances =
            core::Tensor::Init<float>({{0.00332258, 0.00626358, 0.00747938},
                                       {0.00332258, 0.00626358, 0.00747938}},
                                      device);

    std::tie(indices, distances) = nns.KnnSearch(query_points, 3);
    indices = indices.To(core::Int32);

    EXPECT_EQ(indices.GetShape(), shape);
    EXPECT_EQ(distances.GetShape(), shape);
    EXPECT_TRUE(indices.AllClose(gt_indices));
    EXPECT_TRUE(distances.AllClose(gt_distances));

    // Dimension > 3.
    dataset_points = dataset_points.Reshape({9, 4});
    core::nns::NearestNeighborSearch nns_new(dataset_points);
    nns_new.KnnIndex();

    core::Tensor query_points_new = core::Tensor::Init<float>(
            {{0.064705, 0.043921, 0.087843, 0.0}}, device);
    shape = core::SizeVector{1, 3};
    gt_indices = core::Tensor::Init<int32_t>({{8, 7, 3}}, device);
    gt_distances = core::Tensor::Init<float>(
            {{0.00453838, 0.00626358, 0.00747938}}, device);

    std::tie(indices, distances) = nns_new.KnnSearch(query_points_new, 3);
    indices = indices.To(core::Int32);

    EXPECT_EQ(indices.GetShape(), shape);
    EXPECT_EQ(distances.GetShape(), shape);
    EXPECT_TRUE(indices.AllClose(gt_indices));
    EXPECT_TRUE(distances.AllClose(gt_distances));
>>>>>>> d6094241
}

TEST_P(NNSPermuteDevices, FixedRadiusSearch) {
    // Define test data.
    core::Device device = GetParam();
    core::Tensor dataset_points = core::Tensor::Init<double>({{0.0, 0.0, 0.0},
                                                              {0.0, 0.0, 0.1},
                                                              {0.0, 0.0, 0.2},
                                                              {0.0, 0.1, 0.0},
                                                              {0.0, 0.1, 0.1},
                                                              {0.0, 0.1, 0.2},
                                                              {0.0, 0.2, 0.0},
                                                              {0.0, 0.2, 0.1},
                                                              {0.0, 0.2, 0.2},
                                                              {0.1, 0.0, 0.0}},
                                                             device);
    core::Tensor query_points = core::Tensor::Init<double>(
            {{0.064705, 0.043921, 0.087843}}, device);
    core::Tensor gt_indices, gt_distances;

    // Set up index.
    core::nns::NearestNeighborSearch nns(dataset_points);

    // If radius <= 0.
    if (device.GetType() == core::Device::DeviceType::CUDA) {
        EXPECT_THROW(nns.FixedRadiusIndex(-1.0), std::runtime_error);
        EXPECT_THROW(nns.FixedRadiusIndex(0.0), std::runtime_error);
    } else {
        nns.FixedRadiusIndex();
        EXPECT_THROW(nns.FixedRadiusSearch(query_points, -1.0),
                     std::runtime_error);
        EXPECT_THROW(nns.FixedRadiusSearch(query_points, 0.0),
                     std::runtime_error);
    }

    // If raidus == 0.1.
    nns.FixedRadiusIndex(0.1);
    std::tuple<core::Tensor, core::Tensor, core::Tensor> result;
    core::SizeVector shape{2};
    gt_indices = core::Tensor::Init<int32_t>({1, 4}, device);
    gt_distances = core::Tensor::Init<double>({0.00626358, 0.00747938}, device);

    result = nns.FixedRadiusSearch(query_points, 0.1);
    core::Tensor indices = std::get<0>(result);
    core::Tensor distances = std::get<1>(result);
    indices = indices.To(core::Int32);

    EXPECT_EQ(indices.GetShape(), shape);
    EXPECT_EQ(distances.GetShape(), shape);
    EXPECT_TRUE(indices.AllClose(gt_indices));
    EXPECT_TRUE(distances.AllClose(gt_distances));
}

TEST(NearestNeighborSearch, MultiRadiusSearch) {
    // Define test data.
    core::Tensor dataset_points = core::Tensor::Init<double>({{0.0, 0.0, 0.0},
                                                              {0.0, 0.0, 0.1},
                                                              {0.0, 0.0, 0.2},
                                                              {0.0, 0.1, 0.0},
                                                              {0.0, 0.1, 0.1},
                                                              {0.0, 0.1, 0.2},
                                                              {0.0, 0.2, 0.0},
                                                              {0.0, 0.2, 0.1},
                                                              {0.0, 0.2, 0.2},
                                                              {0.1, 0.0, 0.0}});
    core::Tensor query_points = core::Tensor::Init<double>(
            {{0.064705, 0.043921, 0.087843}, {0.064705, 0.043921, 0.087843}});
    core::Tensor radius;
    core::Tensor gt_indices, gt_distances;

    // Set up index.
    core::nns::NearestNeighborSearch nns(dataset_points);
    nns.MultiRadiusIndex();

    // If radius <= 0.
    radius = core::Tensor::Init<double>({1.0, 0.0});
    EXPECT_THROW(nns.MultiRadiusSearch(query_points, radius),
                 std::runtime_error);
    EXPECT_THROW(nns.MultiRadiusSearch(query_points, radius),
                 std::runtime_error);

    // If radius == 0.1.
    radius = core::Tensor::Init<double>({0.1, 0.1});
    std::tuple<core::Tensor, core::Tensor, core::Tensor> result;
    core::SizeVector shape{4};
    gt_indices = core::Tensor::Init<int32_t>({1, 4, 1, 4});
    gt_distances = core::Tensor::Init<double>(
            {0.00626358, 0.00747938, 0.00626358, 0.00747938});

    result = nns.MultiRadiusSearch(query_points, radius);
    core::Tensor indices = std::get<0>(result);
    core::Tensor distances = std::get<1>(result);
    indices = indices.To(core::Int32);

    EXPECT_EQ(indices.GetShape(), shape);
    EXPECT_EQ(distances.GetShape(), shape);
    EXPECT_TRUE(indices.AllClose(gt_indices));
    EXPECT_TRUE(distances.AllClose(gt_distances));
}

TEST_P(NNSPermuteDevices, HybridSearch) {
    // Define test data.
    core::Device device = GetParam();
    core::Tensor dataset_points = core::Tensor::Init<float>({{0.0, 0.0, 0.0},
                                                             {0.0, 0.0, 0.1},
                                                             {0.0, 0.0, 0.2},
                                                             {0.0, 0.1, 0.0},
                                                             {0.0, 0.1, 0.1},
                                                             {0.0, 0.1, 0.2},
                                                             {0.0, 0.2, 0.0},
                                                             {0.0, 0.2, 0.1},
                                                             {0.0, 0.2, 0.2},
                                                             {0.1, 0.0, 0.0}},
                                                            device);
    core::Tensor query_points =
            core::Tensor::Init<float>({{0.064705, 0.043921, 0.087843}}, device);
    core::Tensor gt_indices, gt_distances, gt_counts;

    // Set up index.
    core::nns::NearestNeighborSearch nns(dataset_points);
    double radius = 0.1;
    int max_knn = 3;
    nns.HybridIndex(radius);

    // test.
    core::Tensor indices, distances, counts;
    core::SizeVector shape{1, 3};
    core::SizeVector shape_counts{1};
    gt_indices = core::Tensor::Init<int32_t>({{1, 4, -1}}, device);
    gt_distances =
            core::Tensor::Init<float>({{0.00626358, 0.00747938, 0}}, device);
    gt_counts = core::Tensor::Init<int32_t>({2}, device);
    std::tie(indices, distances, counts) =
            nns.HybridSearch(query_points, radius, max_knn);
    indices = indices.To(core::Int32);
    counts = counts.To(core::Int32);

    EXPECT_EQ(indices.GetShape(), shape);
    EXPECT_EQ(distances.GetShape(), shape);
    EXPECT_EQ(counts.GetShape(), shape_counts);
    EXPECT_TRUE(indices.AllClose(gt_indices));
    EXPECT_TRUE(distances.AllClose(gt_distances));
    EXPECT_TRUE(counts.AllClose(gt_counts));
}

}  // namespace tests
}  // namespace open3d<|MERGE_RESOLUTION|>--- conflicted
+++ resolved
@@ -114,19 +114,6 @@
     EXPECT_TRUE(distances.AllClose(gt_distances));
 
     // Multiple points.
-<<<<<<< HEAD
-    query = core::Tensor(std::vector<float>({0.064705, 0.043921, 0.087843,
-                                             0.064705, 0.043921, 0.087843}),
-                         {2, 3}, core::Float32, device);
-    result = nns.KnnSearch(query, 3);
-    indices = result.first.To(core::Dtype::Int32);
-    distances = result.second;
-    ExpectEQ(indices.ToFlatVector<int32_t>(),
-             std::vector<int32_t>({1, 4, 9, 1, 4, 9}));
-    ExpectEQ(distances.ToFlatVector<float>(),
-             std::vector<float>({0.00626358, 0.00747938, 0.0108912, 0.00626358,
-                                 0.00747938, 0.0108912}));
-=======
     query_points = core::Tensor::Init<float>(
             {{0.064705, 0.043921, 0.087843}, {0.064705, 0.043921, 0.087843}},
             device);
@@ -164,7 +151,6 @@
     EXPECT_EQ(distances.GetShape(), shape);
     EXPECT_TRUE(indices.AllClose(gt_indices));
     EXPECT_TRUE(distances.AllClose(gt_distances));
->>>>>>> d6094241
 }
 
 TEST_P(NNSPermuteDevices, FixedRadiusSearch) {
