// ----------------------------------------------------------------------------
// -                        Open3D: www.open3d.org                            -
// ----------------------------------------------------------------------------
// The MIT License (MIT)
//
// Copyright (c) 2018-2021 www.open3d.org
//
// Permission is hereby granted, free of charge, to any person obtaining a copy
// of this software and associated documentation files (the "Software"), to deal
// in the Software without restriction, including without limitation the rights
// to use, copy, modify, merge, publish, distribute, sublicense, and/or sell
// copies of the Software, and to permit persons to whom the Software is
// furnished to do so, subject to the following conditions:
//
// The above copyright notice and this permission notice shall be included in
// all copies or substantial portions of the Software.
//
// THE SOFTWARE IS PROVIDED "AS IS", WITHOUT WARRANTY OF ANY KIND, EXPRESS OR
// IMPLIED, INCLUDING BUT NOT LIMITED TO THE WARRANTIES OF MERCHANTABILITY,
// FITNESS FOR A PARTICULAR PURPOSE AND NONINFRINGEMENT. IN NO EVENT SHALL THE
// AUTHORS OR COPYRIGHT HOLDERS BE LIABLE FOR ANY CLAIM, DAMAGES OR OTHER
// LIABILITY, WHETHER IN AN ACTION OF CONTRACT, TORT OR OTHERWISE, ARISING
// FROM, OUT OF OR IN CONNECTION WITH THE SOFTWARE OR THE USE OR OTHER DEALINGS
// IN THE SOFTWARE.
// ----------------------------------------------------------------------------

#include "open3d/data/Dataset.h"

#include "open3d/t/io/PointCloudIO.h"
#include "open3d/utility/FileSystem.h"
#include "open3d/utility/Helper.h"
#include "open3d/utility/Logging.h"
#include "tests/Tests.h"

namespace open3d {
namespace tests {

TEST(Dataset, DatasetBase) {
    // Prefix cannot be empty.
    data::Dataset ds("some_prefix");
    EXPECT_EQ(ds.GetDataRoot(),
              utility::filesystem::GetHomeDirectory() + "/open3d_data");

    data::Dataset ds_custom("some_prefix", "some help documentation string",
                            "/my/custom/data_root");
    EXPECT_EQ(ds_custom.GetPrefix(), "some_prefix");
    EXPECT_EQ(ds_custom.GetHelpString(), "some help documentation string");
    EXPECT_EQ(ds_custom.GetDataRoot(), "/my/custom/data_root");
<<<<<<< HEAD
    EXPECT_EQ(ds_custom.GetDownloadDir(/*relative_to_data_root =*/false),
              "/my/custom/data_root/download/some_prefix");
    EXPECT_EQ(ds_custom.GetExtractDir(/*relative_to_data_root =*/false),
              "/my/custom/data_root/extract/some_prefix");
    EXPECT_EQ(ds_custom.GetDownloadDir(/*relative_to_data_root =*/true),
              "download/some_prefix");
    EXPECT_EQ(ds_custom.GetExtractDir(/*relative_to_data_root =*/true),
              "extract/some_prefix");
=======
    EXPECT_EQ(ds_custom.GetDownloadDir(),
              "/my/custom/data_root/download/some_prefix");
    EXPECT_EQ(ds_custom.GetExtractDir(),
              "/my/custom/data_root/extract/some_prefix");
>>>>>>> ccc2f9f8
}

TEST(Dataset, DownloadDatasets) {
    data::dataset::SampleICPPointClouds sample_icp_pointclouds;
    utility::LogInfo("SampleICPPointClouds dataset information: \n{}\n",
                     sample_icp_pointclouds.GetHelpString());
    t::geometry::PointCloud pcd;
    EXPECT_TRUE(t::io::ReadPointCloud(sample_icp_pointclouds.GetPaths(0), pcd));
}

}  // namespace tests
}  // namespace open3d<|MERGE_RESOLUTION|>--- conflicted
+++ resolved
@@ -46,21 +46,10 @@
     EXPECT_EQ(ds_custom.GetPrefix(), "some_prefix");
     EXPECT_EQ(ds_custom.GetHelpString(), "some help documentation string");
     EXPECT_EQ(ds_custom.GetDataRoot(), "/my/custom/data_root");
-<<<<<<< HEAD
-    EXPECT_EQ(ds_custom.GetDownloadDir(/*relative_to_data_root =*/false),
-              "/my/custom/data_root/download/some_prefix");
-    EXPECT_EQ(ds_custom.GetExtractDir(/*relative_to_data_root =*/false),
-              "/my/custom/data_root/extract/some_prefix");
-    EXPECT_EQ(ds_custom.GetDownloadDir(/*relative_to_data_root =*/true),
-              "download/some_prefix");
-    EXPECT_EQ(ds_custom.GetExtractDir(/*relative_to_data_root =*/true),
-              "extract/some_prefix");
-=======
     EXPECT_EQ(ds_custom.GetDownloadDir(),
               "/my/custom/data_root/download/some_prefix");
     EXPECT_EQ(ds_custom.GetExtractDir(),
               "/my/custom/data_root/extract/some_prefix");
->>>>>>> ccc2f9f8
 }
 
 TEST(Dataset, DownloadDatasets) {
