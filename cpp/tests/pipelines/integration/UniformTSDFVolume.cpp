// ----------------------------------------------------------------------------
// -                        Open3D: www.open3d.org                            -
// ----------------------------------------------------------------------------
// The MIT License (MIT)
//
// Copyright (c) 2018-2021 www.open3d.org
//
// Permission is hereby granted, free of charge, to any person obtaining a copy
// of this software and associated documentation files (the "Software"), to deal
// in the Software without restriction, including without limitation the rights
// to use, copy, modify, merge, publish, distribute, sublicense, and/or sell
// copies of the Software, and to permit persons to whom the Software is
// furnished to do so, subject to the following conditions:
//
// The above copyright notice and this permission notice shall be included in
// all copies or substantial portions of the Software.
//
// THE SOFTWARE IS PROVIDED "AS IS", WITHOUT WARRANTY OF ANY KIND, EXPRESS OR
// IMPLIED, INCLUDING BUT NOT LIMITED TO THE WARRANTIES OF MERCHANTABILITY,
// FITNESS FOR A PARTICULAR PURPOSE AND NONINFRINGEMENT. IN NO EVENT SHALL THE
// AUTHORS OR COPYRIGHT HOLDERS BE LIABLE FOR ANY CLAIM, DAMAGES OR OTHER
// LIABILITY, WHETHER IN AN ACTION OF CONTRACT, TORT OR OTHERWISE, ARISING
// FROM, OUT OF OR IN CONNECTION WITH THE SOFTWARE OR THE USE OR OTHER DEALINGS
// IN THE SOFTWARE.
// ----------------------------------------------------------------------------

#include "open3d/pipelines/integration/UniformTSDFVolume.h"

#include <sstream>

#include "open3d/camera/PinholeCameraIntrinsic.h"
#include "open3d/geometry/RGBDImage.h"
#include "open3d/io/ImageIO.h"
#include "open3d/utility/FileSystem.h"
#include "open3d/visualization/utility/DrawGeometry.h"
#include "tests/Tests.h"

namespace open3d {
namespace tests {

bool ReadPoses(const std::string& trajectory_path,
               std::vector<Eigen::Matrix4d>& poses) {
    FILE* f = utility::filesystem::FOpen(trajectory_path, "r");
    if (f == NULL) {
        utility::LogWarning("Read poses failed: unable to open file: {}",
                            trajectory_path);
        return false;
    }
    char line_buffer[DEFAULT_IO_BUFFER_SIZE];
    Eigen::Matrix4d pose;

    auto read_pose = [&pose, &line_buffer, f]() -> bool {
        // Read meta line
        if (!fgets(line_buffer, DEFAULT_IO_BUFFER_SIZE, f)) {
            return false;
        }
        // Read 4x4 matrix
        for (size_t row = 0; row < 4; ++row) {
            if (!fgets(line_buffer, DEFAULT_IO_BUFFER_SIZE, f)) {
                return false;
            }
            if (sscanf(line_buffer, "%lf %lf %lf %lf", &pose(row, 0),
                       &pose(row, 1), &pose(row, 2), &pose(row, 3)) != 4) {
                return false;
            }
        }
        return true;
    };

    while (read_pose()) {
        // Copy to poses
        poses.push_back(pose);
    }

    fclose(f);
    return true;
}

TEST(UniformTSDFVolume, Constructor) {
    double length = 4.0;
    int resolution = 128;
    double sdf_trunc = 0.04;
    auto color_type = pipelines::integration::TSDFVolumeColorType::RGB8;
    pipelines::integration::UniformTSDFVolume tsdf_volume(
            length, resolution, sdf_trunc,
            pipelines::integration::TSDFVolumeColorType::RGB8);

    // TSDFVolume base class attributes
    EXPECT_EQ(tsdf_volume.voxel_length_, length / resolution);
    EXPECT_EQ(tsdf_volume.sdf_trunc_, sdf_trunc);
    EXPECT_EQ(tsdf_volume.color_type_, color_type);

    // UniformTSDFVolume attributes
    ExpectEQ(tsdf_volume.origin_, Eigen::Vector3d(0, 0, 0));
    EXPECT_EQ(tsdf_volume.length_, length);
    EXPECT_EQ(tsdf_volume.resolution_, resolution);
    EXPECT_EQ(tsdf_volume.voxel_num_, resolution * resolution * resolution);
    EXPECT_EQ(int(tsdf_volume.voxels_.size()), tsdf_volume.voxel_num_);
}

TEST(UniformTSDFVolume, RealData) {
    // Poses
<<<<<<< HEAD
    std::string trajectory_path = GetDataPathCommon("/RGBD/odometry.log");
=======
    std::string trajectory_path =
            utility::GetDataPathCommon("RGBD/odometry.log");
>>>>>>> 69cdca37
    std::vector<Eigen::Matrix4d> poses;
    if (!ReadPoses(trajectory_path, poses)) {
        throw std::runtime_error("Cannot read trajectory file");
    }

    // Extrinsics
    std::vector<Eigen::Matrix4d> extrinsics;
    for (const auto& pose : poses) {
        extrinsics.push_back(pose.inverse());
    }

    // Intrinsics
    camera::PinholeCameraIntrinsic intrinsic(
            camera::PinholeCameraIntrinsicParameters::PrimeSenseDefault);

    // TSDF init
    pipelines::integration::UniformTSDFVolume tsdf_volume(
            4.0, 100, 0.04, pipelines::integration::TSDFVolumeColorType::RGB8);

    // Integrate RGBD frames
    for (size_t i = 0; i < poses.size(); ++i) {
        // Color
        geometry::Image im_color;
        std::ostringstream im_color_path;
<<<<<<< HEAD
        im_color_path << GetDataPathCommon("/RGBD/color/") << std::setfill('0')
                      << std::setw(5) << i << ".jpg";
=======
        im_color_path << utility::GetDataPathCommon("RGBD/color/")
                      << std::setfill('0') << std::setw(5) << i << ".jpg";
>>>>>>> 69cdca37
        io::ReadImage(im_color_path.str(), im_color);

        // Depth
        geometry::Image im_depth;
        std::ostringstream im_depth_path;
<<<<<<< HEAD
        im_depth_path << GetDataPathCommon("/RGBD/depth/") << std::setfill('0')
                      << std::setw(5) << i << ".png";
=======
        im_depth_path << utility::GetDataPathCommon("RGBD/depth/")
                      << std::setfill('0') << std::setw(5) << i << ".png";
>>>>>>> 69cdca37
        io::ReadImage(im_depth_path.str(), im_depth);

        // Ingegrate
        std::shared_ptr<geometry::RGBDImage> im_rgbd =
                geometry::RGBDImage::CreateFromColorAndDepth(
                        im_color, im_depth, /*depth_scale*/ 1000.0,
                        /*depth_func*/ 4.0, /*convert_rgb_to_intensity*/ false);
        tsdf_volume.Integrate(*im_rgbd, intrinsic, extrinsics[i]);
    }

    // These hard-coded values are for unit test only. They are used to make
    // sure that after code refactoring, the numerical values still stay the
    // same. However, using different parameters or algorithmtic improvements
    // could invalidate these reference values. We use a custom threshold 0.1
    // to account for acccumulative floating point errors.

    // Extract mesh
    std::shared_ptr<geometry::TriangleMesh> mesh =
            tsdf_volume.ExtractTriangleMesh();
    EXPECT_EQ(mesh->vertices_.size(), 3198u);
    EXPECT_EQ(mesh->triangles_.size(), 4402u);
    Eigen::Vector3d color_sum(0, 0, 0);
    for (const Eigen::Vector3d& color : mesh->vertex_colors_) {
        color_sum += color;
    }
    ExpectEQ(color_sum, Eigen::Vector3d(2703.841944, 2561.480949, 2481.503805),
             /*threshold*/ 0.1);
    // Uncomment to visualize
    // visualization::DrawGeometries({mesh});

    // Extract point cloud
    std::shared_ptr<geometry::PointCloud> pcd = tsdf_volume.ExtractPointCloud();
    EXPECT_EQ(pcd->points_.size(), 2227u);
    EXPECT_EQ(pcd->colors_.size(), 2227u);
    color_sum << 0, 0, 0;
    for (const Eigen::Vector3d& color : pcd->colors_) {
        color_sum += color;
    }
    ExpectEQ(color_sum, Eigen::Vector3d(1877.673116, 1862.126057, 1862.190616),
             /*threshold*/ 0.1);
    Eigen::Vector3d normal_sum(0, 0, 0);
    for (const Eigen::Vector3d& normal : pcd->normals_) {
        normal_sum += normal;
    }
    ExpectEQ(normal_sum, Eigen::Vector3d(-161.569098, -95.969433, -1783.167177),
             /*threshold*/ 0.1);

    // Extract voxel cloud
    std::shared_ptr<geometry::PointCloud> voxel_pcd =
            tsdf_volume.ExtractVoxelPointCloud();
    EXPECT_EQ(voxel_pcd->points_.size(), 4488u);
    EXPECT_EQ(voxel_pcd->colors_.size(), 4488u);
    color_sum << 0, 0, 0;
    for (const Eigen::Vector3d& color : voxel_pcd->colors_) {
        color_sum += color;
    }
    ExpectEQ(color_sum, Eigen::Vector3d(2096.428416, 2096.428416, 2096.428416),
             /*threshold*/ 0.1);
}

}  // namespace tests
}  // namespace open3d<|MERGE_RESOLUTION|>--- conflicted
+++ resolved
@@ -100,12 +100,8 @@
 
 TEST(UniformTSDFVolume, RealData) {
     // Poses
-<<<<<<< HEAD
-    std::string trajectory_path = GetDataPathCommon("/RGBD/odometry.log");
-=======
     std::string trajectory_path =
             utility::GetDataPathCommon("RGBD/odometry.log");
->>>>>>> 69cdca37
     std::vector<Eigen::Matrix4d> poses;
     if (!ReadPoses(trajectory_path, poses)) {
         throw std::runtime_error("Cannot read trajectory file");
@@ -130,25 +126,15 @@
         // Color
         geometry::Image im_color;
         std::ostringstream im_color_path;
-<<<<<<< HEAD
-        im_color_path << GetDataPathCommon("/RGBD/color/") << std::setfill('0')
-                      << std::setw(5) << i << ".jpg";
-=======
         im_color_path << utility::GetDataPathCommon("RGBD/color/")
                       << std::setfill('0') << std::setw(5) << i << ".jpg";
->>>>>>> 69cdca37
         io::ReadImage(im_color_path.str(), im_color);
 
         // Depth
         geometry::Image im_depth;
         std::ostringstream im_depth_path;
-<<<<<<< HEAD
-        im_depth_path << GetDataPathCommon("/RGBD/depth/") << std::setfill('0')
-                      << std::setw(5) << i << ".png";
-=======
         im_depth_path << utility::GetDataPathCommon("RGBD/depth/")
                       << std::setfill('0') << std::setw(5) << i << ".png";
->>>>>>> 69cdca37
         io::ReadImage(im_depth_path.str(), im_depth);
 
         // Ingegrate
