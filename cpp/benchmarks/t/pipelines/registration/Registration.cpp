--- conflicted
+++ resolved
@@ -106,11 +106,6 @@
                                      const core::Device& device,
                                      const core::Dtype& dtype,
                                      const TransformationEstimationType& type) {
-<<<<<<< HEAD
-=======
-    core::Dtype dtype = core::Float32;
-
->>>>>>> 9a49100b
     geometry::PointCloud source(device), target(device);
 
     std::tie(source, target) = LoadTensorPointCloudFromFile(
@@ -124,9 +119,9 @@
         estimation = std::make_shared<TransformationEstimationPointToPoint>();
     }
 
-    core::Tensor init_trans = core::Tensor(initial_transform_flat, {4, 4},
-                                           core::Dtype::Float32, device)
-                                      .To(dtype);
+    core::Tensor init_trans =
+            core::Tensor(initial_transform_flat, {4, 4}, core::Float32, device)
+                    .To(dtype);
 
     RegistrationResult reg_result(init_trans);
 
@@ -154,7 +149,7 @@
 BENCHMARK_CAPTURE(BenchmarkRegistrationICP,
                   PointToPlane / CPU32,
                   core::Device("CPU:0"),
-                  core::Dtype::Float32,
+                  core::Float32,
                   TransformationEstimationType::PointToPlane)
         ->Unit(benchmark::kMillisecond);
 
@@ -162,7 +157,7 @@
 BENCHMARK_CAPTURE(BenchmarkRegistrationICP,
                   PointToPlane / CUDA32,
                   core::Device("CUDA:0"),
-                  core::Dtype::Float32,
+                  core::Float32,
                   TransformationEstimationType::PointToPlane)
         ->Unit(benchmark::kMillisecond);
 #endif
@@ -170,7 +165,7 @@
 BENCHMARK_CAPTURE(BenchmarkRegistrationICP,
                   PointToPoint / CPU32,
                   core::Device("CPU:0"),
-                  core::Dtype::Float32,
+                  core::Float32,
                   TransformationEstimationType::PointToPoint)
         ->Unit(benchmark::kMillisecond);
 
@@ -178,7 +173,7 @@
 BENCHMARK_CAPTURE(BenchmarkRegistrationICP,
                   PointToPoint / CUDA32,
                   core::Device("CUDA:0"),
-                  core::Dtype::Float32,
+                  core::Float32,
                   TransformationEstimationType::PointToPoint)
         ->Unit(benchmark::kMillisecond);
 #endif
@@ -186,7 +181,7 @@
 BENCHMARK_CAPTURE(BenchmarkRegistrationICP,
                   PointToPlane / CPU64,
                   core::Device("CPU:0"),
-                  core::Dtype::Float64,
+                  core::Float64,
                   TransformationEstimationType::PointToPlane)
         ->Unit(benchmark::kMillisecond);
 
@@ -194,7 +189,7 @@
 BENCHMARK_CAPTURE(BenchmarkRegistrationICP,
                   PointToPlane / CUDA64,
                   core::Device("CUDA:0"),
-                  core::Dtype::Float64,
+                  core::Float64,
                   TransformationEstimationType::PointToPlane)
         ->Unit(benchmark::kMillisecond);
 #endif
@@ -202,7 +197,7 @@
 BENCHMARK_CAPTURE(BenchmarkRegistrationICP,
                   PointToPoint / CPU64,
                   core::Device("CPU:0"),
-                  core::Dtype::Float64,
+                  core::Float64,
                   TransformationEstimationType::PointToPoint)
         ->Unit(benchmark::kMillisecond);
 
@@ -210,7 +205,7 @@
 BENCHMARK_CAPTURE(BenchmarkRegistrationICP,
                   PointToPoint / CUDA64,
                   core::Device("CUDA:0"),
-                  core::Dtype::Float64,
+                  core::Float64,
                   TransformationEstimationType::PointToPoint)
         ->Unit(benchmark::kMillisecond);
 #endif
