--- conflicted
+++ resolved
@@ -39,8 +39,6 @@
 namespace pipelines {
 namespace registration {
 
-<<<<<<< HEAD
-=======
 // Testing parameters:
 // Filename for pointcloud registration data.
 static const std::string source_pointcloud_filename =
@@ -48,7 +46,6 @@
 static const std::string target_pointcloud_filename =
         utility::GetDataPathCommon("ICP/cloud_bin_1.pcd");
 
->>>>>>> b0f72825
 static const double voxel_downsampling_factor = 0.02;
 
 // ICP ConvergenceCriteria.
@@ -110,11 +107,6 @@
                                      const core::Dtype& dtype,
                                      const TransformationEstimationType& type) {
     utility::SetVerbosityLevel(utility::VerbosityLevel::Error);
-
-    std::string source_pointcloud_filename =
-            std::string(TEST_DATA_DIR) + "/ICP/cloud_bin_0.pcd";
-    std::string target_pointcloud_filename =
-            std::string(TEST_DATA_DIR) + "/ICP/cloud_bin_1.pcd";
 
     geometry::PointCloud source(device), target(device);
     std::tie(source, target) = LoadTensorPointCloudFromFile(
