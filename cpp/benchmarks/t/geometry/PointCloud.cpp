// ----------------------------------------------------------------------------
// -                        Open3D: www.open3d.org                            -
// ----------------------------------------------------------------------------
// The MIT License (MIT)
//
// Copyright (c) 2018-2021 www.open3d.org
//
// Permission is hereby granted, free of charge, to any person obtaining a copy
// of this software and associated documentation files (the "Software"), to deal
// in the Software without restriction, including without limitation the rights
// to use, copy, modify, merge, publish, distribute, sublicense, and/or sell
// copies of the Software, and to permit persons to whom the Software is
// furnished to do so, subject to the following conditions:
//
// The above copyright notice and this permission notice shall be included in
// all copies or substantial portions of the Software.
//
// THE SOFTWARE IS PROVIDED "AS IS", WITHOUT WARRANTY OF ANY KIND, EXPRESS OR
// IMPLIED, INCLUDING BUT NOT LIMITED TO THE WARRANTIES OF MERCHANTABILITY,
// FITNESS FOR A PARTICULAR PURPOSE AND NONINFRINGEMENT. IN NO EVENT SHALL THE
// AUTHORS OR COPYRIGHT HOLDERS BE LIABLE FOR ANY CLAIM, DAMAGES OR OTHER
// LIABILITY, WHETHER IN AN ACTION OF CONTRACT, TORT OR OTHERWISE, ARISING
// FROM, OUT OF OR IN CONNECTION WITH THE SOFTWARE OR THE USE OR OTHER DEALINGS
// IN THE SOFTWARE.
// ----------------------------------------------------------------------------

#include "open3d/t/geometry/PointCloud.h"

#include <benchmark/benchmark.h>

#include "open3d/core/CUDAUtils.h"
#include "open3d/core/Tensor.h"
#include "open3d/data/Dataset.h"
#include "open3d/io/PointCloudIO.h"
#include "open3d/t/io/PointCloudIO.h"
#include "open3d/visualization/utility/DrawGeometry.h"

namespace open3d {
namespace t {
namespace geometry {

void FromLegacyPointCloud(benchmark::State& state, const core::Device& device) {
    open3d::geometry::PointCloud legacy_pcd;
    size_t num_points = 1000000;  // 1M
    legacy_pcd.points_ =
            std::vector<Eigen::Vector3d>(num_points, Eigen::Vector3d(0, 0, 0));
    legacy_pcd.colors_ =
            std::vector<Eigen::Vector3d>(num_points, Eigen::Vector3d(0, 0, 0));

    // Warm up.
    t::geometry::PointCloud pcd = t::geometry::PointCloud::FromLegacy(
            legacy_pcd, core::Float32, device);
    (void)pcd;

    for (auto _ : state) {
        t::geometry::PointCloud pcd = t::geometry::PointCloud::FromLegacy(
                legacy_pcd, core::Float32, device);
        core::cuda::Synchronize(device);
    }
}

void ToLegacyPointCloud(benchmark::State& state, const core::Device& device) {
    int64_t num_points = 1000000;  // 1M
    PointCloud pcd(device);
    pcd.SetPointPositions(core::Tensor({num_points, 3}, core::Float32, device));
    pcd.SetPointColors(core::Tensor({num_points, 3}, core::Float32, device));

    // Warm up.
    open3d::geometry::PointCloud legacy_pcd = pcd.ToLegacy();
    (void)legacy_pcd;

    for (auto _ : state) {
        open3d::geometry::PointCloud legacy_pcd = pcd.ToLegacy();
        core::cuda::Synchronize(device);
    }
}

data::PLYPointCloud pointcloud_ply;
static const std::string path = pointcloud_ply.GetPath();

void LegacyVoxelDownSample(benchmark::State& state, float voxel_size) {
    auto pcd = open3d::io::CreatePointCloudFromFile(path);
    for (auto _ : state) {
        pcd->VoxelDownSample(voxel_size);
    }
}

void VoxelDownSample(benchmark::State& state,
                     const core::Device& device,
                     float voxel_size,
                     const core::HashBackendType& backend) {
    t::geometry::PointCloud pcd;
    // t::io::CreatePointCloudFromFile lacks support of remove_inf_points and
    // remove_nan_points
    t::io::ReadPointCloud(path, pcd, {"auto", false, false, false});
    pcd = pcd.To(device);

    // Warm up.
    pcd.VoxelDownSample(voxel_size, backend);

    for (auto _ : state) {
        pcd.VoxelDownSample(voxel_size, backend);
        core::cuda::Synchronize(device);
    }
}

void LegacyUniformDownSample(benchmark::State& state, size_t k) {
    auto pcd = open3d::io::CreatePointCloudFromFile(path);
    for (auto _ : state) {
        pcd->UniformDownSample(k);
    }
}

void UniformDownSample(benchmark::State& state,
                       const core::Device& device,
                       size_t k) {
    t::geometry::PointCloud pcd;
    // t::io::CreatePointCloudFromFile lacks support of remove_inf_points and
    // remove_nan_points
    t::io::ReadPointCloud(path, pcd, {"auto", false, false, false});
    pcd = pcd.To(device);

    // Warm up.
    pcd.UniformDownSample(k);

    for (auto _ : state) {
        pcd.UniformDownSample(k);
        core::cuda::Synchronize(device);
    }
}

void LegacyTransform(benchmark::State& state, const int no_use) {
    open3d::geometry::PointCloud pcd;
    open3d::io::ReadPointCloud(path, pcd, {"auto", false, false, false});

    Eigen::Matrix4d transformation = Eigen::Matrix4d::Identity();
    transformation.block<3, 1>(0, 3) = Eigen::Vector3d(1, 2, 3);

    // Warm Up.
    open3d::geometry::PointCloud pcd_transformed =
            pcd.Transform(transformation);

    for (auto _ : state) {
        pcd_transformed = pcd.Transform(transformation);
    }
}

void Transform(benchmark::State& state, const core::Device& device) {
    PointCloud pcd;
    t::io::ReadPointCloud(path, pcd, {"auto", false, false, false});
    pcd = pcd.To(device);

    core::Dtype dtype = pcd.GetPointPositions().GetDtype();
    core::Tensor transformation = core::Tensor::Init<double>({{1, 0, 0, 1.0},
                                                              {0, 1, 0, 2.0},
                                                              {0, 0, 1, 3.0},
                                                              {0, 0, 0, 1}},
                                                             device)
                                          .To(dtype);

    // Warm Up.
    PointCloud pcd_transformed = pcd.Transform(transformation);

    for (auto _ : state) {
        pcd_transformed = pcd.Transform(transformation);
        core::cuda::Synchronize(device);
    }
}

void SelectByIndex(benchmark::State& state,
                   bool remove_duplicates,
                   const core::Device& device) {
    PointCloud pcd;
    t::io::ReadPointCloud(path, pcd, {"auto", false, false, false});
    pcd = pcd.To(device);

    const int64_t num_points = pcd.GetPointPositions().GetLength();
    core::Tensor indices =
            core::Tensor::Arange(0, num_points, 1, core::Int64, device);

    // Warm Up.
    PointCloud pcd_selected =
            pcd.SelectByIndex(indices, false, remove_duplicates);

    for (auto _ : state) {
        pcd_selected = pcd.SelectByIndex(indices);
        core::cuda::Synchronize(device);
    }
}

void LegacySelectByIndex(benchmark::State& state, const int no_use) {
    open3d::geometry::PointCloud pcd;
    open3d::io::ReadPointCloud(path, pcd, {"auto", false, false, false});

    const size_t num_points = pcd.points_.size();
    std::vector<size_t> indices(num_points);
    std::iota(indices.begin(), indices.end(), 0);

    // Warm Up.
    open3d::geometry::PointCloud pcd_selected = *pcd.SelectByIndex(indices);

    for (auto _ : state) {
        pcd_selected = *pcd.SelectByIndex(indices);
    }
}

void EstimateNormals(benchmark::State& state,
                     const core::Device& device,
                     const core::Dtype& dtype,
                     const double voxel_size,
                     const utility::optional<int> max_nn,
                     const utility::optional<double> radius) {
    t::geometry::PointCloud pcd;
    t::io::ReadPointCloud(path, pcd, {"auto", false, false, false});

    pcd = pcd.To(device).VoxelDownSample(voxel_size);
    pcd.SetPointPositions(pcd.GetPointPositions().To(dtype));
    if (pcd.HasPointNormals()) {
        pcd.RemovePointAttr("normals");
    }

    // Warm up.
    pcd.EstimateNormals(max_nn, radius);
    for (auto _ : state) {
        pcd.EstimateNormals(max_nn, radius);
    }
}

void LegacyEstimateNormals(
        benchmark::State& state,
        const double voxel_size,
        const open3d::geometry::KDTreeSearchParam& search_param) {
    open3d::geometry::PointCloud pcd;
    open3d::io::ReadPointCloud(path, pcd, {"auto", false, false, false});

    auto pcd_down = pcd.VoxelDownSample(voxel_size);

    // Warm up.
    pcd_down->EstimateNormals(search_param, true);

    for (auto _ : state) {
        pcd_down->EstimateNormals(search_param, true);
    }
}

void RemoveRadiusOutliers(benchmark::State& state,
                          const core::Device& device,
                          const int nb_points,
                          const double search_radius) {
    t::geometry::PointCloud pcd;
    t::io::ReadPointCloud(path, pcd, {"auto", false, false, false});

    pcd = pcd.To(device).VoxelDownSample(0.01);

    // Warm up.
    pcd.RemoveRadiusOutliers(nb_points, search_radius);
    for (auto _ : state) {
        pcd.RemoveRadiusOutliers(nb_points, search_radius);
    }
}

void RemoveStatisticalOutliers(benchmark::State& state,
                               const core::Device& device,
                               const int nb_neighbors) {
    t::geometry::PointCloud pcd;
    t::io::ReadPointCloud(path, pcd, {"auto", false, false, false});

    pcd = pcd.To(device).VoxelDownSample(0.01);

    // Warm up.
    pcd.RemoveStatisticalOutliers(nb_neighbors, 1.0);
    for (auto _ : state) {
        pcd.RemoveStatisticalOutliers(nb_neighbors, 1.0);
    }
}

void ComputeBoundaryPoints(benchmark::State& state,
                           const core::Device& device,
                           const core::Dtype& dtype,
                           const int max_nn,
                           const double radius) {
    data::DemoCropPointCloud pointcloud_ply;
    const std::string path = pointcloud_ply.GetPointCloudPath();
    t::geometry::PointCloud pcd;
    t::io::ReadPointCloud(path, pcd, {"auto", false, false, false});
    pcd = pcd.To(device);
    pcd.SetPointPositions(pcd.GetPointPositions().To(dtype));
    pcd.SetPointNormals(pcd.GetPointNormals().To(dtype));

    // Warm up.
    pcd.ComputeBoundaryPoints(radius, max_nn);

    for (auto _ : state) {
        pcd.ComputeBoundaryPoints(radius, max_nn);
    }
}

void LegacyRemoveStatisticalOutliers(benchmark::State& state,
                                     const int nb_neighbors) {
    open3d::geometry::PointCloud pcd;
    open3d::io::ReadPointCloud(path, pcd, {"auto", false, false, false});

    auto pcd_down = pcd.VoxelDownSample(0.01);

    // Warm up.
    pcd_down->RemoveStatisticalOutliers(nb_neighbors, 1.0);

    for (auto _ : state) {
        pcd_down->RemoveStatisticalOutliers(nb_neighbors, 1.0);
    }
}

void LegacyRemoveRadiusOutliers(benchmark::State& state,
                                const int nb_points,
                                const double search_radius) {
    open3d::geometry::PointCloud pcd;
    open3d::io::ReadPointCloud(path, pcd, {"auto", false, false, false});

    auto pcd_down = pcd.VoxelDownSample(0.01);

    // Warm up.
    pcd_down->RemoveRadiusOutliers(nb_points, search_radius);

    for (auto _ : state) {
        pcd_down->RemoveRadiusOutliers(nb_points, search_radius);
    }
}

void CropByAxisAlignedBox(benchmark::State& state, const core::Device& device) {
    t::geometry::PointCloud pcd;
    t::io::ReadPointCloud(path, pcd, {"auto", false, false, false});

    pcd = pcd.To(device);
    t::geometry::AxisAlignedBoundingBox box(
            core::Tensor::Init<float>({0, 0, 0}, device),
            core::Tensor::Init<float>({1, 1, 1}, device));

    // Warm up.
    pcd.Crop(box);

    for (auto _ : state) {
        pcd.Crop(box);
    }
}

void CropByOrientedBox(benchmark::State& state, const core::Device& device) {
    t::geometry::PointCloud pcd;
    t::io::ReadPointCloud(path, pcd, {"auto", false, false, false});

    pcd = pcd.To(device);
    t::geometry::OrientedBoundingBox box(
            core::Tensor::Init<float>({0, 0, 0}, device),
            core::Tensor::Eye(3, core::Float32, device),
            core::Tensor::Init<float>({1, 1, 1}, device));

    // Warm up.
    pcd.Crop(box);

    for (auto _ : state) {
        pcd.Crop(box);
    }
}

void LegacyCropByAxisAlignedBox(benchmark::State& state, const int no_use) {
    open3d::geometry::PointCloud pcd;
    open3d::io::ReadPointCloud(path, pcd, {"auto", false, false, false});

    open3d::geometry::AxisAlignedBoundingBox box(Eigen::Vector3d(0, 0, 0),
                                                 Eigen::Vector3d(1, 1, 1));

    // Warm up.
    pcd.Crop(box);

    for (auto _ : state) {
        pcd.Crop(box);
    }
}

void LegacyCropByOrientedBox(benchmark::State& state, const int no_use) {
    open3d::geometry::PointCloud pcd;
    open3d::io::ReadPointCloud(path, pcd, {"auto", false, false, false});

    open3d::geometry::OrientedBoundingBox box(Eigen::Vector3d(0, 0, 0),
                                              Eigen::Matrix3d::Identity(),
                                              Eigen::Vector3d(1, 1, 1));

    // Warm up.
    pcd.Crop(box);

    for (auto _ : state) {
        pcd.Crop(box);
    }
}

BENCHMARK_CAPTURE(FromLegacyPointCloud, CPU, core::Device("CPU:0"))
        ->Unit(benchmark::kMillisecond);

BENCHMARK_CAPTURE(ToLegacyPointCloud, CPU, core::Device("CPU:0"))
        ->Unit(benchmark::kMillisecond);

#ifdef BUILD_CUDA_MODULE
BENCHMARK_CAPTURE(FromLegacyPointCloud, CUDA, core::Device("CUDA:0"))
        ->Unit(benchmark::kMillisecond);

BENCHMARK_CAPTURE(ToLegacyPointCloud, CUDA, core::Device("CUDA:0"))
        ->Unit(benchmark::kMillisecond);
#endif

#define ENUM_VOXELSIZE(DEVICE, BACKEND)                                       \
    BENCHMARK_CAPTURE(VoxelDownSample, BACKEND##_0_01, DEVICE, 0.01, BACKEND) \
            ->Unit(benchmark::kMillisecond);                                  \
    BENCHMARK_CAPTURE(VoxelDownSample, BACKEND##_0_02, DEVICE, 0.08, BACKEND) \
            ->Unit(benchmark::kMillisecond);                                  \
    BENCHMARK_CAPTURE(VoxelDownSample, BACKEND##_0_04, DEVICE, 0.04, BACKEND) \
            ->Unit(benchmark::kMillisecond);                                  \
    BENCHMARK_CAPTURE(VoxelDownSample, BACKEND##_0_08, DEVICE, 0.08, BACKEND) \
            ->Unit(benchmark::kMillisecond);                                  \
    BENCHMARK_CAPTURE(VoxelDownSample, BACKEND##_0_16, DEVICE, 0.16, BACKEND) \
            ->Unit(benchmark::kMillisecond);                                  \
    BENCHMARK_CAPTURE(VoxelDownSample, BACKEND##_0_32, DEVICE, 0.32, BACKEND) \
            ->Unit(benchmark::kMillisecond);

#ifdef BUILD_CUDA_MODULE
#define ENUM_VOXELDOWNSAMPLE_BACKEND()                                  \
    ENUM_VOXELSIZE(core::Device("CPU:0"), core::HashBackendType::TBB)   \
    ENUM_VOXELSIZE(core::Device("CUDA:0"), core::HashBackendType::Slab) \
    ENUM_VOXELSIZE(core::Device("CUDA:0"), core::HashBackendType::StdGPU)
#else
#define ENUM_VOXELDOWNSAMPLE_BACKEND() \
    ENUM_VOXELSIZE(core::Device("CPU:0"), core::HashBackendType::TBB)
#endif

BENCHMARK_CAPTURE(LegacyVoxelDownSample, Legacy_0_01, 0.01)
        ->Unit(benchmark::kMillisecond);
BENCHMARK_CAPTURE(LegacyVoxelDownSample, Legacy_0_02, 0.02)
        ->Unit(benchmark::kMillisecond);
BENCHMARK_CAPTURE(LegacyVoxelDownSample, Legacy_0_04, 0.04)
        ->Unit(benchmark::kMillisecond);
BENCHMARK_CAPTURE(LegacyVoxelDownSample, Legacy_0_08, 0.08)
        ->Unit(benchmark::kMillisecond);
BENCHMARK_CAPTURE(LegacyVoxelDownSample, Legacy_0_16, 0.16)
        ->Unit(benchmark::kMillisecond);
BENCHMARK_CAPTURE(LegacyVoxelDownSample, Legacy_0_32, 0.32)
        ->Unit(benchmark::kMillisecond);
ENUM_VOXELDOWNSAMPLE_BACKEND()

BENCHMARK_CAPTURE(LegacyUniformDownSample, Legacy_2, 2)
        ->Unit(benchmark::kMillisecond);
BENCHMARK_CAPTURE(LegacyUniformDownSample, Legacy_5, 5)
        ->Unit(benchmark::kMillisecond);
BENCHMARK_CAPTURE(LegacyUniformDownSample, Legacy_10, 10)
        ->Unit(benchmark::kMillisecond);
BENCHMARK_CAPTURE(UniformDownSample, CPU_2, core::Device("CPU:0"), 2)
        ->Unit(benchmark::kMillisecond);
BENCHMARK_CAPTURE(UniformDownSample, CPU_5, core::Device("CPU:0"), 5)
        ->Unit(benchmark::kMillisecond);
BENCHMARK_CAPTURE(UniformDownSample, CPU_10, core::Device("CPU:0"), 10)
        ->Unit(benchmark::kMillisecond);

BENCHMARK_CAPTURE(Transform, CPU, core::Device("CPU:0"))
        ->Unit(benchmark::kMillisecond);

BENCHMARK_CAPTURE(SelectByIndex, CPU, false, core::Device("CPU:0"))
        ->Unit(benchmark::kMillisecond);

BENCHMARK_CAPTURE(SelectByIndex,
                  CPU(remove duplicates),
                  true,
                  core::Device("CPU:0"))
        ->Unit(benchmark::kMillisecond);

#ifdef BUILD_CUDA_MODULE
BENCHMARK_CAPTURE(UniformDownSample, CUDA_2, core::Device("CUDA:0"), 2)
        ->Unit(benchmark::kMillisecond);
BENCHMARK_CAPTURE(UniformDownSample, CUDA_5, core::Device("CUDA:0"), 5)
        ->Unit(benchmark::kMillisecond);
BENCHMARK_CAPTURE(UniformDownSample, CUDA_10, core::Device("CUDA:0"), 10)
        ->Unit(benchmark::kMillisecond);
BENCHMARK_CAPTURE(Transform, CUDA, core::Device("CUDA:0"))
        ->Unit(benchmark::kMillisecond);
BENCHMARK_CAPTURE(SelectByIndex, CUDA, false, core::Device("CUDA:0"))
        ->Unit(benchmark::kMillisecond);
BENCHMARK_CAPTURE(SelectByIndex,
                  CUDA(remove duplicates),
                  true,
                  core::Device("CUDA:0"))
        ->Unit(benchmark::kMillisecond);
#endif

BENCHMARK_CAPTURE(EstimateNormals,
                  CPU F32 Hybrid[0.02 | 30 | 0.06],
                  core::Device("CPU:0"),
                  core::Float32,
                  0.02,
                  30,
                  0.06)
        ->Unit(benchmark::kMillisecond);
BENCHMARK_CAPTURE(EstimateNormals,
                  CPU F64 Hybrid[0.02 | 30 | 0.06],
                  core::Device("CPU:0"),
                  core::Float64,
                  0.02,
                  30,
                  0.06)
        ->Unit(benchmark::kMillisecond);
BENCHMARK_CAPTURE(EstimateNormals,
                  CPU F32 KNN[0.02 | 30],
                  core::Device("CPU:0"),
                  core::Float32,
                  0.02,
                  30,
                  utility::nullopt)
        ->Unit(benchmark::kMillisecond);
BENCHMARK_CAPTURE(EstimateNormals,
                  CPU F64 KNN[0.02 | 30],
                  core::Device("CPU:0"),
                  core::Float64,
                  0.02,
                  30,
                  utility::nullopt)
        ->Unit(benchmark::kMillisecond);
BENCHMARK_CAPTURE(EstimateNormals,
                  CPU F32 Radius[0.02 | 0.06],
                  core::Device("CPU:0"),
                  core::Float32,
                  0.02,
                  utility::nullopt,
                  0.06)
        ->Unit(benchmark::kMillisecond);
BENCHMARK_CAPTURE(EstimateNormals,
                  CPU F64 Radius[0.02 | 0.06],
                  core::Device("CPU:0"),
                  core::Float64,
                  0.02,
                  utility::nullopt,
                  0.06)
        ->Unit(benchmark::kMillisecond);
#ifdef BUILD_CUDA_MODULE
BENCHMARK_CAPTURE(EstimateNormals,
                  CUDA F32 Hybrid[0.02 | 30 | 0.06],
                  core::Device("CUDA:0"),
                  core::Float32,
                  0.02,
                  30,
                  0.06)
        ->Unit(benchmark::kMillisecond);
BENCHMARK_CAPTURE(EstimateNormals,
                  CUDA F64 Hybrid[0.02 | 30 | 0.06],
                  core::Device("CUDA:0"),
                  core::Float64,
                  0.02,
                  30,
                  0.06)
        ->Unit(benchmark::kMillisecond);
BENCHMARK_CAPTURE(EstimateNormals,
                  CUDA F32 KNN[0.02 | 30],
                  core::Device("CUDA:0"),
                  core::Float32,
                  0.02,
                  30,
                  utility::nullopt)
        ->Unit(benchmark::kMillisecond);
BENCHMARK_CAPTURE(EstimateNormals,
                  CUDA F64 KNN[0.02 | 30],
                  core::Device("CUDA:0"),
                  core::Float64,
                  0.02,
                  30,
                  utility::nullopt)
        ->Unit(benchmark::kMillisecond);
BENCHMARK_CAPTURE(EstimateNormals,
                  CUDA F32 Radius[0.02 | 0.06],
                  core::Device("CUDA:0"),
                  core::Float32,
                  0.02,
                  utility::nullopt,
                  0.06)
        ->Unit(benchmark::kMillisecond);
BENCHMARK_CAPTURE(EstimateNormals,
                  CUDA F64 Radius[0.02 | 0.06],
                  core::Device("CUDA:0"),
                  core::Float64,
                  0.02,
                  utility::nullopt,
                  0.06)
        ->Unit(benchmark::kMillisecond);
#endif

BENCHMARK_CAPTURE(LegacyTransform, CPU, 1)->Unit(benchmark::kMillisecond);
BENCHMARK_CAPTURE(LegacySelectByIndex, CPU, 1)->Unit(benchmark::kMillisecond);

BENCHMARK_CAPTURE(LegacyEstimateNormals,
                  Legacy Hybrid[0.02 | 30 | 0.06],
                  0.02,
                  open3d::geometry::KDTreeSearchParamHybrid(0.06, 30))
        ->Unit(benchmark::kMillisecond);

BENCHMARK_CAPTURE(LegacyEstimateNormals,
                  Legacy KNN[0.02 | 30],
                  0.02,
                  open3d::geometry::KDTreeSearchParamKNN(30))
        ->Unit(benchmark::kMillisecond);

BENCHMARK_CAPTURE(LegacyEstimateNormals,
                  Legacy Radius[0.02 | 0.06],
                  0.02,
                  open3d::geometry::KDTreeSearchParamRadius(0.06))
        ->Unit(benchmark::kMillisecond);

BENCHMARK_CAPTURE(
        RemoveRadiusOutliers, CPU[50 | 0.05], core::Device("CPU:0"), 50, 0.03)
        ->Unit(benchmark::kMillisecond);
BENCHMARK_CAPTURE(RemoveStatisticalOutliers, CPU[30], core::Device("CPU:0"), 30)
        ->Unit(benchmark::kMillisecond);
BENCHMARK_CAPTURE(CropByAxisAlignedBox, CPU, core::Device("CPU:0"))
        ->Unit(benchmark::kMillisecond);
BENCHMARK_CAPTURE(CropByOrientedBox, CPU, core::Device("CPU:0"))
        ->Unit(benchmark::kMillisecond);
BENCHMARK_CAPTURE(ComputeBoundaryPoints,
                  CPU Float32,
                  core::Device("CPU:0"),
                  core::Float32,
                  30,
                  0.02)
        ->Unit(benchmark::kMillisecond);
BENCHMARK_CAPTURE(ComputeBoundaryPoints,
                  CPU Float64,
                  core::Device("CPU:0"),
                  core::Float64,
                  30,
                  0.02)
        ->Unit(benchmark::kMillisecond);
#ifdef BUILD_CUDA_MODULE
BENCHMARK_CAPTURE(
        RemoveRadiusOutliers, CUDA[50 | 0.05], core::Device("CUDA:0"), 50, 0.03)
        ->Unit(benchmark::kMillisecond);
<<<<<<< HEAD
BENCHMARK_CAPTURE(CropByAxisAlignedBox, CUDA, core::Device("CUDA:0"))
        ->Unit(benchmark::kMillisecond);
BENCHMARK_CAPTURE(CropByOrientedBox, CUDA, core::Device("CUDA:0"))
=======
BENCHMARK_CAPTURE(RemoveStatisticalOutliers,
                  CUDA[30],
                  core::Device("CUDA:0"),
                  30)
        ->Unit(benchmark::kMillisecond);
BENCHMARK_CAPTURE(CropByAxisAlignedBox, CPU, core::Device("CUDA:0"))
>>>>>>> 4d5b8e31
        ->Unit(benchmark::kMillisecond);
BENCHMARK_CAPTURE(ComputeBoundaryPoints,
                  CUDA Float32,
                  core::Device("CUDA:0"),
                  core::Float32,
                  30,
                  0.02)
        ->Unit(benchmark::kMillisecond);
BENCHMARK_CAPTURE(ComputeBoundaryPoints,
                  CUDA Float64,
                  core::Device("CUDA:0"),
                  core::Float64,
                  30,
                  0.02)
        ->Unit(benchmark::kMillisecond);
#endif

BENCHMARK_CAPTURE(LegacyRemoveRadiusOutliers, Legacy[50 | 0.05], 50, 0.03)
        ->Unit(benchmark::kMillisecond);
BENCHMARK_CAPTURE(LegacyRemoveStatisticalOutliers, Legacy[30], 30)
        ->Unit(benchmark::kMillisecond);
BENCHMARK_CAPTURE(LegacyCropByAxisAlignedBox, Legacy, 1)
        ->Unit(benchmark::kMillisecond);
BENCHMARK_CAPTURE(LegacyCropByOrientedBox, Legacy, 1)
        ->Unit(benchmark::kMillisecond);

}  // namespace geometry
}  // namespace t
}  // namespace open3d<|MERGE_RESOLUTION|>--- conflicted
+++ resolved
@@ -634,18 +634,13 @@
 BENCHMARK_CAPTURE(
         RemoveRadiusOutliers, CUDA[50 | 0.05], core::Device("CUDA:0"), 50, 0.03)
         ->Unit(benchmark::kMillisecond);
-<<<<<<< HEAD
 BENCHMARK_CAPTURE(CropByAxisAlignedBox, CUDA, core::Device("CUDA:0"))
         ->Unit(benchmark::kMillisecond);
 BENCHMARK_CAPTURE(CropByOrientedBox, CUDA, core::Device("CUDA:0"))
-=======
 BENCHMARK_CAPTURE(RemoveStatisticalOutliers,
                   CUDA[30],
                   core::Device("CUDA:0"),
                   30)
-        ->Unit(benchmark::kMillisecond);
-BENCHMARK_CAPTURE(CropByAxisAlignedBox, CPU, core::Device("CUDA:0"))
->>>>>>> 4d5b8e31
         ->Unit(benchmark::kMillisecond);
 BENCHMARK_CAPTURE(ComputeBoundaryPoints,
                   CUDA Float32,
