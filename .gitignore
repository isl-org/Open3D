# CMake configured files
src/Open3D/Open3D.h
src/Open3D/Open3DConfig.h
src/Open3D/Visualization/Shader/Shader.h
util/pip_package/setup.py

# Temp directories
build*/
cmake-build-debug/
cmake-build-release/
docs/_out/
util/pip_package/dist/
util/conda_package/dist/
doxygen/
docs/python_api/
node_modules/

# Local configs
_vimrc_local.vim
.vs/
.vscode/

# Build artifacts
**/package-lock.json
*.pyc
__pycache__
._*
.DS_Store
.vscode
.idea
*.egg-info/
*.ipynb_checkpoints/
*.py[cod]
<<<<<<< HEAD
=======
*.bak
node_modules/
static/
**/package-lock.json
>>>>>>> ed8d39f5
*.old*

# Example resources
examples/Python/ReconstructionSystem/dataset/
examples/TestData/Armadillo.ply
examples/TestData/Bunny.ply
examples/TestData/voxelized.ply
examples/Python/Basic/voxel_grid_test.ply
examples/Python/Benchmark/testdata/
examples/Python/Misc/test.jpg
examples/TestData/GraphOptimization/pose_graph_example_fragment_optimized.json
examples/TestData/GraphOptimization/pose_graph_example_global_optimized.json
examples/TestData/depth/
examples/TestData/image/
examples/TestData/sync.ply
examples/TestData/sync.png
examples/Python/Advanced/multiway_registration.pcd
examples/Python/Advanced/test.json
examples/Python/Advanced/viewpoint.json
examples/Python/Basic/copy_of_fragment.pcd
examples/Python/Basic/copy_of_knot.ply
examples/Python/Basic/copy_of_lena_color.jpg<|MERGE_RESOLUTION|>--- conflicted
+++ resolved
@@ -31,13 +31,9 @@
 *.egg-info/
 *.ipynb_checkpoints/
 *.py[cod]
-<<<<<<< HEAD
-=======
 *.bak
 node_modules/
 static/
-**/package-lock.json
->>>>>>> ed8d39f5
 *.old*
 
 # Example resources
