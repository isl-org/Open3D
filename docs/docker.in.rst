--- conflicted
+++ resolved
@@ -76,11 +76,7 @@
     wget https://github.com/isl-org/Open3D/releases/download/v@OPEN3D_VERSION@/open3d-app-@OPEN3D_VERSION@-Ubuntu.deb
     # Build docker image in folder containing Open3D deb package.
     docker build -t open3d-viewer -f- . <<EOF
-<<<<<<< HEAD
-    FROM ubuntu:22.04
-=======
     FROM ubuntu:24.04
->>>>>>> 67ea74e7
     COPY open3d*.deb /root/
     RUN apt-get update \
         && apt-get install --yes /root/open3d*.deb \
@@ -121,11 +117,7 @@
     wget https://raw.githubusercontent.com/isl-org/Open3D/v@OPEN3D_VERSION@/examples/python/visualization/render_to_image.py
     # Build docker image
     docker build -t open3d-headless -f- . <<EOF
-<<<<<<< HEAD
-    FROM ubuntu:22.04
-=======
     FROM ubuntu:24.04
->>>>>>> 67ea74e7
     RUN apt-get update \
         && apt-get install --yes --no-install-recommends \
         libegl1 libgl1 libgomp1 python3-pip \
@@ -172,15 +164,9 @@
 
     cd docker
 
-<<<<<<< HEAD
-    ./docker_build.sh cuda_wheel_py310_dev   # Python 3.10, AMD64, CUDA with MKL, developer mode
-    ./docker_build.sh openblas-amd64-py310  # Python 3.10, AMD64 with OpenBLAS instead of MKL, release mode
-    ./docker_build.sh openblas-arm64-py37   # Python 3.7, ARM64 with OpenBLAS, release mode
-=======
     ./docker_build.sh cuda_wheel_py312_dev   # Python 3.12, AMD64, CUDA with MKL, developer mode
     ./docker_build.sh openblas-amd64-py311  # Python 3.11, AMD64 with OpenBLAS instead of MKL, release mode
     ./docker_build.sh openblas-arm64-py313   # Python 3.13, ARM64 with OpenBLAS, release mode
->>>>>>> 67ea74e7
 
 Run ``./docker_build.sh`` without arguments to get a list of all available build
 configurations.
