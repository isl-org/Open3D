# ----------------------------------------------------------------------------
# -                        Open3D: www.open3d.org                            -
# ----------------------------------------------------------------------------
# The MIT License (MIT)
#
# Copyright (c) 2018 www.open3d.org
#
# Permission is hereby granted, free of charge, to any person obtaining a copy
# of this software and associated documentation files (the "Software"), to deal
# in the Software without restriction, including without limitation the rights
# to use, copy, modify, merge, publish, distribute, sublicense, and/or sell
# copies of the Software, and to permit persons to whom the Software is
# furnished to do so, subject to the following conditions:
#
# The above copyright notice and this permission notice shall be included in
# all copies or substantial portions of the Software.
#
# THE SOFTWARE IS PROVIDED "AS IS", WITHOUT WARRANTY OF ANY KIND, EXPRESS OR
# IMPLIED, INCLUDING BUT NOT LIMITED TO THE WARRANTIES OF MERCHANTABILITY,
# FITNESS FOR A PARTICULAR PURPOSE AND NONINFRINGEMENT. IN NO EVENT SHALL THE
# AUTHORS OR COPYRIGHT HOLDERS BE LIABLE FOR ANY CLAIM, DAMAGES OR OTHER
# LIABILITY, WHETHER IN AN ACTION OF CONTRACT, TORT OR OTHERWISE, ARISING
# FROM, OUT OF OR IN CONNECTION WITH THE SOFTWARE OR THE USE OR OTHER DEALINGS
# IN THE SOFTWARE.
# ----------------------------------------------------------------------------

# Sphinx makefile with api docs generation
# (1) The user call `make *` (e.g. `make html`) gets forwarded to make.py
# (2) make.py generate Python api docs, one ".rst" file per class / function
# (3) make.py calls the actual `sphinx-build`

from __future__ import print_function
import argparse
import subprocess
import sys
import multiprocessing
import importlib
import os
from inspect import getmembers, isbuiltin, isclass, ismodule
import shutil
import warnings
import weakref
from tempfile import mkdtemp
import re
from pathlib import Path
import nbformat
import nbconvert


def _create_or_clear_dir(dir_path):
    if os.path.exists(dir_path):
        shutil.rmtree(dir_path)
        print("Removed directory %s" % dir_path)
    os.makedirs(dir_path)
    print("Created directory %s" % dir_path)


class PyAPIDocsBuilder:
    """
    Generate Python API *.rst files, per (sub) module, per class, per function.
    The file name is the full module name.

    E.g. If output_dir == "python_api", the following files are generated:
    python_api/open3d.camera.rst
    python_api/open3d.camera.PinholeCameraIntrinsic.rst
    ...
    """

    def __init__(self, output_dir, module_names):
        self.output_dir = output_dir
        self.module_names = module_names
        print("Generating *.rst Python API docs in directory: %s" %
              self.output_dir)

    def generate_rst(self):
        _create_or_clear_dir(self.output_dir)

        for module_name in self.module_names:
            module = self._get_open3d_module(module_name)
            PyAPIDocsBuilder._generate_sub_module_class_function_docs(
                module_name, module, self.output_dir)

    @staticmethod
    def _get_open3d_module(full_module_name):
        """Returns the module object for the given module path"""
        import open3d  # make sure the root module is loaded

        try:
            # try to import directly. This will work for pure python submodules
            module = importlib.import_module(full_module_name)
            return module
        except ImportError:
            # traverse the module hierarchy of the root module.
            # This code path is necessary for modules for which we manually
            # define a specific module path (e.g. the modules defined with
            # pybind).
            current_module = open3d
            for sub_module_name in full_module_name.split(".")[1:]:
                current_module = getattr(current_module, sub_module_name)
            return current_module

    @staticmethod
    def _generate_function_doc(sub_module_full_name, function_name,
                               output_path):
        # print("Generating docs: %s" % (output_path,))
        out_string = ""
        out_string += "%s.%s" % (sub_module_full_name, function_name)
        out_string += "\n" + "-" * len(out_string)
        out_string += "\n\n" + ".. currentmodule:: %s" % sub_module_full_name
        out_string += "\n\n" + ".. autofunction:: %s" % function_name
        out_string += "\n"

        with open(output_path, "w") as f:
            f.write(out_string)

    @staticmethod
    def _generate_class_doc(sub_module_full_name, class_name, output_path):
        # print("Generating docs: %s" % (output_path,))
        out_string = ""
        out_string += "%s.%s" % (sub_module_full_name, class_name)
        out_string += "\n" + "-" * len(out_string)
        out_string += "\n\n" + ".. currentmodule:: %s" % sub_module_full_name
        out_string += "\n\n" + ".. autoclass:: %s" % class_name
        out_string += "\n    :members:"
        out_string += "\n    :undoc-members:"
        out_string += "\n    :inherited-members:"
        out_string += "\n"

        with open(output_path, "w") as f:
            f.write(out_string)

    @staticmethod
    def _generate_sub_module_doc(sub_module_full_name, class_names,
                                 function_names, sub_module_doc_path):
        # print("Generating docs: %s" % (sub_module_doc_path,))
        class_names = sorted(class_names)
        function_names = sorted(function_names)
        out_string = ""
        out_string += sub_module_full_name
        out_string += "\n" + "-" * len(out_string)
        out_string += "\n\n" + ".. currentmodule:: %s" % sub_module_full_name

        if len(class_names) > 0:
            out_string += "\n\n**Classes**"
            out_string += "\n\n.. autosummary::"
            out_string += "\n"
            for class_name in class_names:
                out_string += "\n    " + "%s" % (class_name,)
            out_string += "\n"

        if len(function_names) > 0:
            out_string += "\n\n**Functions**"
            out_string += "\n\n.. autosummary::"
            out_string += "\n"
            for function_name in function_names:
                out_string += "\n    " + "%s" % (function_name,)
            out_string += "\n"

        obj_names = class_names + function_names
        if len(obj_names) > 0:
            out_string += "\n\n.. toctree::"
            out_string += "\n    :hidden:"
            out_string += "\n"
            for obj_name in obj_names:
                out_string += "\n    %s <%s.%s>" % (
                    obj_name,
                    sub_module_full_name,
                    obj_name,
                )
            out_string += "\n"

        with open(sub_module_doc_path, "w") as f:
            f.write(out_string)

    @staticmethod
    def _generate_sub_module_class_function_docs(sub_module_full_name,
                                                 sub_module, output_dir):
        print("Generating docs for submodule: %s" % sub_module_full_name)

        # Class docs
        class_names = [
            obj[0] for obj in getmembers(sub_module) if isclass(obj[1])
        ]
        for class_name in class_names:
            file_name = "%s.%s.rst" % (sub_module_full_name, class_name)
            output_path = os.path.join(output_dir, file_name)
            PyAPIDocsBuilder._generate_class_doc(sub_module_full_name,
                                                 class_name, output_path)

        # Function docs
        function_names = [
            obj[0] for obj in getmembers(sub_module) if isbuiltin(obj[1])
        ]
        for function_name in function_names:
            file_name = "%s.%s.rst" % (sub_module_full_name, function_name)
            output_path = os.path.join(output_dir, file_name)
            PyAPIDocsBuilder._generate_function_doc(sub_module_full_name,
                                                    function_name, output_path)

        # Submodule docs
        sub_module_doc_path = os.path.join(output_dir,
                                           sub_module_full_name + ".rst")
        PyAPIDocsBuilder._generate_sub_module_doc(
            sub_module_full_name,
            class_names,
            function_names,
            sub_module_doc_path,
        )


class SphinxDocsBuilder:
    """
    SphinxDocsBuilder calls Python api docs generation and then calls
    sphinx-build:

    (1) The user call `make *` (e.g. `make html`) gets forwarded to make.py
    (2) Calls PyAPIDocsBuilder to generate Python api docs rst files
    (3) Calls `sphinx-build` with the user argument
    """

    def __init__(self, html_output_dir, is_release):
        # Get the modules for which we want to build the documentation.
        # We use the modules listed in the index.rst file here.
        self.documented_modules = self._get_module_names_from_index_rst()

        # self.documented_modules = "open3d.open3d_pybind"  # Points to the open3d.so
        # self.c_module_relative = "open3d"  # The relative module reference to open3d.so
        self.python_api_output_dir = "python_api"
        self.html_output_dir = html_output_dir
        self.is_release = is_release

    @staticmethod
    def _get_module_names_from_index_rst():
        """Reads the modules of the python api from the index.rst"""
        module_names = []
        with open("index.rst", "r") as f:
            for line in f:
                m = re.match("^\s*python_api/(.*)\s*$", line)
                if m:
                    module_names.append(m.group(1))
        return module_names

    def run(self):
        self._gen_python_api_docs()
        self._run_sphinx()

    def _gen_python_api_docs(self):
        """
        Generate Python docs.
        Each module, class and function gets one .rst file.
        """
        # self.python_api_output_dir cannot be a temp dir, since other
        # "*.rst" files reference it
        pd = PyAPIDocsBuilder(self.python_api_output_dir,
                              self.documented_modules)
        pd.generate_rst()

    def _run_sphinx(self):
        """
        Call Sphinx command with hard-coded "html" target
        """
        build_dir = os.path.join(self.html_output_dir, "html")

        if self.is_release:
            version_list = [
                line.rstrip("\n").split(" ")[1]
                for line in open("../src/Open3D/version.txt")
            ]
            release_version = ".".join(version_list[:3])
            print("Building docs for release:", release_version)

            cmd = [
                "sphinx-build",
                "-b",
                "html",
                "-D",
                "version=" + release_version,
                "-D",
                "release=" + release_version,
                "-j",
                str(multiprocessing.cpu_count()),
                ".",
                build_dir,
            ]
        else:
            cmd = [
                "sphinx-build",
                "-b",
                "html",
                "-j",
                str(multiprocessing.cpu_count()),
                ".",
                build_dir,
            ]
        print('Calling: "%s"' % " ".join(cmd))
        subprocess.check_call(cmd, stdout=sys.stdout, stderr=sys.stderr)


class DoxygenDocsBuilder:

    def __init__(self, html_output_dir):
        self.html_output_dir = html_output_dir

    def run(self):
        doxygen_temp_dir = "doxygen"
        _create_or_clear_dir(doxygen_temp_dir)

        cmd = ["doxygen", "Doxyfile"]
        print('Calling: "%s"' % " ".join(cmd))
        subprocess.check_call(cmd, stdout=sys.stdout, stderr=sys.stderr)
        shutil.copytree(
            os.path.join("doxygen", "html"),
            os.path.join(self.html_output_dir, "html", "cpp_api"),
        )

        if os.path.exists(doxygen_temp_dir):
            shutil.rmtree(doxygen_temp_dir)


class JupyterDocsBuilder:

    def __init__(self, current_file_dir, clean_notebooks, execute_notebooks):
        """
        execute_notebooks is one of {"auto", "always"}
        """
<<<<<<< HEAD
        if execute_notebooks not in {"auto", "always"}:
            raise ValueError(f"Invalid execute option: {execute_notebooks}.")
=======
        if execute_notebooks not in {"auto", "always", "never"}:
            raise ValueError(
                "Invalid execute option: {}.".format(execute_notebooks))
>>>>>>> 37d1116a
        self.clean_notebooks = clean_notebooks
        self.execute_notebooks = execute_notebooks
        self.current_file_dir = current_file_dir
        print("Notebook execution mode: {}".format(self.execute_notebooks))

    def run(self):
        # Setting os.environ["CI"] will disable interactive (blocking) mode in
        # Jupyter notebooks
        os.environ["CI"] = "true"

        # Copy TestData directory to the tutorial folder
        test_data_in_dir = (Path(self.current_file_dir).parent / "examples" /
                            "TestData")
        test_data_out_dir = Path(self.current_file_dir) / "TestData"
        if test_data_out_dir.exists():
            shutil.rmtree(test_data_out_dir)
        shutil.copytree(test_data_in_dir, test_data_out_dir)

        # Copy and execute notebooks in the tutorial folder
        nb_paths = []
        example_dirs = ["Basic", "Advanced"]
        for example_dir in example_dirs:
            in_dir = (Path(self.current_file_dir).parent / "examples" /
                      "Python" / example_dir)
            out_dir = Path(self.current_file_dir) / "tutorial" / example_dir
            shutil.copy(
                in_dir.parent / "open3d_tutorial.py",
                out_dir.parent / "open3d_tutorial.py",
            )

            if self.clean_notebooks:
                for nb_out_path in out_dir.glob("*.ipynb"):
                    print("Delete: {}".format(nb_out_path))
                    nb_out_path.unlink()

            for nb_in_path in in_dir.glob("*.ipynb"):
                nb_out_path = out_dir / nb_in_path.name
                if not nb_out_path.is_file():
                    print("Copy: {}\n   -> {}".format(nb_in_path, nb_out_path))
                    shutil.copy(nb_in_path, nb_out_path)
                else:
                    print("Copy skipped: {}.format(nb_out_path)")
                nb_paths.append(nb_out_path)

        # Execute Jupyter notebooks
        for nb_path in nb_paths:
            print("[Processing notebook {}]".format(nb_path.name))
            with open(nb_path) as f:
                nb = nbformat.read(f, as_version=4)

            # https://github.com/spatialaudio/nbsphinx/blob/master/src/nbsphinx.py
            has_code = any(c.source for c in nb.cells if c.cell_type == "code")
            has_output = any(
                c.get("outputs") or c.get("execution_count")
                for c in nb.cells
                if c.cell_type == "code")
            execute = (self.execute_notebooks == "auto" and has_code and
                       not has_output) or self.execute_notebooks == "always"
            print("has_code: {}, has_output: {}, execute: {}".format(
                has_code, has_output, execute))

            if execute:
                ep = nbconvert.preprocessors.ExecutePreprocessor(timeout=6000)
                try:
                    ep.preprocess(nb, {"metadata": {"path": nb_path.parent}})
                except nbconvert.preprocessors.execute.CellExecutionError:
                    print(
                        "Execution of {} failed, this will cause Travis to fail."
                        .format(nb_path.name))
                    if "TRAVIS" in os.environ:
                        raise

                with open(nb_path, "w", encoding="utf-8") as f:
                    nbformat.write(nb, f)


if __name__ == "__main__":
    """
    # Clean existing notebooks in docs/tutorial, execute notebooks if the
    # notebook does not have outputs, and build docs for Python and C++.
    $ python make_docs.py --clean_notebooks --execute_notebooks=auto --sphinx --doxygen

    # Build docs for Python (--sphinx) and C++ (--doxygen).
    $ python make_docs.py --execute_notebooks=auto --sphinx --doxygen

    # Build docs for release (version number will be used instead of git hash).
    $ python make_docs.py --is_release --sphinx --doxygen
    """
    parser = argparse.ArgumentParser()
    parser.add_argument(
        "--clean_notebooks",
        dest="clean_notebooks",
        action="store_true",
        default=False,
        help=("Whether to clean existing notebooks in docs/tutorial. "
              "Notebooks are copied from examples/Python to docs/tutorial."),
    )
    parser.add_argument(
        "--execute_notebooks",
        dest="execute_notebooks",
        default="auto",
        help="Jupyter notebook execution mode, one of {auto, always}.",
    )
    parser.add_argument(
        "--sphinx",
        dest="build_sphinx",
        action="store_true",
        default=False,
        help="Build Sphinx for main docs and Python API docs.",
    )
    parser.add_argument(
        "--doxygen",
        dest="build_doxygen",
        action="store_true",
        default=False,
        help="Build Doxygen for C++ API docs.",
    )
    parser.add_argument(
        "--is_release",
        dest="is_release",
        action="store_true",
        default=False,
        help="Show Open3D version number rather than git hash.",
    )
    args = parser.parse_args()

    pwd = os.path.dirname(os.path.realpath(__file__))

    # Clear output dir if new docs are to be built
    html_output_dir = os.path.join(pwd, "_out")
    _create_or_clear_dir(html_output_dir)

    # Clear C++ build directory
    cpp_build_dir = os.path.join(pwd, "_static", "C++", "build")
    if os.path.exists(cpp_build_dir):
        shutil.rmtree(cpp_build_dir)
        print("Removed directory %s" % cpp_build_dir)

    # Sphinx is hard-coded to build with the "html" option
    # To customize build, run sphinx-build manually
    if args.build_sphinx:
        print("Sphinx build enabled")
        print("Building Jupyter docs")
        jdb = JupyterDocsBuilder(pwd, args.clean_notebooks,
                                 args.execute_notebooks)
        jdb.run()
        print("Building Sphinx docs")
        sdb = SphinxDocsBuilder(html_output_dir, args.is_release)
        sdb.run()
    else:
        print("Sphinx build disabled, use --sphinx to enable")

    # Doxygen is hard-coded to build with default option
    # To customize build, customize Doxyfile or run doxygen manually
    if args.build_doxygen:
        print("Doxygen build enabled")
        ddb = DoxygenDocsBuilder(html_output_dir)
        ddb.run()
    else:
        print("Doxygen build disabled, use --doxygen to enable")<|MERGE_RESOLUTION|>--- conflicted
+++ resolved
@@ -323,14 +323,8 @@
         """
         execute_notebooks is one of {"auto", "always"}
         """
-<<<<<<< HEAD
         if execute_notebooks not in {"auto", "always"}:
             raise ValueError(f"Invalid execute option: {execute_notebooks}.")
-=======
-        if execute_notebooks not in {"auto", "always", "never"}:
-            raise ValueError(
-                "Invalid execute option: {}.".format(execute_notebooks))
->>>>>>> 37d1116a
         self.clean_notebooks = clean_notebooks
         self.execute_notebooks = execute_notebooks
         self.current_file_dir = current_file_dir
