# FROM must be called before other ARGS except for ARG BASE_IMAGE
ARG BASE_IMAGE
FROM ${BASE_IMAGE}

# For the rest of this Dockerfile
SHELL ["/bin/bash", "-c"]

# Required build args, should be specified in docker_build.sh
ARG CMAKE_VERSION
ARG PYTHON_VERSION
ARG DEVELOPER_BUILD
RUN if [ -z "${CMAKE_VERSION}"   ]; then echo "Error: ARG CMAKE_VERSION   not specified."; exit 1; fi \
 && if [ -z "${PYTHON_VERSION}"  ]; then echo "Error: ARG PYTHON_VERSION  not specified."; exit 1; fi \
 && if [ -z "${DEVELOPER_BUILD}" ]; then echo "Error: ARG DEVELOPER_BUILD not specified."; exit 1; fi

# Prevent interactive inputs when installing packages
ENV DEBIAN_FRONTEND=noninteractive
ENV TZ=America/Los_Angeles
ENV SUDO=command
# --- 1. INSTALL BASIC DEPENDENCIES AND BUILD DEPS FOR PYENV ---
# Install not only basic dependencies, but also those necessary
# for pyenv to build Python from source. This also includes the fix
# for the curl (77) error by installing ca-certificates.
RUN apt-get update && apt-get install -y --no-install-recommends \
    # Runtime and download dependencies
    wget curl \
    libgl1 \
    libgomp1 \
<<<<<<< HEAD
    ca-certificates \
    # General build dependencies
=======
 && rm -rf /var/lib/apt/lists/*

# Minimal dependencies for building python
RUN apt-get update && apt-get install -y \
>>>>>>> 67ea74e7
    build-essential \
    libssl-dev \
    zlib1g-dev \
    libbz2-dev \
    libreadline-dev \
    libsqlite3-dev \
    curl \
    git \
<<<<<<< HEAD
    # Build dependencies for Python (required by pyenv)
    libssl-dev zlib1g-dev libbz2-dev \
    libreadline-dev libsqlite3-dev llvm \
    libncurses5-dev libncursesw5-dev \
    xz-utils tk-dev libffi-dev liblzma-dev \
 && update-ca-certificates \
 && rm -rf /var/lib/apt/lists/*

# --- 2. PYTHON INSTALLATION WITH PYENV (REPLACES MINICONDA) ---
ENV PYENV_ROOT=/root/.pyenv
ENV PATH="$PYENV_ROOT/shims:$PYENV_ROOT/bin:$PATH"
RUN curl https://pyenv.run | bash \
 && pyenv update \
 && pyenv install $PYTHON_VERSION \
 && pyenv global $PYTHON_VERSION \
 && pyenv rehash \
 # Upgrade pip
 && pip install --upgrade pip setuptools wheel

# Verify that the correct Python version is active
RUN which python \
 && python --version \
 && pip --version
=======
    libncursesw5-dev \
    xz-utils \
    tk-dev \
    libxml2-dev \
    libxmlsec1-dev \
    libffi-dev \
    liblzma-dev \
 && rm -rf /var/lib/apt/lists/*

# pyenv
# The pyenv python paths are used during docker run, in this way docker run
# does not need to activate the environment again.
# The soft link from the python patch level version to the python mino version
# ensures python wheel commands (i.e. open3d) are in PATH, since we don't know
# which patch level pyenv will install (latest).
ENV PYENV_ROOT=/root/.pyenv
ENV PATH="$PYENV_ROOT/shims:$PYENV_ROOT/bin:$PYENV_ROOT/versions/$PYTHON_VERSION/bin:$PATH"
RUN curl https://pyenv.run | bash \
        && pyenv update \
        && pyenv install $PYTHON_VERSION \
        && pyenv global $PYTHON_VERSION \
        && pyenv rehash \
        && ln -s $PYENV_ROOT/versions/${PYTHON_VERSION}* $PYENV_ROOT/versions/${PYTHON_VERSION};
RUN python --version && pip --version
>>>>>>> 67ea74e7

# --- 3. CMAKE INSTALLATION ---
RUN CMAKE_VER_NUMBERS=$(echo "${CMAKE_VERSION}" | cut -d"-" -f2) \
 && wget -q https://github.com/Kitware/CMake/releases/download/v${CMAKE_VER_NUMBERS}/${CMAKE_VERSION}.tar.gz \
 && tar -xf ${CMAKE_VERSION}.tar.gz \
 && cp -ar ${CMAKE_VERSION} ${HOME} \
 && rm ${CMAKE_VERSION}.tar.gz
ENV PATH=${HOME}/${CMAKE_VERSION}/bin:${PATH}

# --- 4. INSTALL OPEN3D DEPENDENCIES AND COMPILER ---
COPY ./util/install_deps_ubuntu.sh /root/Open3D/util/
RUN /root/Open3D/util/install_deps_ubuntu.sh assume-yes \
 && rm -rf /var/lib/apt/lists/*

# --- 5. INSTALL PYTHON DEPENDENCIES (PIP) ---
COPY ./python/requirements*.txt /root/Open3D/python/
RUN pip install -U -r /root/Open3D/python/requirements.txt \
  -r /root/Open3D/python/requirements_build.txt \
  -r /root/Open3D/python/requirements_test.txt

# --- 6. COPY AND BUILD OPEN3D ---
COPY . /root/Open3D
WORKDIR /root/Open3D

# Build
RUN mkdir build \
 && cd build \
 && cmake \
    -DBUILD_UNIT_TESTS=ON \
    -DCMAKE_BUILD_TYPE=Release \
    -DCMAKE_INSTALL_PREFIX=~/open3d_install \
    -DDEVELOPER_BUILD=${DEVELOPER_BUILD} \
    .. \
<<<<<<< HEAD
 && make -j$(nproc) \
 && make install-pip-package -j$(nproc) \
 && make install -j$(nproc) \
 && pyenv rehash
=======
 && export NPROC=$(($(nproc)+2)) \
 && make -j$NPROC \
 && make install-pip-package -j$NPROC \
 && make install -j$NPROC
>>>>>>> 67ea74e7
RUN cp build/lib/python_package/pip_package/*.whl /<|MERGE_RESOLUTION|>--- conflicted
+++ resolved
@@ -6,10 +6,12 @@
 SHELL ["/bin/bash", "-c"]
 
 # Required build args, should be specified in docker_build.sh
+ARG CONDA_SUFFIX
 ARG CMAKE_VERSION
 ARG PYTHON_VERSION
 ARG DEVELOPER_BUILD
-RUN if [ -z "${CMAKE_VERSION}"   ]; then echo "Error: ARG CMAKE_VERSION   not specified."; exit 1; fi \
+RUN if [ -z "${CONDA_SUFFIX}"    ]; then echo "Error: ARG CONDA_SUFFIX    not specified."; exit 1; fi \
+ && if [ -z "${CMAKE_VERSION}"   ]; then echo "Error: ARG CMAKE_VERSION   not specified."; exit 1; fi \
  && if [ -z "${PYTHON_VERSION}"  ]; then echo "Error: ARG PYTHON_VERSION  not specified."; exit 1; fi \
  && if [ -z "${DEVELOPER_BUILD}" ]; then echo "Error: ARG DEVELOPER_BUILD not specified."; exit 1; fi
 
@@ -17,24 +19,19 @@
 ENV DEBIAN_FRONTEND=noninteractive
 ENV TZ=America/Los_Angeles
 ENV SUDO=command
-# --- 1. INSTALL BASIC DEPENDENCIES AND BUILD DEPS FOR PYENV ---
-# Install not only basic dependencies, but also those necessary
-# for pyenv to build Python from source. This also includes the fix
-# for the curl (77) error by installing ca-certificates.
-RUN apt-get update && apt-get install -y --no-install-recommends \
-    # Runtime and download dependencies
-    wget curl \
+
+# Minimal dependencies for running Docker
+# wget    : for downloading
+# libgl1  : available on Ubuntu ARM desktop by default
+# libgomp1: available on Ubuntu ARM desktop by default
+RUN apt-get update && apt-get install -y \
+    wget \
     libgl1 \
     libgomp1 \
-<<<<<<< HEAD
-    ca-certificates \
-    # General build dependencies
-=======
  && rm -rf /var/lib/apt/lists/*
 
 # Minimal dependencies for building python
 RUN apt-get update && apt-get install -y \
->>>>>>> 67ea74e7
     build-essential \
     libssl-dev \
     zlib1g-dev \
@@ -43,31 +40,6 @@
     libsqlite3-dev \
     curl \
     git \
-<<<<<<< HEAD
-    # Build dependencies for Python (required by pyenv)
-    libssl-dev zlib1g-dev libbz2-dev \
-    libreadline-dev libsqlite3-dev llvm \
-    libncurses5-dev libncursesw5-dev \
-    xz-utils tk-dev libffi-dev liblzma-dev \
- && update-ca-certificates \
- && rm -rf /var/lib/apt/lists/*
-
-# --- 2. PYTHON INSTALLATION WITH PYENV (REPLACES MINICONDA) ---
-ENV PYENV_ROOT=/root/.pyenv
-ENV PATH="$PYENV_ROOT/shims:$PYENV_ROOT/bin:$PATH"
-RUN curl https://pyenv.run | bash \
- && pyenv update \
- && pyenv install $PYTHON_VERSION \
- && pyenv global $PYTHON_VERSION \
- && pyenv rehash \
- # Upgrade pip
- && pip install --upgrade pip setuptools wheel
-
-# Verify that the correct Python version is active
-RUN which python \
- && python --version \
- && pip --version
-=======
     libncursesw5-dev \
     xz-utils \
     tk-dev \
@@ -92,28 +64,36 @@
         && pyenv rehash \
         && ln -s $PYENV_ROOT/versions/${PYTHON_VERSION}* $PYENV_ROOT/versions/${PYTHON_VERSION};
 RUN python --version && pip --version
->>>>>>> 67ea74e7
 
-# --- 3. CMAKE INSTALLATION ---
+# CMake
+# PWD is /, cmake will be installed to /root/${CMAKE_VERSION}/bin/cmake
 RUN CMAKE_VER_NUMBERS=$(echo "${CMAKE_VERSION}" | cut -d"-" -f2) \
  && wget -q https://github.com/Kitware/CMake/releases/download/v${CMAKE_VER_NUMBERS}/${CMAKE_VERSION}.tar.gz \
  && tar -xf ${CMAKE_VERSION}.tar.gz \
- && cp -ar ${CMAKE_VERSION} ${HOME} \
- && rm ${CMAKE_VERSION}.tar.gz
+ && cp -ar ${CMAKE_VERSION} ${HOME}
 ENV PATH=${HOME}/${CMAKE_VERSION}/bin:${PATH}
 
-# --- 4. INSTALL OPEN3D DEPENDENCIES AND COMPILER ---
+# Install dependencies before copying the full Open3D directory for better Docker caching
+# Open3D C++ dependencies
 COPY ./util/install_deps_ubuntu.sh /root/Open3D/util/
 RUN /root/Open3D/util/install_deps_ubuntu.sh assume-yes \
  && rm -rf /var/lib/apt/lists/*
+RUN echo ${PATH} \
+ && echo "gcc=$(which gcc)" \
+ && gcc --version \
+ && echo "g++=$(which g++)" \
+ && g++ --version
 
-# --- 5. INSTALL PYTHON DEPENDENCIES (PIP) ---
+# Python and dependencies
 COPY ./python/requirements*.txt /root/Open3D/python/
-RUN pip install -U -r /root/Open3D/python/requirements.txt \
+RUN which python \
+ && python --version \
+ && python -m pip install -U -r /root/Open3D/python/requirements.txt \
   -r /root/Open3D/python/requirements_build.txt \
   -r /root/Open3D/python/requirements_test.txt
 
-# --- 6. COPY AND BUILD OPEN3D ---
+# Open3D repo
+# Always keep /root/Open3D as the WORKDIR
 COPY . /root/Open3D
 WORKDIR /root/Open3D
 
@@ -126,15 +106,8 @@
     -DCMAKE_INSTALL_PREFIX=~/open3d_install \
     -DDEVELOPER_BUILD=${DEVELOPER_BUILD} \
     .. \
-<<<<<<< HEAD
- && make -j$(nproc) \
- && make install-pip-package -j$(nproc) \
- && make install -j$(nproc) \
- && pyenv rehash
-=======
  && export NPROC=$(($(nproc)+2)) \
  && make -j$NPROC \
  && make install-pip-package -j$NPROC \
  && make install -j$NPROC
->>>>>>> 67ea74e7
 RUN cp build/lib/python_package/pip_package/*.whl /