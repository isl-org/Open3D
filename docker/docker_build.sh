--- conflicted
+++ resolved
@@ -82,15 +82,9 @@
 
 # Shared variables
 CCACHE_VERSION=4.3
-<<<<<<< HEAD
-CMAKE_VERSION=cmake-3.20.6-linux-x86_64
-CMAKE_VERSION_AARCH64=cmake-3.20.6-linux-aarch64
-CUDA_VERSION=11.8.0-cudnn8
-=======
 CMAKE_VERSION=cmake-3.22.5-linux-x86_64
 CMAKE_VERSION_AARCH64=cmake-3.22.5-linux-aarch64
-CUDA_VERSION=11.7.1-cudnn8
->>>>>>> afb23f84
+CUDA_VERSION=11.8.0-cudnn8
 
 print_usage_and_exit_docker_build() {
     echo "$__usage_docker_build"
@@ -640,7 +634,6 @@
         cuda_wheel_build py312
         ;;
 
-
     # ML CIs
     2-bionic)
         2-bionic_export_env
