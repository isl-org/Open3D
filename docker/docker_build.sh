--- conflicted
+++ resolved
@@ -463,15 +463,9 @@
     export DOCKER_TAG=open3d-ci:sycl-shared
 
     # https://hub.docker.com/r/intel/oneapi-basekit
-<<<<<<< HEAD
     # https://github.com/intel/oneapi-containers/blob/master/images/docker/basekit/Dockerfile.ubuntu-22.04
     export BASE_IMAGE=intel/oneapi-basekit:2024.1.1-devel-ubuntu22.04
-    export DEVELOPER_BUILD=ON
-=======
-    # https://github.com/intel/oneapi-containers/blob/master/images/docker/basekit/Dockerfile.ubuntu-20.04
-    export BASE_IMAGE=intel/oneapi-basekit:2024.1.0-devel-ubuntu20.04
     export DEVELOPER_BUILD=${DEVELOPER_BUILD:-ON}
->>>>>>> 1e7b1743
     export CCACHE_TAR_NAME=open3d-ci-sycl
     export PYTHON_VERSION=${PYTHON_VERSION:-3.10}
     export BUILD_SHARED_LIBS=ON
