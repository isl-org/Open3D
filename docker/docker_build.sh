#!/usr/bin/env bash
#
# docker_build.sh is used to build Open3D docker images for all supported
# scenarios. This can be used in CI and on local machines. The objective is to
# allow developers to emulate CI environments for debugging or build release
# artifacts such as Python wheels locally.
#
# Guidelines:
# - Use a flat list of options.
#   We don't want to have a cartesian product of different combinations of
#   options. E.g., to support Ubuntu {18.04, 20.04} with Python {3.7, 3.8}, we
#   don't specify the OS and Python version separately, instead, we have a flat
#   list of combinations: [u1804_py37, u1804_py38, u2004_py37, u2004_py38].
# - No external environment variables.
#   This script should not make assumptions on external environment variables.
#   This make the Docker image reproducible across different machines.
set -euo pipefail

export BUILDKIT_PROGRESS=plain

__usage_docker_build="USAGE:
    $(basename $0) [OPTION]

OPTION:
    # OpenBLAS AMD64 (Dockerfile.openblas)
    openblas-amd64-py38-dev     : OpenBLAS AMD64 3.8 wheel, developer mode
    openblas-amd64-py39-dev     : OpenBLAS AMD64 3.9 wheel, developer mode
    openblas-amd64-py310-dev    : OpenBLAS AMD64 3.10 wheel, developer mode
    openblas-amd64-py311-dev    : OpenBLAS AMD64 3.11 wheel, developer mode
    openblas-amd64-py38         : OpenBLAS AMD64 3.8 wheel, release mode
    openblas-amd64-py39         : OpenBLAS AMD64 3.9 wheel, release mode
    openblas-amd64-py310        : OpenBLAS AMD64 3.10 wheel, release mode
    openblas-amd64-py311        : OpenBLAS AMD64 3.11 wheel, release mode

    # OpenBLAS ARM64 (Dockerfile.openblas)
    openblas-arm64-py38-dev     : OpenBLAS ARM64 3.8 wheel, developer mode
    openblas-arm64-py39-dev     : OpenBLAS ARM64 3.9 wheel, developer mode
    openblas-arm64-py310-dev    : OpenBLAS ARM64 3.10 wheel, developer mode
    openblas-arm64-py311-dev    : OpenBLAS ARM64 3.11 wheel, developer mode
    openblas-arm64-py38         : OpenBLAS ARM64 3.8 wheel, release mode
    openblas-arm64-py39         : OpenBLAS ARM64 3.9 wheel, release mode
    openblas-arm64-py310        : OpenBLAS ARM64 3.10 wheel, release mode
    openblas-arm64-py311        : OpenBLAS ARM64 3.11 wheel, release mode

    # Ubuntu CPU CI (Dockerfile.ci)
    cpu-static                  : Ubuntu CPU static
    cpu-shared                  : Ubuntu CPU shared
    cpu-shared-release          : Ubuntu CPU shared, release mode
    cpu-shared-ml               : Ubuntu CPU shared with ML
    cpu-shared-ml-release       : Ubuntu CPU shared with ML, release mode

    # Sycl CPU CI (Dockerfile.ci)
    sycl-shared                : SYCL (oneAPI) with shared lib
    sycl-static                : SYCL (oneAPI) with static lib

    # ML CIs (Dockerfile.ci)
    2-bionic                   : CUDA CI, 2-bionic, developer mode
    3-ml-shared-bionic-release : CUDA CI, 3-ml-shared-bionic, release mode
    3-ml-shared-bionic         : CUDA CI, 3-ml-shared-bionic, developer mode
    4-shared-bionic            : CUDA CI, 4-shared-bionic, developer mode
    4-shared-bionic-release    : CUDA CI, 4-shared-bionic, release mode
    5-ml-focal                 : CUDA CI, 5-ml-focal, developer mode

    # CUDA wheels (Dockerfile.wheel)
    cuda_wheel_py38_dev        : CUDA Python 3.8 wheel, developer mode
    cuda_wheel_py39_dev        : CUDA Python 3.9 wheel, developer mode
    cuda_wheel_py310_dev       : CUDA Python 3.10 wheel, developer mode
    cuda_wheel_py311_dev       : CUDA Python 3.11 wheel, developer mode
    cuda_wheel_py38            : CUDA Python 3.8 wheel, release mode
    cuda_wheel_py39            : CUDA Python 3.9 wheel, release mode
    cuda_wheel_py310           : CUDA Python 3.10 wheel, release mode
    cuda_wheel_py311           : CUDA Python 3.11 wheel, release mode
"

HOST_OPEN3D_ROOT="$(cd "$(dirname "${BASH_SOURCE[0]}")"/.. >/dev/null 2>&1 && pwd)"

# Shared variables
CCACHE_VERSION=4.3
CMAKE_VERSION=cmake-3.20.6-linux-x86_64
CMAKE_VERSION_AARCH64=cmake-3.20.6-linux-aarch64
CUDA_VERSION=11.7.1-cudnn8

print_usage_and_exit_docker_build() {
    echo "$__usage_docker_build"
    exit 1
}

openblas_print_env() {
    echo "[openblas_print_env()] DOCKER_TAG: ${DOCKER_TAG}"
    echo "[openblas_print_env()] BASE_IMAGE: ${BASE_IMAGE}"
    echo "[openblas_print_env()] CONDA_SUFFIX: ${CONDA_SUFFIX}"
    echo "[openblas_print_env()] CMAKE_VERSION: ${CMAKE_VERSION}"
    echo "[openblas_print_env()] PYTHON_VERSION: ${PYTHON_VERSION}"
    echo "[openblas_print_env()] DEVELOPER_BUILD: ${DEVELOPER_BUILD}"
}

openblas_export_env() {
    options="$(echo "$@" | tr ' ' '|')"
    echo "[openblas_export_env()] options: ${options}"

    if [[ "amd64" =~ ^($options)$ ]]; then
        echo "[openblas_export_env()] platform AMD64"
        export DOCKER_TAG=open3d-ci:openblas-amd64
        export BASE_IMAGE=ubuntu:18.04
        export CONDA_SUFFIX=x86_64
        export CMAKE_VERSION=${CMAKE_VERSION}
    elif [[ "arm64" =~ ^($options)$ ]]; then
        echo "[openblas_export_env()] platform ARM64"
        export DOCKER_TAG=open3d-ci:openblas-arm64
        export BASE_IMAGE=arm64v8/ubuntu:18.04
        export CONDA_SUFFIX=aarch64
        export CMAKE_VERSION=${CMAKE_VERSION_AARCH64}
    else
        echo "Invalid platform."
        print_usage_and_exit_docker_build
    fi

    if [[ "py38" =~ ^($options)$ ]]; then
        export PYTHON_VERSION=3.8
        export DOCKER_TAG=${DOCKER_TAG}-py38
    elif [[ "py39" =~ ^($options)$ ]]; then
        export PYTHON_VERSION=3.9
        export DOCKER_TAG=${DOCKER_TAG}-py39
    elif [[ "py310" =~ ^($options)$ ]]; then
        export PYTHON_VERSION=3.10
        export DOCKER_TAG=${DOCKER_TAG}-py310
    elif [[ "py311" =~ ^($options)$ ]]; then
        export PYTHON_VERSION=3.11
        export DOCKER_TAG=${DOCKER_TAG}-py311
    else
        echo "Invalid python version."
        print_usage_and_exit_docker_build
    fi

    if [[ "dev" =~ ^($options)$ ]]; then
        export DEVELOPER_BUILD=ON
        export DOCKER_TAG=${DOCKER_TAG}-dev
    else
        export DEVELOPER_BUILD=OFF
        export DOCKER_TAG=${DOCKER_TAG}-release
    fi

    # For docker_test.sh
    export BUILD_SHARED_LIBS=OFF
    export BUILD_CUDA_MODULE=OFF
    export BUILD_PYTORCH_OPS=OFF
    export BUILD_TENSORFLOW_OPS=OFF
    export BUILD_SYCL_MODULE=OFF
}

openblas_build() {
    openblas_print_env

    pushd "${HOST_OPEN3D_ROOT}"
    docker build \
        --progress plain \
        --build-arg BASE_IMAGE="${BASE_IMAGE}" \
        --build-arg CONDA_SUFFIX="${CONDA_SUFFIX}" \
        --build-arg CMAKE_VERSION="${CMAKE_VERSION}" \
        --build-arg PYTHON_VERSION="${PYTHON_VERSION}" \
        --build-arg DEVELOPER_BUILD="${DEVELOPER_BUILD}" \
        -t "${DOCKER_TAG}" \
        -f docker/Dockerfile.openblas .
    popd

    docker run -v "${PWD}:/opt/mount" --rm "${DOCKER_TAG}" \
        bash -c "cp /*.whl /opt/mount \
              && chown $(id -u):$(id -g) /opt/mount/*.whl"
}

cuda_wheel_build() {
    BASE_IMAGE=nvidia/cuda:${CUDA_VERSION}-devel-ubuntu18.04
    CCACHE_TAR_NAME=open3d-ubuntu-1804-cuda-ci-ccache

    options="$(echo "$@" | tr ' ' '|')"
    echo "[cuda_wheel_build()] options: ${options}"
    if [[ "py38" =~ ^($options)$ ]]; then
        PYTHON_VERSION=3.8
    elif [[ "py39" =~ ^($options)$ ]]; then
        PYTHON_VERSION=3.9
    elif [[ "py310" =~ ^($options)$ ]]; then
        PYTHON_VERSION=3.10
    elif [[ "py311" =~ ^($options)$ ]]; then
        PYTHON_VERSION=3.11
    else
        echo "Invalid python version."
        print_usage_and_exit_docker_build
    fi
    if [[ "dev" =~ ^($options)$ ]]; then
        DEVELOPER_BUILD=ON
    else
        DEVELOPER_BUILD=OFF
    fi
    if [[ "cuda" =~ ^($options)$ ]]; then
        BUILD_CUDA_MODULE=ON
    else
        BUILD_CUDA_MODULE=OFF
    fi
    echo "[cuda_wheel_build()] PYTHON_VERSION: ${PYTHON_VERSION}"
    echo "[cuda_wheel_build()] DEVELOPER_BUILD: ${DEVELOPER_BUILD}"
<<<<<<< HEAD
    echo "[cuda_wheel_build()] BUILD_CUDA_MODULE: ${BUILD_CUDA_MODULE}"
=======
    echo "[cuda_wheel_build()] BUILD_TENSORFLOW_OPS=${BUILD_TENSORFLOW_OPS:?'env var must be set.'}"
    echo "[cuda_wheel_build()] BUILD_PYTORCH_OPS=${BUILD_PYTORCH_OPS:?'env var must be set.'}"
>>>>>>> b9e049cf

    pushd "${HOST_OPEN3D_ROOT}"
    docker build \
        --progress plain \
        --build-arg BASE_IMAGE="${BASE_IMAGE}" \
        --build-arg DEVELOPER_BUILD="${DEVELOPER_BUILD}" \
        --build-arg CCACHE_TAR_NAME="${CCACHE_TAR_NAME}" \
        --build-arg CMAKE_VERSION="${CMAKE_VERSION}" \
        --build-arg CCACHE_VERSION="${CCACHE_VERSION}" \
        --build-arg PYTHON_VERSION="${PYTHON_VERSION}" \
<<<<<<< HEAD
        --build-arg BUILD_CUDA_MODULE="${BUILD_CUDA_MODULE}" \
=======
        --build-arg BUILD_TENSORFLOW_OPS="${BUILD_TENSORFLOW_OPS}" \
        --build-arg BUILD_PYTORCH_OPS="${BUILD_PYTORCH_OPS}" \
>>>>>>> b9e049cf
        -t open3d-ci:wheel \
        -f docker/Dockerfile.wheel .
    popd

    python_package_dir=/root/Open3D/build/lib/python_package
    docker run -v "${PWD}:/opt/mount" --rm open3d-ci:wheel \
        bash -c "cp ${python_package_dir}/pip_package/open3d*.whl /opt/mount \
              && cp /${CCACHE_TAR_NAME}.tar.gz /opt/mount \
              && chown $(id -u):$(id -g) /opt/mount/open3d*.whl \
              && chown $(id -u):$(id -g) /opt/mount/${CCACHE_TAR_NAME}.tar.gz"
}

ci_build() {
    echo "[ci_build()] DOCKER_TAG=${DOCKER_TAG}"
    echo "[ci_build()] BASE_IMAGE=${BASE_IMAGE}"
    echo "[ci_build()] DEVELOPER_BUILD=${DEVELOPER_BUILD}"
    echo "[ci_build()] CCACHE_TAR_NAME=${CCACHE_TAR_NAME}"
    echo "[ci_build()] CMAKE_VERSION=${CMAKE_VERSION}"
    echo "[ci_build()] CCACHE_VERSION=${CCACHE_VERSION}"
    echo "[ci_build()] PYTHON_VERSION=${PYTHON_VERSION}"
    echo "[ci_build()] BUILD_SHARED_LIBS=${BUILD_SHARED_LIBS}"
    echo "[ci_build()] BUILD_CUDA_MODULE=${BUILD_CUDA_MODULE}"
    echo "[ci_build()] BUILD_TENSORFLOW_OPS=${BUILD_TENSORFLOW_OPS}"
    echo "[ci_build()] BUILD_PYTORCH_OPS=${BUILD_PYTORCH_OPS}"
    echo "[ci_build()] PACKAGE=${PACKAGE}"
    echo "[ci_build()] BUILD_SYCL_MODULE=${BUILD_SYCL_MODULE}"

    pushd "${HOST_OPEN3D_ROOT}"
    docker build \
        --progress plain \
        --build-arg BASE_IMAGE="${BASE_IMAGE}" \
        --build-arg DEVELOPER_BUILD="${DEVELOPER_BUILD}" \
        --build-arg CCACHE_TAR_NAME="${CCACHE_TAR_NAME}" \
        --build-arg CMAKE_VERSION="${CMAKE_VERSION}" \
        --build-arg CCACHE_VERSION="${CCACHE_VERSION}" \
        --build-arg PYTHON_VERSION="${PYTHON_VERSION}" \
        --build-arg BUILD_SHARED_LIBS="${BUILD_SHARED_LIBS}" \
        --build-arg BUILD_CUDA_MODULE="${BUILD_CUDA_MODULE}" \
        --build-arg BUILD_TENSORFLOW_OPS="${BUILD_TENSORFLOW_OPS}" \
        --build-arg BUILD_PYTORCH_OPS="${BUILD_PYTORCH_OPS}" \
        --build-arg PACKAGE="${PACKAGE}" \
        --build-arg BUILD_SYCL_MODULE="${BUILD_SYCL_MODULE}" \
        -t "${DOCKER_TAG}" \
        -f docker/Dockerfile.ci .
    popd

    docker run -v "${PWD}:/opt/mount" --rm "${DOCKER_TAG}" \
        bash -cx "cp /open3d* /opt/mount \
               && chown $(id -u):$(id -g) /opt/mount/open3d*"
}

2-bionic_export_env() {
    export DOCKER_TAG=open3d-ci:2-bionic

    export BASE_IMAGE=nvidia/cuda:${CUDA_VERSION}-devel-ubuntu18.04
    export DEVELOPER_BUILD=ON
    export CCACHE_TAR_NAME=open3d-ci-2-bionic
    export PYTHON_VERSION=3.8
    export BUILD_SHARED_LIBS=OFF
    export BUILD_CUDA_MODULE=ON
    export BUILD_TENSORFLOW_OPS=OFF
    export BUILD_PYTORCH_OPS=OFF
    export PACKAGE=OFF
    export BUILD_SYCL_MODULE=OFF
}

3-ml-shared-bionic_export_env() {
    export DOCKER_TAG=open3d-ci:3-ml-shared-bionic

    export BASE_IMAGE=nvidia/cuda:${CUDA_VERSION}-devel-ubuntu18.04
    export DEVELOPER_BUILD=ON
    export CCACHE_TAR_NAME=open3d-ci-3-ml-shared-bionic
    export PYTHON_VERSION=3.8
    export BUILD_SHARED_LIBS=ON
    export BUILD_CUDA_MODULE=ON
     # TODO: re-enable tensorflow support, off due to due to cxx11_abi issue with PyTorch
    export BUILD_TENSORFLOW_OPS=OFF
    export BUILD_PYTORCH_OPS=ON
    export PACKAGE=ON
    export BUILD_SYCL_MODULE=OFF
}

3-ml-shared-bionic-release_export_env() {
    export DOCKER_TAG=open3d-ci:3-ml-shared-bionic

    export BASE_IMAGE=nvidia/cuda:${CUDA_VERSION}-devel-ubuntu18.04
    export DEVELOPER_BUILD=OFF
    export CCACHE_TAR_NAME=open3d-ci-3-ml-shared-bionic
    export PYTHON_VERSION=3.8
    export BUILD_SHARED_LIBS=ON
    export BUILD_CUDA_MODULE=ON
     # TODO: re-enable tensorflow support, off due to due to cxx11_abi issue with PyTorch
    export BUILD_TENSORFLOW_OPS=OFF
    export BUILD_PYTORCH_OPS=ON
    export PACKAGE=ON
    export BUILD_SYCL_MODULE=OFF
}

4-shared-bionic_export_env() {
    export DOCKER_TAG=open3d-ci:4-shared-bionic

    export BASE_IMAGE=nvidia/cuda:${CUDA_VERSION}-devel-ubuntu18.04
    export DEVELOPER_BUILD=ON
    export CCACHE_TAR_NAME=open3d-ci-4-shared-bionic
    export PYTHON_VERSION=3.8
    export BUILD_SHARED_LIBS=ON
    export BUILD_CUDA_MODULE=ON
    export BUILD_TENSORFLOW_OPS=OFF
    export BUILD_PYTORCH_OPS=OFF
    export PACKAGE=ON
    export BUILD_SYCL_MODULE=OFF
}

4-shared-bionic-release_export_env() {
    export DOCKER_TAG=open3d-ci:4-shared-bionic

    export BASE_IMAGE=nvidia/cuda:${CUDA_VERSION}-devel-ubuntu18.04
    export DEVELOPER_BUILD=OFF
    export CCACHE_TAR_NAME=open3d-ci-4-shared-bionic
    export PYTHON_VERSION=3.8
    export BUILD_SHARED_LIBS=ON
    export BUILD_CUDA_MODULE=ON
    export BUILD_TENSORFLOW_OPS=OFF
    export BUILD_PYTORCH_OPS=OFF
    export PACKAGE=ON
    export BUILD_SYCL_MODULE=OFF
}

5-ml-focal_export_env() {
    export DOCKER_TAG=open3d-ci:5-ml-focal

    export BASE_IMAGE=nvidia/cuda:${CUDA_VERSION}-devel-ubuntu20.04
    export DEVELOPER_BUILD=ON
    export CCACHE_TAR_NAME=open3d-ci-5-ml-focal
    export PYTHON_VERSION=3.8
    export BUILD_SHARED_LIBS=OFF
    export BUILD_CUDA_MODULE=ON
     # TODO: re-enable tensorflow support, off due to due to cxx11_abi issue with PyTorch
    export BUILD_TENSORFLOW_OPS=OFF
    export BUILD_PYTORCH_OPS=ON
    export PACKAGE=OFF
    export BUILD_SYCL_MODULE=OFF
}

cpu-static_export_env() {
    export DOCKER_TAG=open3d-ci:cpu-static

    export BASE_IMAGE=ubuntu:18.04
    export DEVELOPER_BUILD=ON
    export CCACHE_TAR_NAME=open3d-ci-cpu
    export PYTHON_VERSION=3.8
    export BUILD_SHARED_LIBS=OFF
    export BUILD_CUDA_MODULE=OFF
    export BUILD_TENSORFLOW_OPS=OFF
    export BUILD_PYTORCH_OPS=OFF
    export PACKAGE=VIEWER
    export BUILD_SYCL_MODULE=OFF
}

cpu-shared_export_env() {
    export DOCKER_TAG=open3d-ci:cpu-shared

    export BASE_IMAGE=ubuntu:18.04
    export DEVELOPER_BUILD=ON
    export CCACHE_TAR_NAME=open3d-ci-cpu
    export PYTHON_VERSION=3.8
    export BUILD_SHARED_LIBS=ON
    export BUILD_CUDA_MODULE=OFF
    export BUILD_TENSORFLOW_OPS=OFF
    export BUILD_PYTORCH_OPS=OFF
    export PACKAGE=ON
    export BUILD_SYCL_MODULE=OFF
}

cpu-shared-ml_export_env() {
    export DOCKER_TAG=open3d-ci:cpu-shared-ml

    export BASE_IMAGE=ubuntu:18.04
    export DEVELOPER_BUILD=ON
    export CCACHE_TAR_NAME=open3d-ci-cpu
    export PYTHON_VERSION=3.8
    export BUILD_SHARED_LIBS=ON
    export BUILD_CUDA_MODULE=OFF
     # TODO: re-enable tensorflow support, off due to due to cxx11_abi issue with PyTorch
    export BUILD_TENSORFLOW_OPS=OFF
    export BUILD_PYTORCH_OPS=ON
    export PACKAGE=ON
    export BUILD_SYCL_MODULE=OFF
}

cpu-shared-release_export_env() {
    export DOCKER_TAG=open3d-ci:cpu-shared

    export BASE_IMAGE=ubuntu:18.04
    export DEVELOPER_BUILD=OFF
    export CCACHE_TAR_NAME=open3d-ci-cpu
    export PYTHON_VERSION=3.8
    export BUILD_SHARED_LIBS=ON
    export BUILD_CUDA_MODULE=OFF
    export BUILD_TENSORFLOW_OPS=OFF
    export BUILD_PYTORCH_OPS=OFF
    export PACKAGE=ON
    export BUILD_SYCL_MODULE=OFF
}

cpu-shared-ml-release_export_env() {
    export DOCKER_TAG=open3d-ci:cpu-shared-ml

    export BASE_IMAGE=ubuntu:18.04
    export DEVELOPER_BUILD=OFF
    export CCACHE_TAR_NAME=open3d-ci-cpu
    export PYTHON_VERSION=3.8
    export BUILD_SHARED_LIBS=ON
    export BUILD_CUDA_MODULE=OFF
     # TODO: re-enable tensorflow support, off due to due to cxx11_abi issue with PyTorch
    export BUILD_TENSORFLOW_OPS=OFF
    export BUILD_PYTORCH_OPS=ON
    export PACKAGE=ON
    export BUILD_SYCL_MODULE=OFF
}

sycl-shared_export_env() {
    export DOCKER_TAG=open3d-ci:sycl-shared

    # https://hub.docker.com/r/intel/oneapi-basekit
    # https://github.com/intel/oneapi-containers/blob/main/images/docker/basekit/Dockerfile.ubuntu-18.04
    export BASE_IMAGE=intel/oneapi-basekit:2022.2-devel-ubuntu20.04
    export DEVELOPER_BUILD=ON
    export CCACHE_TAR_NAME=open3d-ci-sycl
    export PYTHON_VERSION=3.8
    export BUILD_SHARED_LIBS=ON
    export BUILD_CUDA_MODULE=OFF
    export BUILD_TENSORFLOW_OPS=OFF
    export BUILD_PYTORCH_OPS=OFF
    export PACKAGE=OFF
    export BUILD_SYCL_MODULE=ON
}

sycl-static_export_env() {
    export DOCKER_TAG=open3d-ci:sycl-static

    # https://hub.docker.com/r/intel/oneapi-basekit
    # https://github.com/intel/oneapi-containers/blob/main/images/docker/basekit/Dockerfile.ubuntu-18.04
    export BASE_IMAGE=intel/oneapi-basekit:2022.2-devel-ubuntu20.04
    export DEVELOPER_BUILD=ON
    export CCACHE_TAR_NAME=open3d-ci-sycl
    export PYTHON_VERSION=3.8
    export BUILD_SHARED_LIBS=OFF
    export BUILD_CUDA_MODULE=OFF
    export BUILD_TENSORFLOW_OPS=OFF
    export BUILD_PYTORCH_OPS=OFF
    export PACKAGE=OFF
    export BUILD_SYCL_MODULE=ON
}

function main() {
    if [[ "$#" -ne 1 ]]; then
        echo "Error: invalid number of arguments: $#." >&2
        print_usage_and_exit_docker_build
    fi
    echo "[$(basename $0)] building $1"
    case "$1" in
    # OpenBLAS AMD64
    openblas-amd64-py38-dev)
        openblas_export_env amd64 py38 dev
        openblas_build
        ;;
    openblas-amd64-py39-dev)
        openblas_export_env amd64 py39 dev
        openblas_build
        ;;
    openblas-amd64-py310-dev)
        openblas_export_env amd64 py310 dev
        openblas_build
        ;;
    openblas-amd64-py311-dev)
        openblas_export_env amd64 py311 dev
        openblas_build
        ;;
    openblas-amd64-py38)
        openblas_export_env amd64 py38
        openblas_build
        ;;
    openblas-amd64-py39)
        openblas_export_env amd64 py39
        openblas_build
        ;;
    openblas-amd64-py310)
        openblas_export_env amd64 py310
        openblas_build
        ;;
    openblas-amd64-py311)
        openblas_export_env amd64 py311
        openblas_build
        ;;

    # OpenBLAS ARM64
    openblas-arm64-py38-dev)
        openblas_export_env arm64 py38 dev
        openblas_build
        ;;
    openblas-arm64-py39-dev)
        openblas_export_env arm64 py39 dev
        openblas_build
        ;;
    openblas-arm64-py310-dev)
        openblas_export_env arm64 py310 dev
        openblas_build
        ;;
    openblas-arm64-py311-dev)
        openblas_export_env arm64 py311 dev
        openblas_build
        ;;
    openblas-arm64-py38)
        openblas_export_env arm64 py38
        openblas_build
        ;;
    openblas-arm64-py39)
        openblas_export_env arm64 py39
        openblas_build
        ;;
    openblas-arm64-py310)
        openblas_export_env arm64 py310
        openblas_build
        ;;
    openblas-arm64-py311)
        openblas_export_env arm64 py311
        openblas_build
        ;;

    # CPU CI
    cpu-static)
        cpu-static_export_env
        ci_build
        ;;
    cpu-shared)
        cpu-shared_export_env
        ci_build
        ;;
    cpu-shared-release)
        cpu-shared-release_export_env
        ci_build
        ;;
    cpu-shared-ml)
        cpu-shared-ml_export_env
        ci_build
        ;;
    cpu-shared-ml-release)
        cpu-shared-ml-release_export_env
        ci_build
        ;;

    # SYCL CI
    sycl-shared)
        sycl-shared_export_env
        ci_build
        ;;
    sycl-static)
        sycl-static_export_env
        ci_build
        ;;

    # CUDA wheels
<<<<<<< HEAD
    cuda_wheel_py37_dev)
        cuda_wheel_build py37 dev cuda
        ;;
=======
>>>>>>> b9e049cf
    cuda_wheel_py38_dev)
        cuda_wheel_build py38 dev cuda
        ;;
    cuda_wheel_py39_dev)
        cuda_wheel_build py39 dev cuda
        ;;
    cuda_wheel_py310_dev)
        cuda_wheel_build py310 dev cuda
        ;;
<<<<<<< HEAD
    cuda_wheel_py37)
        cuda_wheel_build py37 cuda
=======
    cuda_wheel_py311_dev)
        cuda_wheel_build py311 dev
>>>>>>> b9e049cf
        ;;
    cuda_wheel_py38)
        cuda_wheel_build py38 cuda
        ;;
    cuda_wheel_py39)
        cuda_wheel_build py39 cuda
        ;;
    cuda_wheel_py310)
        cuda_wheel_build py310 cuda
        ;;
    cpu_wheel_py37_dev)
        cuda_wheel_build py37 dev 
        ;;
    cpu_wheel_py38_dev)
        cuda_wheel_build py38 dev 
        ;;
    cpu_wheel_py39_dev)
        cuda_wheel_build py39 dev 
        ;;
<<<<<<< HEAD
    cpu_wheel_py310_dev)
        cuda_wheel_build py310 dev 
        ;;
    cpu_wheel_py37)
        cuda_wheel_build py37 
        ;;
    cpu_wheel_py38)
        cuda_wheel_build py38 
        ;;
    cpu_wheel_py39)
        cuda_wheel_build py39 
        ;;
    cpu_wheel_py310)
        cuda_wheel_build py310 
        ;;

=======
    cuda_wheel_py311)
        cuda_wheel_build py311
        ;;
>>>>>>> b9e049cf

    # ML CIs
    2-bionic)
        2-bionic_export_env
        ci_build
        ;;
    3-ml-shared-bionic-release)
        3-ml-shared-bionic-release_export_env
        ci_build
        ;;
    3-ml-shared-bionic)
        3-ml-shared-bionic_export_env
        ci_build
        ;;
    4-shared-bionic-release)
        4-shared-bionic-release_export_env
        ci_build
        ;;
    4-shared-bionic)
        4-shared-bionic_export_env
        ci_build
        ;;
    5-ml-focal)
        5-ml-focal_export_env
        ci_build
        ;;
    *)
        echo "Error: invalid argument: ${1}." >&2
        print_usage_and_exit_docker_build
        ;;
    esac
}

# main() will be executed when ./docker_build.sh is called directly.
# main() will not be executed when ./docker_build.sh is sourced.
if [ "$0" = "$BASH_SOURCE" ]; then
    main "$@"
fi<|MERGE_RESOLUTION|>--- conflicted
+++ resolved
@@ -198,12 +198,7 @@
     fi
     echo "[cuda_wheel_build()] PYTHON_VERSION: ${PYTHON_VERSION}"
     echo "[cuda_wheel_build()] DEVELOPER_BUILD: ${DEVELOPER_BUILD}"
-<<<<<<< HEAD
     echo "[cuda_wheel_build()] BUILD_CUDA_MODULE: ${BUILD_CUDA_MODULE}"
-=======
-    echo "[cuda_wheel_build()] BUILD_TENSORFLOW_OPS=${BUILD_TENSORFLOW_OPS:?'env var must be set.'}"
-    echo "[cuda_wheel_build()] BUILD_PYTORCH_OPS=${BUILD_PYTORCH_OPS:?'env var must be set.'}"
->>>>>>> b9e049cf
 
     pushd "${HOST_OPEN3D_ROOT}"
     docker build \
@@ -214,12 +209,7 @@
         --build-arg CMAKE_VERSION="${CMAKE_VERSION}" \
         --build-arg CCACHE_VERSION="${CCACHE_VERSION}" \
         --build-arg PYTHON_VERSION="${PYTHON_VERSION}" \
-<<<<<<< HEAD
         --build-arg BUILD_CUDA_MODULE="${BUILD_CUDA_MODULE}" \
-=======
-        --build-arg BUILD_TENSORFLOW_OPS="${BUILD_TENSORFLOW_OPS}" \
-        --build-arg BUILD_PYTORCH_OPS="${BUILD_PYTORCH_OPS}" \
->>>>>>> b9e049cf
         -t open3d-ci:wheel \
         -f docker/Dockerfile.wheel .
     popd
@@ -583,12 +573,6 @@
         ;;
 
     # CUDA wheels
-<<<<<<< HEAD
-    cuda_wheel_py37_dev)
-        cuda_wheel_build py37 dev cuda
-        ;;
-=======
->>>>>>> b9e049cf
     cuda_wheel_py38_dev)
         cuda_wheel_build py38 dev cuda
         ;;
@@ -598,13 +582,8 @@
     cuda_wheel_py310_dev)
         cuda_wheel_build py310 dev cuda
         ;;
-<<<<<<< HEAD
-    cuda_wheel_py37)
-        cuda_wheel_build py37 cuda
-=======
     cuda_wheel_py311_dev)
-        cuda_wheel_build py311 dev
->>>>>>> b9e049cf
+        cuda_wheel_build py311 dev cuda
         ;;
     cuda_wheel_py38)
         cuda_wheel_build py38 cuda
@@ -615,8 +594,8 @@
     cuda_wheel_py310)
         cuda_wheel_build py310 cuda
         ;;
-    cpu_wheel_py37_dev)
-        cuda_wheel_build py37 dev 
+    cuda_wheel_py311_dev)
+        cuda_wheel_build py311 cuda
         ;;
     cpu_wheel_py38_dev)
         cuda_wheel_build py38 dev 
@@ -624,12 +603,11 @@
     cpu_wheel_py39_dev)
         cuda_wheel_build py39 dev 
         ;;
-<<<<<<< HEAD
     cpu_wheel_py310_dev)
         cuda_wheel_build py310 dev 
         ;;
-    cpu_wheel_py37)
-        cuda_wheel_build py37 
+    cpu_wheel_py311_dev)
+        cuda_wheel_build py311 dev 
         ;;
     cpu_wheel_py38)
         cuda_wheel_build py38 
@@ -640,12 +618,9 @@
     cpu_wheel_py310)
         cuda_wheel_build py310 
         ;;
-
-=======
-    cuda_wheel_py311)
-        cuda_wheel_build py311
-        ;;
->>>>>>> b9e049cf
+    cpu_wheel_py311)
+        cuda_wheel_build py311 
+        ;;
 
     # ML CIs
     2-bionic)
