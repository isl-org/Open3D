#!/usr/bin/env bash
#
# docker_build.sh is used to build Open3D docker images for all supported
# scenarios. This can be used in CI and on local machines. The objective is to
# allow developers to emulate CI environments for debugging or build release
# artifacts such as Python wheels locally.
#
# Guidelines:
# - Use a flat list of options.
#   We don't want to have a cartesian product of different combinations of
<<<<<<< HEAD
#   options. E.g., to support Ubuntu {22.04, 24.04} with Python {3.10, 3.11}, we
=======
#   options. E.g., to support Ubuntu {22.04, 24.04} with Python {3.11, 3.12}, we
>>>>>>> 67ea74e7
#   don't specify the OS and Python version separately, instead, we have a flat
#   list of combinations: [u2204_py39, u2204_py310, u2404_py39, u2404_py310].
# - No external environment variables.
#   This script should not make assumptions on external environment variables.
#   This make the Docker image reproducible across different machines.
set -euo pipefail

export BUILDKIT_PROGRESS=plain

__usage_docker_build="USAGE:
    $(basename $0) [OPTION]

OPTION:
    # OpenBLAS AMD64 (Dockerfile.openblas)
    openblas-amd64-py310-dev    : OpenBLAS AMD64 3.10 wheel, developer mode
    openblas-amd64-py311-dev    : OpenBLAS AMD64 3.11 wheel, developer mode
    openblas-amd64-py312-dev    : OpenBLAS AMD64 3.12 wheel, developer mode
    openblas-amd64-py313-dev    : OpenBLAS AMD64 3.13 wheel, developer mode
    openblas-amd64-py310        : OpenBLAS AMD64 3.10 wheel, release mode
    openblas-amd64-py311        : OpenBLAS AMD64 3.11 wheel, release mode
    openblas-amd64-py312        : OpenBLAS AMD64 3.12 wheel, release mode
    openblas-amd64-py313        : OpenBLAS AMD64 3.13 wheel, release mode

    # OpenBLAS ARM64 (Dockerfile.openblas)
    openblas-arm64-py310-dev    : OpenBLAS ARM64 3.10 wheel, developer mode
    openblas-arm64-py311-dev    : OpenBLAS ARM64 3.11 wheel, developer mode
    openblas-arm64-py312-dev    : OpenBLAS ARM64 3.12 wheel, developer mode
    openblas-arm64-py313-dev    : OpenBLAS ARM64 3.13 wheel, developer mode
    openblas-arm64-py310        : OpenBLAS ARM64 3.10 wheel, release mode
    openblas-arm64-py311        : OpenBLAS ARM64 3.11 wheel, release mode
    openblas-arm64-py312        : OpenBLAS ARM64 3.12 wheel, release mode
    openblas-arm64-py313        : OpenBLAS ARM64 3.13 wheel, release mode

    # Ubuntu CPU CI (Dockerfile.ci)
    cpu-static                  : Ubuntu CPU static
    cpu-static-release          : Ubuntu CPU static, release mode
    cpu-shared-ml               : Ubuntu CPU shared with ML (cxx11_abi)
    cpu-shared-ml-release       : Ubuntu CPU shared with ML (cxx11_abi), release mode

    # Sycl CPU CI (Dockerfile.ci)
    sycl-shared                : SYCL (oneAPI) with shared lib
    sycl-static                : SYCL (oneAPI) with static lib

    # ML CIs (Dockerfile.ci)
<<<<<<< HEAD
    2-jammy                   : CUDA CI, 2-bionic, developer mode
    3-ml-shared-jammy-release : CUDA CI, 3-ml-shared-bionic (pre_cxx11_abi), release mode
    3-ml-shared-jammy         : CUDA CI, 3-ml-shared-bionic (pre_cxx11_abi), developer mode
    4-shared-jammy            : CUDA CI, 4-shared-bionic (cxx11_abi), developer mode
    4-shared-jammy-release    : CUDA CI, 4-shared-bionic (cxx11_abi), release mode
    5-ml-noble                 : CUDA CI, 5-ml-jammy, developer mode
=======
    2-jammy                   : CUDA CI, 2-jammy, developer mode
    3-ml-shared-jammy-release : CUDA CI, 3-ml-shared-jammy (cxx11_abi), release mode
    3-ml-shared-jammy         : CUDA CI, 3-ml-shared-jammy (cxx11_abi), developer mode
    5-ml-noble                : CUDA CI, 5-ml-noble, developer mode
>>>>>>> 67ea74e7

    # CUDA wheels (Dockerfile.wheel)
    cuda_wheel_py310_dev       : CUDA Python 3.10 wheel, developer mode
    cuda_wheel_py311_dev       : CUDA Python 3.11 wheel, developer mode
    cuda_wheel_py312_dev       : CUDA Python 3.12 wheel, developer mode
    cuda_wheel_py313_dev       : CUDA Python 3.13 wheel, developer mode
    cuda_wheel_py310           : CUDA Python 3.10 wheel, release mode
    cuda_wheel_py311           : CUDA Python 3.11 wheel, release mode
    cuda_wheel_py312           : CUDA Python 3.12 wheel, release mode
    cuda_wheel_py313           : CUDA Python 3.13 wheel, release mode
"

HOST_OPEN3D_ROOT="$(cd "$(dirname "${BASH_SOURCE[0]}")"/.. >/dev/null 2>&1 && pwd)"

# Shared variables
<<<<<<< HEAD
CCACHE_VERSION=4.3
CMAKE_VERSION=cmake-3.31.7-linux-x86_64
CMAKE_VERSION_AARCH64=cmake-3.31.7-linux-aarch64
CUDA_VERSION=12.8.0-cudnn
CUDA_VERSION_LATEST=12.8.0-cudnn
=======
CMAKE_VERSION=cmake-3.29.2-linux-x86_64
CMAKE_VERSION_AARCH64=cmake-3.24.4-linux-aarch64
CUDA_VERSION=12.6.3-cudnn
CUDA_VERSION_LATEST=12.6.3-cudnn
>>>>>>> 67ea74e7

print_usage_and_exit_docker_build() {
    echo "$__usage_docker_build"
    exit 1
}

openblas_print_env() {
    echo "[openblas_print_env()] DOCKER_TAG: ${DOCKER_TAG}"
    echo "[openblas_print_env()] BASE_IMAGE: ${BASE_IMAGE}"
    echo "[openblas_print_env()] CMAKE_VERSION: ${CMAKE_VERSION}"
    echo "[openblas_print_env()] PYTHON_VERSION: ${PYTHON_VERSION}"
    echo "[openblas_print_env()] DEVELOPER_BUILD: ${DEVELOPER_BUILD}"
}

openblas_export_env() {
    options="$(echo "$@" | tr ' ' '|')"
    echo "[openblas_export_env()] options: ${options}"

    if [[ "amd64" =~ ^($options)$ ]]; then
        echo "[openblas_export_env()] platform AMD64"
        export DOCKER_TAG=open3d-ci:openblas-amd64
        export BASE_IMAGE=ubuntu:22.04
<<<<<<< HEAD
=======
        export CONDA_SUFFIX=x86_64
>>>>>>> 67ea74e7
        export CMAKE_VERSION=${CMAKE_VERSION}
    elif [[ "arm64" =~ ^($options)$ ]]; then
        echo "[openblas_export_env()] platform ARM64"
        export DOCKER_TAG=open3d-ci:openblas-arm64
        export BASE_IMAGE=arm64v8/ubuntu:22.04
<<<<<<< HEAD
=======
        export CONDA_SUFFIX=aarch64
>>>>>>> 67ea74e7
        export CMAKE_VERSION=${CMAKE_VERSION_AARCH64}
    else
        echo "Invalid platform."
        print_usage_and_exit_docker_build
    fi

    if [[ "py310" =~ ^($options)$ ]]; then
        export PYTHON_VERSION=3.10
        export DOCKER_TAG=${DOCKER_TAG}-py310
    elif [[ "py311" =~ ^($options)$ ]]; then
        export PYTHON_VERSION=3.11
        export DOCKER_TAG=${DOCKER_TAG}-py311
    elif [[ "py312" =~ ^($options)$ ]]; then
        export PYTHON_VERSION=3.12
        export DOCKER_TAG=${DOCKER_TAG}-py312
    elif [[ "py313" =~ ^($options)$ ]]; then
        export PYTHON_VERSION=3.13
        export DOCKER_TAG=${DOCKER_TAG}-py313
    else
        echo "Invalid python version."
        print_usage_and_exit_docker_build
    fi

    if [[ "dev" =~ ^($options)$ ]]; then
        export DEVELOPER_BUILD=ON
        export DOCKER_TAG=${DOCKER_TAG}-dev
    else
        export DEVELOPER_BUILD=OFF
        export DOCKER_TAG=${DOCKER_TAG}-release
    fi

    # For docker_test.sh
    export BUILD_SHARED_LIBS=OFF
    export BUILD_CUDA_MODULE=OFF
    export BUILD_PYTORCH_OPS=OFF
    export BUILD_TENSORFLOW_OPS=OFF
    export BUILD_SYCL_MODULE=OFF
}

openblas_build() {
    openblas_print_env

    pushd "${HOST_OPEN3D_ROOT}"
    docker build \
        --build-arg BASE_IMAGE="${BASE_IMAGE}" \
        --build-arg CMAKE_VERSION="${CMAKE_VERSION}" \
        --build-arg PYTHON_VERSION="${PYTHON_VERSION}" \
        --build-arg DEVELOPER_BUILD="${DEVELOPER_BUILD}" \
        -t "${DOCKER_TAG}" \
        -f docker/Dockerfile.openblas .
    popd

    docker run -v "${PWD}:/opt/mount" --rm "${DOCKER_TAG}" \
        bash -c "cp /*.whl /opt/mount \
              && chown $(id -u):$(id -g) /opt/mount/*.whl"
}

cuda_wheel_build() {
    BASE_IMAGE=nvidia/cuda:${CUDA_VERSION}-devel-ubuntu22.04
    CCACHE_TAR_NAME=open3d-ubuntu-2204-cuda-ci-ccache

    options="$(echo "$@" | tr ' ' '|')"
    echo "[cuda_wheel_build()] options: ${options}"
    if [[ "py310" =~ ^($options)$ ]]; then
        PYTHON_VERSION=3.10
    elif [[ "py311" =~ ^($options)$ ]]; then
        PYTHON_VERSION=3.11
    elif [[ "py312" =~ ^($options)$ ]]; then
        PYTHON_VERSION=3.12
    elif [[ "py313" =~ ^($options)$ ]]; then
<<<<<<< HEAD
            PYTHON_VERSION=3.13
=======
        PYTHON_VERSION=3.13
>>>>>>> 67ea74e7
    else
        echo "Invalid python version."
        print_usage_and_exit_docker_build
    fi
    if [[ "dev" =~ ^($options)$ ]]; then
        DEVELOPER_BUILD=ON
    else
        DEVELOPER_BUILD=OFF
    fi
    echo "[cuda_wheel_build()] PYTHON_VERSION: ${PYTHON_VERSION}"
    echo "[cuda_wheel_build()] DEVELOPER_BUILD: ${DEVELOPER_BUILD}"
    echo "[cuda_wheel_build()] BUILD_TENSORFLOW_OPS=${BUILD_TENSORFLOW_OPS:?'env var must be set.'}"
    echo "[cuda_wheel_build()] BUILD_PYTORCH_OPS=${BUILD_PYTORCH_OPS:?'env var must be set.'}"

    pushd "${HOST_OPEN3D_ROOT}"
    docker build \
        --build-arg BASE_IMAGE="${BASE_IMAGE}" \
        --build-arg DEVELOPER_BUILD="${DEVELOPER_BUILD}" \
        --build-arg CCACHE_TAR_NAME="${CCACHE_TAR_NAME}" \
        --build-arg CMAKE_VERSION="${CMAKE_VERSION}" \
        --build-arg PYTHON_VERSION="${PYTHON_VERSION}" \
        --build-arg BUILD_TENSORFLOW_OPS="${BUILD_TENSORFLOW_OPS}" \
        --build-arg BUILD_PYTORCH_OPS="${BUILD_PYTORCH_OPS}" \
        --build-arg CI="${CI:-}" \
        -t open3d-ci:wheel \
        -f docker/Dockerfile.wheel .
    popd

    python_package_dir=/root/Open3D/build/lib/python_package
    docker run -v "${PWD}:/opt/mount" --rm open3d-ci:wheel \
        bash -c "cp ${python_package_dir}/pip_package/open3d*.whl /opt/mount \
              && cp /${CCACHE_TAR_NAME}.tar.xz /opt/mount \
              && chown $(id -u):$(id -g) /opt/mount/open3d*.whl \
              && chown $(id -u):$(id -g) /opt/mount/${CCACHE_TAR_NAME}.tar.xz"
}

ci_build() {
    echo "[ci_build()] DOCKER_TAG=${DOCKER_TAG}"
    echo "[ci_build()] BASE_IMAGE=${BASE_IMAGE}"
    echo "[ci_build()] DEVELOPER_BUILD=${DEVELOPER_BUILD}"
    echo "[ci_build()] CCACHE_TAR_NAME=${CCACHE_TAR_NAME}"
    echo "[ci_build()] CMAKE_VERSION=${CMAKE_VERSION}"
    echo "[ci_build()] PYTHON_VERSION=${PYTHON_VERSION}"
    echo "[ci_build()] BUILD_SHARED_LIBS=${BUILD_SHARED_LIBS}"
    echo "[ci_build()] BUILD_CUDA_MODULE=${BUILD_CUDA_MODULE}"
    echo "[ci_build()] BUILD_TENSORFLOW_OPS=${BUILD_TENSORFLOW_OPS}"
    echo "[ci_build()] BUILD_PYTORCH_OPS=${BUILD_PYTORCH_OPS}"
    echo "[ci_build()] PACKAGE=${PACKAGE}"
    echo "[ci_build()] BUILD_SYCL_MODULE=${BUILD_SYCL_MODULE}"

    pushd "${HOST_OPEN3D_ROOT}"
    docker build \
        --build-arg BASE_IMAGE="${BASE_IMAGE}" \
        --build-arg DEVELOPER_BUILD="${DEVELOPER_BUILD}" \
        --build-arg CCACHE_TAR_NAME="${CCACHE_TAR_NAME}" \
        --build-arg CMAKE_VERSION="${CMAKE_VERSION}" \
        --build-arg PYTHON_VERSION="${PYTHON_VERSION}" \
        --build-arg BUILD_SHARED_LIBS="${BUILD_SHARED_LIBS}" \
        --build-arg BUILD_CUDA_MODULE="${BUILD_CUDA_MODULE}" \
        --build-arg BUILD_TENSORFLOW_OPS="${BUILD_TENSORFLOW_OPS}" \
        --build-arg BUILD_PYTORCH_OPS="${BUILD_PYTORCH_OPS}" \
        --build-arg PACKAGE="${PACKAGE}" \
        --build-arg BUILD_SYCL_MODULE="${BUILD_SYCL_MODULE}" \
        --build-arg CI="${CI:-}" \
        -t "${DOCKER_TAG}" \
        -f docker/Dockerfile.ci .
    popd

    docker run -v "${PWD}:/opt/mount" --rm "${DOCKER_TAG}" \
        bash -cx "cp /open3d* /opt/mount \
               && chown $(id -u):$(id -g) /opt/mount/open3d*"
}

2-jammy_export_env() {
    export DOCKER_TAG=open3d-ci:2-jammy

    export BASE_IMAGE=nvidia/cuda:${CUDA_VERSION}-devel-ubuntu22.04
    export DEVELOPER_BUILD=ON
    export CCACHE_TAR_NAME=open3d-ci-2-jammy
    export PYTHON_VERSION=3.10
    export BUILD_SHARED_LIBS=OFF
    export BUILD_CUDA_MODULE=ON
    export BUILD_TENSORFLOW_OPS=OFF
    export BUILD_PYTORCH_OPS=OFF
    export PACKAGE=OFF
    export BUILD_SYCL_MODULE=OFF
}

3-ml-shared-jammy_export_env() {
    export DOCKER_TAG=open3d-ci:3-ml-shared-jammy

    export BASE_IMAGE=nvidia/cuda:${CUDA_VERSION}-devel-ubuntu22.04
    export DEVELOPER_BUILD=ON
    export CCACHE_TAR_NAME=open3d-ci-3-ml-shared-jammy
    export PYTHON_VERSION=3.10
<<<<<<< HEAD
    export BUILD_SHARED_LIBS=ON
    export BUILD_CUDA_MODULE=ON
    # TODO: re-enable tensorflow support, off due to due to cxx11_abi issue with PyTorch
    export BUILD_TENSORFLOW_OPS=OFF
    export BUILD_PYTORCH_OPS=ON
    export PACKAGE=ON
    export BUILD_SYCL_MODULE=OFF
}

3-ml-shared-jammy-release_export_env() {
    export DOCKER_TAG=open3d-ci:3-ml-shared-jammy

    export BASE_IMAGE=nvidia/cuda:${CUDA_VERSION}-devel-ubuntu22.04
    export DEVELOPER_BUILD=OFF
    export CCACHE_TAR_NAME=open3d-ci-3-ml-shared-jammy
    export PYTHON_VERSION=3.10
    export BUILD_SHARED_LIBS=ON
    export BUILD_CUDA_MODULE=ON
    # TODO: re-enable tensorflow support, off due to due to cxx11_abi issue with PyTorch
    export BUILD_TENSORFLOW_OPS=OFF
    export BUILD_PYTORCH_OPS=ON
    export PACKAGE=ON
    export BUILD_SYCL_MODULE=OFF
}

4-shared-jammy_export_env() {
    export DOCKER_TAG=open3d-ci:4-shared-jammy

    export BASE_IMAGE=nvidia/cuda:${CUDA_VERSION}-devel-ubuntu22.04
    export DEVELOPER_BUILD=ON
    export CCACHE_TAR_NAME=open3d-ci-4-shared-jammy
    export PYTHON_VERSION=3.12
=======
>>>>>>> 67ea74e7
    export BUILD_SHARED_LIBS=ON
    export BUILD_CUDA_MODULE=ON
    export BUILD_TENSORFLOW_OPS=ON
    export BUILD_PYTORCH_OPS=ON
    export PACKAGE=ON
    export BUILD_SYCL_MODULE=OFF
}

<<<<<<< HEAD
4-shared-jammy-release_export_env() {
    export DOCKER_TAG=open3d-ci:4-shared-jammy

    export BASE_IMAGE=nvidia/cuda:${CUDA_VERSION}-devel-ubuntu22.04
    export DEVELOPER_BUILD=OFF
    export CCACHE_TAR_NAME=open3d-ci-4-shared-jammy
    export PYTHON_VERSION=3.12
=======
3-ml-shared-jammy-release_export_env() {
    export DOCKER_TAG=open3d-ci:3-ml-shared-jammy

    export BASE_IMAGE=nvidia/cuda:${CUDA_VERSION}-devel-ubuntu22.04
    export DEVELOPER_BUILD=OFF
    export CCACHE_TAR_NAME=open3d-ci-3-ml-shared-jammy
    export PYTHON_VERSION=3.10
>>>>>>> 67ea74e7
    export BUILD_SHARED_LIBS=ON
    export BUILD_CUDA_MODULE=ON
    export BUILD_TENSORFLOW_OPS=ON
    export BUILD_PYTORCH_OPS=ON
    export PACKAGE=ON
    export BUILD_SYCL_MODULE=OFF
}

5-ml-noble_export_env() {
    export DOCKER_TAG=open3d-ci:5-ml-noble

    export BASE_IMAGE=nvidia/cuda:${CUDA_VERSION_LATEST}-devel-ubuntu24.04
    export DEVELOPER_BUILD=ON
    export CCACHE_TAR_NAME=open3d-ci-5-ml-noble
<<<<<<< HEAD
    export PYTHON_VERSION=3.10
=======
    export PYTHON_VERSION=3.12
>>>>>>> 67ea74e7
    export BUILD_SHARED_LIBS=OFF
    export BUILD_CUDA_MODULE=ON
    export BUILD_TENSORFLOW_OPS=ON
    export BUILD_PYTORCH_OPS=ON
    export PACKAGE=OFF
    export BUILD_SYCL_MODULE=OFF
}

cpu-static_export_env() {
    export DOCKER_TAG=open3d-ci:cpu-static

    export BASE_IMAGE=ubuntu:22.04
    export DEVELOPER_BUILD=ON
    export CCACHE_TAR_NAME=open3d-ci-cpu
    export PYTHON_VERSION=3.10
    export BUILD_SHARED_LIBS=OFF
    export BUILD_CUDA_MODULE=OFF
    export BUILD_TENSORFLOW_OPS=OFF
    export BUILD_PYTORCH_OPS=OFF
    export PACKAGE=VIEWER
    export BUILD_SYCL_MODULE=OFF
}

cpu-static-release_export_env() {
    export DOCKER_TAG=open3d-ci:cpu-static

    export BASE_IMAGE=ubuntu:22.04
    export DEVELOPER_BUILD=OFF
    export CCACHE_TAR_NAME=open3d-ci-cpu
    export PYTHON_VERSION=3.10
    export BUILD_SHARED_LIBS=OFF
    export BUILD_CUDA_MODULE=OFF
    export BUILD_TENSORFLOW_OPS=OFF
    export BUILD_PYTORCH_OPS=OFF
    export PACKAGE=VIEWER
    export BUILD_SYCL_MODULE=OFF
}

<<<<<<< HEAD
cpu-shared_export_env() {
    export DOCKER_TAG=open3d-ci:cpu-shared

    export BASE_IMAGE=ubuntu:22.04
    export DEVELOPER_BUILD=ON
    export CCACHE_TAR_NAME=open3d-ci-cpu
    export PYTHON_VERSION=3.12
    export BUILD_SHARED_LIBS=ON
    export BUILD_CUDA_MODULE=OFF
    # TODO: tensorflow tests moved here till PyTorch supports cxx11_abi
    export BUILD_TENSORFLOW_OPS=ON
    export BUILD_PYTORCH_OPS=OFF
    export PACKAGE=ON
    export BUILD_SYCL_MODULE=OFF
}

=======
>>>>>>> 67ea74e7
cpu-shared-ml_export_env() {
    export DOCKER_TAG=open3d-ci:cpu-shared-ml

    export BASE_IMAGE=ubuntu:22.04
    export DEVELOPER_BUILD=ON
    export CCACHE_TAR_NAME=open3d-ci-cpu
    export PYTHON_VERSION=3.10
<<<<<<< HEAD
    export BUILD_SHARED_LIBS=ON
    export BUILD_CUDA_MODULE=OFF
    # TODO: re-enable tensorflow support, off due to due to cxx11_abi issue with PyTorch
    export BUILD_TENSORFLOW_OPS=OFF
    export BUILD_PYTORCH_OPS=ON
    export PACKAGE=ON
    export BUILD_SYCL_MODULE=OFF
}

cpu-shared-release_export_env() {
    export DOCKER_TAG=open3d-ci:cpu-shared

    export BASE_IMAGE=ubuntu:22.04
    export DEVELOPER_BUILD=OFF
    export CCACHE_TAR_NAME=open3d-ci-cpu
    export PYTHON_VERSION=3.12 # no TF versions after 2.13.2 for Python 3.12
=======
>>>>>>> 67ea74e7
    export BUILD_SHARED_LIBS=ON
    export BUILD_CUDA_MODULE=OFF
    export BUILD_TENSORFLOW_OPS=ON
    export BUILD_PYTORCH_OPS=ON
    export PACKAGE=ON
    export BUILD_SYCL_MODULE=OFF
}

cpu-shared-ml-release_export_env() {
    export DOCKER_TAG=open3d-ci:cpu-shared-ml

    export BASE_IMAGE=ubuntu:22.04
    export DEVELOPER_BUILD=OFF
    export CCACHE_TAR_NAME=open3d-ci-cpu
    export PYTHON_VERSION=3.10
    export BUILD_SHARED_LIBS=ON
    export BUILD_CUDA_MODULE=OFF
    export BUILD_TENSORFLOW_OPS=ON
    export BUILD_PYTORCH_OPS=ON
    export PACKAGE=ON
    export BUILD_SYCL_MODULE=OFF
}

sycl-shared_export_env() {
    export DOCKER_TAG=open3d-ci:sycl-shared

    # https://hub.docker.com/r/intel/oneapi-basekit
    # https://github.com/intel/oneapi-containers/blob/master/images/docker/basekit/Dockerfile.ubuntu-24.04
    export BASE_IMAGE=intel/oneapi-basekit:2025.1.3-0-devel-ubuntu24.04
    export DEVELOPER_BUILD=${DEVELOPER_BUILD:-ON}
    export CCACHE_TAR_NAME=open3d-ci-sycl
    export PYTHON_VERSION=${PYTHON_VERSION:-3.10}
    export BUILD_SHARED_LIBS=ON
    export BUILD_CUDA_MODULE=OFF
    export BUILD_TENSORFLOW_OPS=ON
    export BUILD_PYTORCH_OPS=ON
    export PACKAGE=ON
    export BUILD_SYCL_MODULE=ON

    export IGC_EnableDPEmulation=1       # Enable float64 emulation during compilation
    export SYCL_CACHE_PERSISTENT=1       # Cache SYCL kernel binaries.
    export OverrideDefaultFP64Settings=1 # Enable double precision emulation at runtime.
}

sycl-static_export_env() {
    export DOCKER_TAG=open3d-ci:sycl-static

    # https://hub.docker.com/r/intel/oneapi-basekit
    # https://github.com/intel/oneapi-containers/blob/master/images/docker/basekit/Dockerfile.ubuntu-24.04
    export BASE_IMAGE=intel/oneapi-basekit:2025.1.3-0-devel-ubuntu24.04
    export DEVELOPER_BUILD=ON
    export CCACHE_TAR_NAME=open3d-ci-sycl
    export PYTHON_VERSION=3.10
    export BUILD_SHARED_LIBS=OFF
    export BUILD_CUDA_MODULE=OFF
    export BUILD_TENSORFLOW_OPS=OFF
    export BUILD_PYTORCH_OPS=OFF
    export PACKAGE=OFF
    export BUILD_SYCL_MODULE=ON

    export IGC_EnableDPEmulation=1       # Enable float64 emulation during compilation
    export SYCL_CACHE_PERSISTENT=1       # Cache SYCL kernel binaries.
    export OverrideDefaultFP64Settings=1 # Enable double precision emulation at runtime.
}

function main() {
    if [[ "$#" -ne 1 ]]; then
        echo "Error: invalid number of arguments: $#." >&2
        print_usage_and_exit_docker_build
    fi
    echo "[$(basename $0)] building $1"
    case "$1" in
    # OpenBLAS AMD64
    openblas-amd64-py310-dev)
        openblas_export_env amd64 py310 dev
        openblas_build
        ;;
    openblas-amd64-py311-dev)
        openblas_export_env amd64 py311 dev
        openblas_build
        ;;
    openblas-amd64-py312-dev)
        openblas_export_env amd64 py312 dev
        openblas_build
        ;;
    openblas-amd64-py313-dev)
        openblas_export_env amd64 py313 dev
        openblas_build
        ;;
    openblas-amd64-py310)
        openblas_export_env amd64 py310
        openblas_build
        ;;
    openblas-amd64-py311)
        openblas_export_env amd64 py311
        openblas_build
        ;;
    openblas-amd64-py312)
        openblas_export_env amd64 py312
        openblas_build
        ;;
    openblas-amd64-py313)
        openblas_export_env amd64 py313
        openblas_build
        ;;

    # OpenBLAS ARM64
    openblas-arm64-py310-dev)
        openblas_export_env arm64 py310 dev
        openblas_build
        ;;
    openblas-arm64-py311-dev)
        openblas_export_env arm64 py311 dev
        openblas_build
        ;;
    openblas-arm64-py312-dev)
        openblas_export_env arm64 py312 dev
        openblas_build
        ;;
    openblas-arm64-py313-dev)
        openblas_export_env arm64 py313 dev
        openblas_build
        ;;
    openblas-arm64-py310)
        openblas_export_env arm64 py310
        openblas_build
        ;;
    openblas-arm64-py311)
        openblas_export_env arm64 py311
        openblas_build
        ;;
    openblas-arm64-py312)
        openblas_export_env arm64 py312
        openblas_build
        ;;
    openblas-arm64-py313)
        openblas_export_env arm64 py313
        openblas_build
        ;;
<<<<<<< HEAD
=======

>>>>>>> 67ea74e7
    # CPU CI
    cpu-static)
        cpu-static_export_env
        ci_build
        ;;
    cpu-static-release)
        cpu-static-release_export_env
        ci_build
        ;;
    cpu-shared-ml)
        cpu-shared-ml_export_env
        ci_build
        ;;
    cpu-shared-ml-release)
        cpu-shared-ml-release_export_env
        ci_build
        ;;

    # SYCL CI
    sycl-shared)
        sycl-shared_export_env
        ci_build
        ;;
    sycl-static)
        sycl-static_export_env
        ci_build
        ;;

    # CUDA wheels
    cuda_wheel_py310_dev)
        cuda_wheel_build py310 dev
        ;;
    cuda_wheel_py311_dev)
        cuda_wheel_build py311 dev
        ;;
    cuda_wheel_py312_dev)
        cuda_wheel_build py312 dev
        ;;
    cuda_wheel_py313_dev)
        cuda_wheel_build py313 dev
        ;;
    cuda_wheel_py310)
        cuda_wheel_build py310
        ;;
    cuda_wheel_py311)
        cuda_wheel_build py311
        ;;
    cuda_wheel_py312)
        cuda_wheel_build py312
        ;;
    cuda_wheel_py313)
        cuda_wheel_build py313
        ;;

    # ML CIs
    2-jammy)
        2-jammy_export_env
<<<<<<< HEAD
        ci_build
        ;;
    3-ml-shared-jammy-release)
        3-ml-shared-jammy-release_export_env
        ci_build
        ;;
    3-ml-shared-jammy)
        3-ml-shared-jammy_export_env
        ci_build
        ;;
    4-shared-jammy-release)
        4-shared-jammy-release_export_env
        ci_build
        ;;
    4-shared-jammy)
        4-shared-jammy_export_env
=======
        ci_build
        ;;
    3-ml-shared-jammy-release)
        3-ml-shared-jammy-release_export_env
        ci_build
        ;;
    3-ml-shared-jammy)
        3-ml-shared-jammy_export_env
>>>>>>> 67ea74e7
        ci_build
        ;;
    5-ml-noble)
        5-ml-noble_export_env
        ci_build
        ;;
    *)
        echo "Error: invalid argument: ${1}." >&2
        print_usage_and_exit_docker_build
        ;;
    esac
}

# main() will be executed when ./docker_build.sh is called directly.
# main() will not be executed when ./docker_build.sh is sourced.
if [ "$0" = "$BASH_SOURCE" ]; then
    main "$@"
fi<|MERGE_RESOLUTION|>--- conflicted
+++ resolved
@@ -8,13 +8,9 @@
 # Guidelines:
 # - Use a flat list of options.
 #   We don't want to have a cartesian product of different combinations of
-<<<<<<< HEAD
-#   options. E.g., to support Ubuntu {22.04, 24.04} with Python {3.10, 3.11}, we
-=======
 #   options. E.g., to support Ubuntu {22.04, 24.04} with Python {3.11, 3.12}, we
->>>>>>> 67ea74e7
 #   don't specify the OS and Python version separately, instead, we have a flat
-#   list of combinations: [u2204_py39, u2204_py310, u2404_py39, u2404_py310].
+#   list of combinations: [u2004_py39, u2004_py310, u2404_py39, u2404_py310].
 # - No external environment variables.
 #   This script should not make assumptions on external environment variables.
 #   This make the Docker image reproducible across different machines.
@@ -57,19 +53,10 @@
     sycl-static                : SYCL (oneAPI) with static lib
 
     # ML CIs (Dockerfile.ci)
-<<<<<<< HEAD
-    2-jammy                   : CUDA CI, 2-bionic, developer mode
-    3-ml-shared-jammy-release : CUDA CI, 3-ml-shared-bionic (pre_cxx11_abi), release mode
-    3-ml-shared-jammy         : CUDA CI, 3-ml-shared-bionic (pre_cxx11_abi), developer mode
-    4-shared-jammy            : CUDA CI, 4-shared-bionic (cxx11_abi), developer mode
-    4-shared-jammy-release    : CUDA CI, 4-shared-bionic (cxx11_abi), release mode
-    5-ml-noble                 : CUDA CI, 5-ml-jammy, developer mode
-=======
     2-jammy                   : CUDA CI, 2-jammy, developer mode
     3-ml-shared-jammy-release : CUDA CI, 3-ml-shared-jammy (cxx11_abi), release mode
     3-ml-shared-jammy         : CUDA CI, 3-ml-shared-jammy (cxx11_abi), developer mode
     5-ml-noble                : CUDA CI, 5-ml-noble, developer mode
->>>>>>> 67ea74e7
 
     # CUDA wheels (Dockerfile.wheel)
     cuda_wheel_py310_dev       : CUDA Python 3.10 wheel, developer mode
@@ -85,18 +72,10 @@
 HOST_OPEN3D_ROOT="$(cd "$(dirname "${BASH_SOURCE[0]}")"/.. >/dev/null 2>&1 && pwd)"
 
 # Shared variables
-<<<<<<< HEAD
-CCACHE_VERSION=4.3
-CMAKE_VERSION=cmake-3.31.7-linux-x86_64
-CMAKE_VERSION_AARCH64=cmake-3.31.7-linux-aarch64
-CUDA_VERSION=12.8.0-cudnn
-CUDA_VERSION_LATEST=12.8.0-cudnn
-=======
 CMAKE_VERSION=cmake-3.29.2-linux-x86_64
 CMAKE_VERSION_AARCH64=cmake-3.24.4-linux-aarch64
 CUDA_VERSION=12.6.3-cudnn
 CUDA_VERSION_LATEST=12.6.3-cudnn
->>>>>>> 67ea74e7
 
 print_usage_and_exit_docker_build() {
     echo "$__usage_docker_build"
@@ -106,6 +85,7 @@
 openblas_print_env() {
     echo "[openblas_print_env()] DOCKER_TAG: ${DOCKER_TAG}"
     echo "[openblas_print_env()] BASE_IMAGE: ${BASE_IMAGE}"
+    echo "[openblas_print_env()] CONDA_SUFFIX: ${CONDA_SUFFIX}"
     echo "[openblas_print_env()] CMAKE_VERSION: ${CMAKE_VERSION}"
     echo "[openblas_print_env()] PYTHON_VERSION: ${PYTHON_VERSION}"
     echo "[openblas_print_env()] DEVELOPER_BUILD: ${DEVELOPER_BUILD}"
@@ -119,19 +99,13 @@
         echo "[openblas_export_env()] platform AMD64"
         export DOCKER_TAG=open3d-ci:openblas-amd64
         export BASE_IMAGE=ubuntu:22.04
-<<<<<<< HEAD
-=======
         export CONDA_SUFFIX=x86_64
->>>>>>> 67ea74e7
         export CMAKE_VERSION=${CMAKE_VERSION}
     elif [[ "arm64" =~ ^($options)$ ]]; then
         echo "[openblas_export_env()] platform ARM64"
         export DOCKER_TAG=open3d-ci:openblas-arm64
         export BASE_IMAGE=arm64v8/ubuntu:22.04
-<<<<<<< HEAD
-=======
         export CONDA_SUFFIX=aarch64
->>>>>>> 67ea74e7
         export CMAKE_VERSION=${CMAKE_VERSION_AARCH64}
     else
         echo "Invalid platform."
@@ -177,6 +151,7 @@
     pushd "${HOST_OPEN3D_ROOT}"
     docker build \
         --build-arg BASE_IMAGE="${BASE_IMAGE}" \
+        --build-arg CONDA_SUFFIX="${CONDA_SUFFIX}" \
         --build-arg CMAKE_VERSION="${CMAKE_VERSION}" \
         --build-arg PYTHON_VERSION="${PYTHON_VERSION}" \
         --build-arg DEVELOPER_BUILD="${DEVELOPER_BUILD}" \
@@ -202,11 +177,7 @@
     elif [[ "py312" =~ ^($options)$ ]]; then
         PYTHON_VERSION=3.12
     elif [[ "py313" =~ ^($options)$ ]]; then
-<<<<<<< HEAD
-            PYTHON_VERSION=3.13
-=======
         PYTHON_VERSION=3.13
->>>>>>> 67ea74e7
     else
         echo "Invalid python version."
         print_usage_and_exit_docker_build
@@ -302,41 +273,6 @@
     export DEVELOPER_BUILD=ON
     export CCACHE_TAR_NAME=open3d-ci-3-ml-shared-jammy
     export PYTHON_VERSION=3.10
-<<<<<<< HEAD
-    export BUILD_SHARED_LIBS=ON
-    export BUILD_CUDA_MODULE=ON
-    # TODO: re-enable tensorflow support, off due to due to cxx11_abi issue with PyTorch
-    export BUILD_TENSORFLOW_OPS=OFF
-    export BUILD_PYTORCH_OPS=ON
-    export PACKAGE=ON
-    export BUILD_SYCL_MODULE=OFF
-}
-
-3-ml-shared-jammy-release_export_env() {
-    export DOCKER_TAG=open3d-ci:3-ml-shared-jammy
-
-    export BASE_IMAGE=nvidia/cuda:${CUDA_VERSION}-devel-ubuntu22.04
-    export DEVELOPER_BUILD=OFF
-    export CCACHE_TAR_NAME=open3d-ci-3-ml-shared-jammy
-    export PYTHON_VERSION=3.10
-    export BUILD_SHARED_LIBS=ON
-    export BUILD_CUDA_MODULE=ON
-    # TODO: re-enable tensorflow support, off due to due to cxx11_abi issue with PyTorch
-    export BUILD_TENSORFLOW_OPS=OFF
-    export BUILD_PYTORCH_OPS=ON
-    export PACKAGE=ON
-    export BUILD_SYCL_MODULE=OFF
-}
-
-4-shared-jammy_export_env() {
-    export DOCKER_TAG=open3d-ci:4-shared-jammy
-
-    export BASE_IMAGE=nvidia/cuda:${CUDA_VERSION}-devel-ubuntu22.04
-    export DEVELOPER_BUILD=ON
-    export CCACHE_TAR_NAME=open3d-ci-4-shared-jammy
-    export PYTHON_VERSION=3.12
-=======
->>>>>>> 67ea74e7
     export BUILD_SHARED_LIBS=ON
     export BUILD_CUDA_MODULE=ON
     export BUILD_TENSORFLOW_OPS=ON
@@ -345,15 +281,6 @@
     export BUILD_SYCL_MODULE=OFF
 }
 
-<<<<<<< HEAD
-4-shared-jammy-release_export_env() {
-    export DOCKER_TAG=open3d-ci:4-shared-jammy
-
-    export BASE_IMAGE=nvidia/cuda:${CUDA_VERSION}-devel-ubuntu22.04
-    export DEVELOPER_BUILD=OFF
-    export CCACHE_TAR_NAME=open3d-ci-4-shared-jammy
-    export PYTHON_VERSION=3.12
-=======
 3-ml-shared-jammy-release_export_env() {
     export DOCKER_TAG=open3d-ci:3-ml-shared-jammy
 
@@ -361,7 +288,6 @@
     export DEVELOPER_BUILD=OFF
     export CCACHE_TAR_NAME=open3d-ci-3-ml-shared-jammy
     export PYTHON_VERSION=3.10
->>>>>>> 67ea74e7
     export BUILD_SHARED_LIBS=ON
     export BUILD_CUDA_MODULE=ON
     export BUILD_TENSORFLOW_OPS=ON
@@ -373,14 +299,10 @@
 5-ml-noble_export_env() {
     export DOCKER_TAG=open3d-ci:5-ml-noble
 
-    export BASE_IMAGE=nvidia/cuda:${CUDA_VERSION_LATEST}-devel-ubuntu24.04
+    export BASE_IMAGE=nvidia/cuda:${CUDA_VERSION_LATEST}-devel-ubuntu22.04
     export DEVELOPER_BUILD=ON
     export CCACHE_TAR_NAME=open3d-ci-5-ml-noble
-<<<<<<< HEAD
-    export PYTHON_VERSION=3.10
-=======
     export PYTHON_VERSION=3.12
->>>>>>> 67ea74e7
     export BUILD_SHARED_LIBS=OFF
     export BUILD_CUDA_MODULE=ON
     export BUILD_TENSORFLOW_OPS=ON
@@ -419,51 +341,28 @@
     export BUILD_SYCL_MODULE=OFF
 }
 
-<<<<<<< HEAD
-cpu-shared_export_env() {
-    export DOCKER_TAG=open3d-ci:cpu-shared
+cpu-shared-ml_export_env() {
+    export DOCKER_TAG=open3d-ci:cpu-shared-ml
 
     export BASE_IMAGE=ubuntu:22.04
     export DEVELOPER_BUILD=ON
     export CCACHE_TAR_NAME=open3d-ci-cpu
-    export PYTHON_VERSION=3.12
+    export PYTHON_VERSION=3.10
     export BUILD_SHARED_LIBS=ON
     export BUILD_CUDA_MODULE=OFF
-    # TODO: tensorflow tests moved here till PyTorch supports cxx11_abi
     export BUILD_TENSORFLOW_OPS=ON
-    export BUILD_PYTORCH_OPS=OFF
-    export PACKAGE=ON
-    export BUILD_SYCL_MODULE=OFF
-}
-
-=======
->>>>>>> 67ea74e7
-cpu-shared-ml_export_env() {
-    export DOCKER_TAG=open3d-ci:cpu-shared-ml
-
-    export BASE_IMAGE=ubuntu:22.04
-    export DEVELOPER_BUILD=ON
-    export CCACHE_TAR_NAME=open3d-ci-cpu
-    export PYTHON_VERSION=3.10
-<<<<<<< HEAD
-    export BUILD_SHARED_LIBS=ON
-    export BUILD_CUDA_MODULE=OFF
-    # TODO: re-enable tensorflow support, off due to due to cxx11_abi issue with PyTorch
-    export BUILD_TENSORFLOW_OPS=OFF
     export BUILD_PYTORCH_OPS=ON
     export PACKAGE=ON
     export BUILD_SYCL_MODULE=OFF
 }
 
-cpu-shared-release_export_env() {
-    export DOCKER_TAG=open3d-ci:cpu-shared
+cpu-shared-ml-release_export_env() {
+    export DOCKER_TAG=open3d-ci:cpu-shared-ml
 
     export BASE_IMAGE=ubuntu:22.04
     export DEVELOPER_BUILD=OFF
     export CCACHE_TAR_NAME=open3d-ci-cpu
-    export PYTHON_VERSION=3.12 # no TF versions after 2.13.2 for Python 3.12
-=======
->>>>>>> 67ea74e7
+    export PYTHON_VERSION=3.10
     export BUILD_SHARED_LIBS=ON
     export BUILD_CUDA_MODULE=OFF
     export BUILD_TENSORFLOW_OPS=ON
@@ -472,27 +371,12 @@
     export BUILD_SYCL_MODULE=OFF
 }
 
-cpu-shared-ml-release_export_env() {
-    export DOCKER_TAG=open3d-ci:cpu-shared-ml
-
-    export BASE_IMAGE=ubuntu:22.04
-    export DEVELOPER_BUILD=OFF
-    export CCACHE_TAR_NAME=open3d-ci-cpu
-    export PYTHON_VERSION=3.10
-    export BUILD_SHARED_LIBS=ON
-    export BUILD_CUDA_MODULE=OFF
-    export BUILD_TENSORFLOW_OPS=ON
-    export BUILD_PYTORCH_OPS=ON
-    export PACKAGE=ON
-    export BUILD_SYCL_MODULE=OFF
-}
-
 sycl-shared_export_env() {
     export DOCKER_TAG=open3d-ci:sycl-shared
 
     # https://hub.docker.com/r/intel/oneapi-basekit
-    # https://github.com/intel/oneapi-containers/blob/master/images/docker/basekit/Dockerfile.ubuntu-24.04
-    export BASE_IMAGE=intel/oneapi-basekit:2025.1.3-0-devel-ubuntu24.04
+    # https://github.com/intel/oneapi-containers/blob/master/images/docker/basekit/Dockerfile.ubuntu-22.04
+    export BASE_IMAGE=intel/oneapi-basekit:2024.1.1-devel-ubuntu22.04
     export DEVELOPER_BUILD=${DEVELOPER_BUILD:-ON}
     export CCACHE_TAR_NAME=open3d-ci-sycl
     export PYTHON_VERSION=${PYTHON_VERSION:-3.10}
@@ -512,8 +396,8 @@
     export DOCKER_TAG=open3d-ci:sycl-static
 
     # https://hub.docker.com/r/intel/oneapi-basekit
-    # https://github.com/intel/oneapi-containers/blob/master/images/docker/basekit/Dockerfile.ubuntu-24.04
-    export BASE_IMAGE=intel/oneapi-basekit:2025.1.3-0-devel-ubuntu24.04
+    # https://github.com/intel/oneapi-containers/blob/master/images/docker/basekit/Dockerfile.ubuntu-22.04
+    export BASE_IMAGE=intel/oneapi-basekit:2024.1.1-devel-ubuntu22.04
     export DEVELOPER_BUILD=ON
     export CCACHE_TAR_NAME=open3d-ci-sycl
     export PYTHON_VERSION=3.10
@@ -603,10 +487,7 @@
         openblas_export_env arm64 py313
         openblas_build
         ;;
-<<<<<<< HEAD
-=======
-
->>>>>>> 67ea74e7
+
     # CPU CI
     cpu-static)
         cpu-static_export_env
@@ -664,7 +545,6 @@
     # ML CIs
     2-jammy)
         2-jammy_export_env
-<<<<<<< HEAD
         ci_build
         ;;
     3-ml-shared-jammy-release)
@@ -673,24 +553,6 @@
         ;;
     3-ml-shared-jammy)
         3-ml-shared-jammy_export_env
-        ci_build
-        ;;
-    4-shared-jammy-release)
-        4-shared-jammy-release_export_env
-        ci_build
-        ;;
-    4-shared-jammy)
-        4-shared-jammy_export_env
-=======
-        ci_build
-        ;;
-    3-ml-shared-jammy-release)
-        3-ml-shared-jammy-release_export_env
-        ci_build
-        ;;
-    3-ml-shared-jammy)
-        3-ml-shared-jammy_export_env
->>>>>>> 67ea74e7
         ci_build
         ;;
     5-ml-noble)
