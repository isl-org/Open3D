

# FROM must be called before other ARGS except for ARG BASE_IMAGE
ARG BASE_IMAGE=nvidia/cuda:12.8.0-cudnn-devel-ubuntu22.04
FROM ${BASE_IMAGE}

# Customizable build arguments from cuda.yml
ARG DEVELOPER_BUILD
ARG CCACHE_TAR_NAME
ARG CMAKE_VERSION
ARG PYTHON_VERSION
ARG BUILD_TENSORFLOW_OPS
ARG BUILD_PYTORCH_OPS
ARG CI

# Forward all ARG to ENV
# ci_utils.sh requires these environment variables
ENV DEVELOPER_BUILD=${DEVELOPER_BUILD}
ENV CCACHE_TAR_NAME=${CCACHE_TAR_NAME}
ENV CMAKE_VERSION=${CMAKE_VERSION}
ENV PYTHON_VERSION=${PYTHON_VERSION}
ENV BUILD_PYTORCH_OPS=${BUILD_PYTORCH_OPS}
ENV BUILD_TENSORFLOW_OPS=${BUILD_TENSORFLOW_OPS}

# Prevent interactive inputs when installing packages
ENV DEBIAN_FRONTEND=noninteractive
ENV TZ=America/Los_Angeles
ENV SUDO=command

SHELL ["/bin/bash", "-c"]

# Fix Nvidia repo key rotation issue
# https://forums.developer.nvidia.com/t/notice-cuda-linux-repository-key-rotation/212771
# https://forums.developer.nvidia.com/t/18-04-cuda-docker-image-is-broken/212892/10
# https://code.visualstudio.com/remote/advancedcontainers/reduce-docker-warnings#:~:text=Warning%3A%20apt%2Dkey%20output%20should,not%20running%20from%20a%20terminal.
RUN export APT_KEY_DONT_WARN_ON_DANGEROUS_USAGE=DontWarn \
 && apt-key del 7fa2af80 \
 && apt-key adv --fetch-keys https://developer.download.nvidia.com/compute/cuda/repos/ubuntu1604/x86_64/3bf863cc.pub \
 && apt-key adv --fetch-keys https://developer.download.nvidia.com/compute/machine-learning/repos/ubuntu1804/x86_64/7fa2af80.pub

# Dependencies: basic
RUN apt-get update && apt-get install -y \
    wget \
    ccache \
    build-essential \
    libssl-dev \
    zlib1g-dev \
    libbz2-dev \
    libreadline-dev \
    libsqlite3-dev \
    curl \
<<<<<<< HEAD
    build-essential \
    pkg-config \
    zlib1g \
    zlib1g-dev \
    libssl-dev \
    libbz2-dev \
    libreadline-dev \
    libsqlite3-dev \
=======
    git \
>>>>>>> 67ea74e7
    libncursesw5-dev \
    xz-utils \
    tk-dev \
    libxml2-dev \
    libxmlsec1-dev \
    libffi-dev \
    liblzma-dev \
<<<<<<< HEAD
    ca-certificates \
=======
>>>>>>> 67ea74e7
 && rm -rf /var/lib/apt/lists/*

# Dependencies: cmake
RUN CMAKE_VERSION_NUMBERS=$(echo "${CMAKE_VERSION}" | cut -d"-" -f2) \
 && wget -q https://github.com/Kitware/CMake/releases/download/v${CMAKE_VERSION_NUMBERS}/${CMAKE_VERSION}.tar.gz \
 && tar -xf ${CMAKE_VERSION}.tar.gz \
 && cp -ar ${CMAKE_VERSION} ${HOME}
ENV PATH=${HOME}/${CMAKE_VERSION}/bin:${PATH}

# Download ccache from GCS bucket (optional)
# Example directory structure:
# CCACHE_DIR        = ~/.cache/ccache
# CCACHE_DIR_NAME   = ccache
# CCACHE_DIR_PARENT = ~/.cache
RUN ccache --version \
 && CCACHE_DIR=$(ccache -p | grep cache_dir | grep -oE "[^ ]+$") \
 && CCACHE_DIR_NAME=$(basename ${CCACHE_DIR}) \
 && CCACHE_DIR_PARENT=$(dirname ${CCACHE_DIR}) \
 && mkdir -p ${CCACHE_DIR_PARENT} \
 && cd ${CCACHE_DIR_PARENT} \
 && (wget -q https://storage.googleapis.com/open3d-ci-cache/${CCACHE_TAR_NAME}.tar.xz https://storage.googleapis.com/open3d-ci-cache/${CCACHE_TAR_NAME}.tar.gz || true) \
 && if [ -f ${CCACHE_TAR_NAME}.tar.?z ]; then tar -xf ${CCACHE_TAR_NAME}.tar.?z; fi
# We need to set ccache size explicitly with -M, otherwise the default size is
# *not* determined by ccache's default, but the downloaded ccache file's config.
RUN ccache -M 4G \
 && ccache -s

# pyenv
# The pyenv python paths are used during docker run, in this way docker run
# does not need to activate the environment again.
# The soft link from the python patch level version to the python mino version
# ensures python wheel commands (i.e. open3d) are in PATH, since we don't know
# which patch level pyenv will install (latest).
ENV PYENV_ROOT=/root/.pyenv
ENV PATH="$PYENV_ROOT/shims:$PYENV_ROOT/bin:$PYENV_ROOT/versions/$PYTHON_VERSION/bin:$PATH"
RUN curl https://pyenv.run | bash \
        && pyenv update \
        && pyenv install $PYTHON_VERSION \
        && pyenv global $PYTHON_VERSION \
        && pyenv rehash \
        && ln -s $PYENV_ROOT/versions/${PYTHON_VERSION}* $PYENV_ROOT/versions/${PYTHON_VERSION};
<<<<<<< HEAD
RUN python --version && pip --version

SHELL ["/bin/bash", "-o", "pipefail", "-c"]
=======
RUN python --version && pip --version \
>>>>>>> 67ea74e7

# Checkout Open3D-ML main branch
# TODO: We may add support for local Open3D-ML repo or pinned ML repo tag
ENV OPEN3D_ML_ROOT=/root/Open3D-ML
RUN git clone --depth 1 https://github.com/isl-org/Open3D-ML.git ${OPEN3D_ML_ROOT}

# Open3D C++ dependencies
# Done before copying the full Open3D directory for better Docker caching
COPY ./util/install_deps_ubuntu.sh /root/Open3D/util/
RUN /root/Open3D/util/install_deps_ubuntu.sh assume-yes \
 && rm -rf /var/lib/apt/lists/*

# Open3D Python dependencies
COPY ./util/ci_utils.sh /root/Open3D/util/
COPY ./python/requirements.txt /root/Open3D/python/
COPY ./python/requirements_jupyter_build.txt /root/Open3D/python/
COPY ./python/requirements_jupyter_install.txt /root/Open3D/python/
COPY ./python/requirements_build.txt /root/Open3D/python/
RUN source /root/Open3D/util/ci_utils.sh \
 && install_python_dependencies with-jupyter

# Open3D Jupyter dependencies
RUN curl -fsSL https://deb.nodesource.com/setup_18.x | bash - \
 && apt-get install -y nodejs \
 && rm -rf /var/lib/apt/lists/* \
 && node --version
RUN npm install -g yarn \
 && yarn --version

# Open3D repo
# Always keep /root/Open3D as the WORKDIR
COPY . /root/Open3D
WORKDIR /root/Open3D

# Build python wheel
RUN export NPROC=$(($(nproc)+2)) \
 && export BUILD_SHARED_LIBS=OFF \
 && source /root/Open3D/util/ci_utils.sh \
 && build_pip_package build_azure_kinect build_jupyter \
 && if [ ${CI:-}a != a ]; then cd /root/Open3D/build/ && ls | grep -Ev '^lib$' | xargs rm -rf ; fi
 # remove build folder (except lib) to save CI space on Github

# Compress ccache folder, move to / directory
RUN ccache -s \
 && CCACHE_DIR=$(ccache -p | grep cache_dir | grep -oE "[^ ]+$") \
 && CCACHE_DIR_NAME=$(basename ${CCACHE_DIR}) \
 && CCACHE_DIR_PARENT=$(dirname ${CCACHE_DIR}) \
 && cd ${CCACHE_DIR_PARENT} \
 && tar -caf /${CCACHE_TAR_NAME}.tar.xz ${CCACHE_DIR_NAME}

RUN echo "Docker build done."<|MERGE_RESOLUTION|>--- conflicted
+++ resolved
@@ -1,7 +1,5 @@
-
-
 # FROM must be called before other ARGS except for ARG BASE_IMAGE
-ARG BASE_IMAGE=nvidia/cuda:12.8.0-cudnn-devel-ubuntu22.04
+ARG BASE_IMAGE=nvidia/cuda:12.1.0-cudnn8-devel-ubuntu20.04
 FROM ${BASE_IMAGE}
 
 # Customizable build arguments from cuda.yml
@@ -49,18 +47,7 @@
     libreadline-dev \
     libsqlite3-dev \
     curl \
-<<<<<<< HEAD
-    build-essential \
-    pkg-config \
-    zlib1g \
-    zlib1g-dev \
-    libssl-dev \
-    libbz2-dev \
-    libreadline-dev \
-    libsqlite3-dev \
-=======
     git \
->>>>>>> 67ea74e7
     libncursesw5-dev \
     xz-utils \
     tk-dev \
@@ -68,10 +55,6 @@
     libxmlsec1-dev \
     libffi-dev \
     liblzma-dev \
-<<<<<<< HEAD
-    ca-certificates \
-=======
->>>>>>> 67ea74e7
  && rm -rf /var/lib/apt/lists/*
 
 # Dependencies: cmake
@@ -113,13 +96,7 @@
         && pyenv global $PYTHON_VERSION \
         && pyenv rehash \
         && ln -s $PYENV_ROOT/versions/${PYTHON_VERSION}* $PYENV_ROOT/versions/${PYTHON_VERSION};
-<<<<<<< HEAD
-RUN python --version && pip --version
-
-SHELL ["/bin/bash", "-o", "pipefail", "-c"]
-=======
 RUN python --version && pip --version \
->>>>>>> 67ea74e7
 
 # Checkout Open3D-ML main branch
 # TODO: We may add support for local Open3D-ML repo or pinned ML repo tag
@@ -142,7 +119,7 @@
  && install_python_dependencies with-jupyter
 
 # Open3D Jupyter dependencies
-RUN curl -fsSL https://deb.nodesource.com/setup_18.x | bash - \
+RUN curl -fsSL https://deb.nodesource.com/setup_16.x | bash - \
  && apt-get install -y nodejs \
  && rm -rf /var/lib/apt/lists/* \
  && node --version
