--- conflicted
+++ resolved
@@ -89,13 +89,6 @@
     liblzma-dev \
  && rm -rf /var/lib/apt/lists/*
 
-<<<<<<< HEAD
-# Miniforge or Intel conda
-# The **/open3d/bin paths are used during docker run, in this way docker run
-# does not need to activate the environment again.
-ENV PATH="/root/miniforge3/bin:${PATH}"
-ENV PATH="/root/miniforge3/envs/open3d/bin:${PATH}"
-=======
 # pyenv or Intel Python
 # The pyenv python paths are used during docker run, in this way docker run
 # does not need to activate the environment again.
@@ -104,18 +97,8 @@
 # which patch level pyenv will install (latest).
 ENV PYENV_ROOT=/root/.pyenv
 ENV PATH="$PYENV_ROOT/shims:$PYENV_ROOT/bin:$PYENV_ROOT/versions/$PYTHON_VERSION/bin:$PATH"
->>>>>>> e88c7b13
 ENV PATH="/opt/intel/oneapi/intelpython/latest/bin:${PATH}"
 RUN if [ "${BUILD_SYCL_MODULE}" = "OFF" ]; then \
-<<<<<<< HEAD
-        wget "https://github.com/conda-forge/miniforge/releases/latest/download/Miniforge3-$(uname)-$(uname -m).sh"; \
-        bash Miniforge3-$(uname)-$(uname -m).sh -b; \
-        rm Miniforge3-$(uname)-$(uname -m).sh; \
-    fi
-
-RUN conda --version \
- && conda create -y -n open3d python=${PYTHON_VERSION}
-=======
         curl https://pyenv.run | bash \
         && pyenv update \
         && pyenv install $PYTHON_VERSION \
@@ -124,7 +107,6 @@
         && ln -s $PYENV_ROOT/versions/${PYTHON_VERSION}* $PYENV_ROOT/versions/${PYTHON_VERSION}; \
     fi
 RUN python --version && pip --version
->>>>>>> e88c7b13
 
 SHELL ["/bin/bash", "-o", "pipefail", "-c"]
 
