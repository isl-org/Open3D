# FROM must be called before other ARGS except for ARG BASE_IMAGE
ARG BASE_IMAGE
FROM ${BASE_IMAGE}

# For bash-specific commands
SHELL ["/bin/bash", "-c"]

# Required build args, should be specified in docker_build.sh
ARG DEVELOPER_BUILD
ARG CCACHE_TAR_NAME
ARG CMAKE_VERSION
ARG CCACHE_VERSION
ARG PYTHON_VERSION
ARG BUILD_SHARED_LIBS
ARG BUILD_CUDA_MODULE
ARG BUILD_TENSORFLOW_OPS
ARG BUILD_PYTORCH_OPS
ARG PACKAGE
ARG BUILD_SYCL_MODULE
ARG CI

RUN if [[ -z "${DEVELOPER_BUILD}"      ]]; then echo "Error: ARG DEVELOPER_BUILD      not specified."; exit 1; fi \
 && if [[ -z "${CCACHE_TAR_NAME}"      ]]; then echo "Error: ARG CCACHE_TAR_NAME      not specified."; exit 1; fi \
 && if [[ -z "${CMAKE_VERSION}"        ]]; then echo "Error: ARG CMAKE_VERSION        not specified."; exit 1; fi \
 && if [[ -z "${CCACHE_VERSION}"       ]]; then echo "Error: ARG CCACHE_VERSION       not specified."; exit 1; fi \
 && if [[ -z "${PYTHON_VERSION}"       ]]; then echo "Error: ARG PYTHON_VERSION       not specified."; exit 1; fi \
 && if [[ -z "${BUILD_SHARED_LIBS}"    ]]; then echo "Error: ARG BUILD_SHARED_LIBS    not specified."; exit 1; fi \
 && if [[ -z "${BUILD_CUDA_MODULE}"    ]]; then echo "Error: ARG BUILD_CUDA_MODULE    not specified."; exit 1; fi \
 && if [[ -z "${BUILD_TENSORFLOW_OPS}" ]]; then echo "Error: ARG BUILD_TENSORFLOW_OPS not specified."; exit 1; fi \
 && if [[ -z "${BUILD_PYTORCH_OPS}"    ]]; then echo "Error: ARG BUILD_PYTORCH_OPS    not specified."; exit 1; fi \
 && if [[ -z "${PACKAGE}"              ]]; then echo "Error: ARG PACKAGE              not specified."; exit 1; fi \
 && if [[ -z "${BUILD_SYCL_MODULE}"    ]]; then echo "Error: ARG BUILD_SYCL_MODULE    not specified."; exit 1; fi

# Fix Nvidia repo key rotation issue
# https://forums.developer.nvidia.com/t/notice-cuda-linux-repository-key-rotation/212771
# https://forums.developer.nvidia.com/t/18-04-cuda-docker-image-is-broken/212892/10
# https://code.visualstudio.com/remote/advancedcontainers/reduce-docker-warnings#:~:text=Warning%3A%20apt%2Dkey%20output%20should,not%20running%20from%20a%20terminal.
RUN if [ "${BUILD_CUDA_MODULE}" = "ON" ]; then \
        export APT_KEY_DONT_WARN_ON_DANGEROUS_USAGE=DontWarn; \
        apt-key del 7fa2af80; \
        apt-key adv --fetch-keys https://developer.download.nvidia.com/compute/cuda/repos/ubuntu1604/x86_64/3bf863cc.pub; \
        apt-key adv --fetch-keys https://developer.download.nvidia.com/compute/machine-learning/repos/ubuntu1804/x86_64/7fa2af80.pub; \
    fi

# Forward all ARG to ENV
# ci_utils.sh may require these environment variables
ENV DEVELOPER_BUILD=${DEVELOPER_BUILD}
ENV CCACHE_TAR_NAME=${CCACHE_TAR_NAME}
ENV CMAKE_VERSION=${CMAKE_VERSION}
ENV CCACHE_VERSION=${CCACHE_VERSION}
ENV PYTHON_VERSION=${PYTHON_VERSION}
ENV BUILD_SHARED_LIBS=${BUILD_SHARED_LIBS}
ENV BUILD_CUDA_MODULE=${BUILD_CUDA_MODULE}
ENV BUILD_TENSORFLOW_OPS=${BUILD_TENSORFLOW_OPS}
ENV BUILD_PYTORCH_OPS=${BUILD_PYTORCH_OPS}
ENV PACKAGE=${PACKAGE}
ENV BUILD_SYCL_MODULE=${BUILD_SYCL_MODULE}

# Prevent interactive inputs when installing packages
ENV DEBIAN_FRONTEND=noninteractive
ENV TZ=America/Los_Angeles
ENV SUDO=command

# The base image already contains the oneAPI packages.
# Having this in the list can cause checksum errors when apt-get update.
RUN if [ "${BUILD_SYCL_MODULE}" = "ON" ]; then \
        rm -rf /etc/apt/sources.list.d/oneAPI.list; \
    fi

# Dependencies: basic and python-build
RUN apt-get update && apt-get install -y \
    git  \
    wget \
    curl \
    build-essential \
    pkg-config \
    zlib1g \
    zlib1g-dev \
    libssl-dev \
    libbz2-dev \
    libreadline-dev \
    libsqlite3-dev \
    libncursesw5-dev \
    xz-utils \
    tk-dev \
    libxml2-dev \
    libxmlsec1-dev \
    libffi-dev \
    liblzma-dev \
    && if [ $BUILD_SYCL_MODULE = "ON" ]; then apt-get install -y intel-level-zero-gpu-raytracing ; fi \
 && rm -rf /var/lib/apt/lists/*
<<<<<<< HEAD
=======
# OneDPL TBB backend requires libstdc++ >= v11. This makes the created wheel Ubuntu 22.04+ only.
>>>>>>> 1e7b1743

# pyenv
# The pyenv python paths are used during docker run, in this way docker run
# does not need to activate the environment again.
# The soft link from the python patch level version to the python mino version
# ensures python wheel commands (i.e. open3d) are in PATH, since we don't know
# which patch level pyenv will install (latest).
ENV PYENV_ROOT=/root/.pyenv
ENV PATH="$PYENV_ROOT/shims:$PYENV_ROOT/bin:$PYENV_ROOT/versions/$PYTHON_VERSION/bin:$PATH"
RUN curl https://pyenv.run | bash \
        && pyenv update \
        && pyenv install $PYTHON_VERSION \
        && pyenv global $PYTHON_VERSION \
        && pyenv rehash \
        && ln -s $PYENV_ROOT/versions/${PYTHON_VERSION}* $PYENV_ROOT/versions/${PYTHON_VERSION};
RUN python --version && pip --version

SHELL ["/bin/bash", "-o", "pipefail", "-c"]

# Dependencies: cmake
ENV PATH=${HOME}/${CMAKE_VERSION}/bin:${PATH}
RUN CMAKE_VERSION_NUMBERS=$(echo "${CMAKE_VERSION}" | cut -d"-" -f2) \
 && wget -q https://github.com/Kitware/CMake/releases/download/v${CMAKE_VERSION_NUMBERS}/${CMAKE_VERSION}.tar.gz \
 && tar -xf ${CMAKE_VERSION}.tar.gz \
 && cp -ar ${CMAKE_VERSION} ${HOME} \
 && cmake --version

# Dependencies: ccache
WORKDIR /root
RUN git clone https://github.com/ccache/ccache.git \
 && cd ccache \
 && git checkout v${CCACHE_VERSION} -b ${CCACHE_VERSION} \
 && mkdir build \
 && cd build \
 && cmake -DCMAKE_BUILD_TYPE=Release -DZSTD_FROM_INTERNET=ON .. \
 && make install -j$(nproc) \
 && which ccache \
 && ccache --version \
 && ccache -s

# Download ccache from GCS bucket
# If it doesn't exist on the cloud, an empty ${CCACHE_DIR} will be created.
# Example directory structure:
# - CCACHE_DIR        = ~/.cache/ccache
# - CCACHE_DIR_NAME   = ccache
# - CCACHE_DIR_PARENT = ~/.cache
# We need to set ccache size explicitly with -M, otherwise the defualt size is
# *not* determined by ccache's default, but the downloaded ccache file's config.
RUN CCACHE_DIR=$(ccache -p | grep cache_dir | grep -oE "[^ ]+$") \
 && CCACHE_DIR_NAME=$(basename ${CCACHE_DIR}) \
 && CCACHE_DIR_PARENT=$(dirname ${CCACHE_DIR}) \
 && mkdir -p ${CCACHE_DIR_PARENT} \
 && cd ${CCACHE_DIR_PARENT} \
 && (wget -q https://storage.googleapis.com/open3d-ci-cache/${CCACHE_TAR_NAME}.tar.xz https://storage.googleapis.com/open3d-ci-cache/${CCACHE_TAR_NAME}.tar.gz || true) \
 && if [ -f ${CCACHE_TAR_NAME}.tar.?z ]; then tar -xf ${CCACHE_TAR_NAME}.tar.?z; fi \
 && mkdir -p ${CCACHE_DIR} \
 && ccache -M 4G \
 && ccache -s

# Checkout Open3D-ML main branch
# TODO: We may add support for local Open3D-ML repo or pinned ML repo tag
ENV OPEN3D_ML_ROOT=/root/Open3D-ML
RUN git clone --depth 1 https://github.com/isl-org/Open3D-ML.git ${OPEN3D_ML_ROOT}

# Open3D repo
# Always keep /root/Open3D as the WORKDIR
COPY . /root/Open3D
WORKDIR /root/Open3D

# Open3D C++ dependencies
# If BUILD_SYCL_MODULE=ON, do not install clang - this installs libomp5-dev which gets linked into the shared library.
RUN if [[ "$(uname -m)" = "x86_64" ]] ; then \
        ./util/install_deps_ubuntu.sh assume-yes no-filament-deps ; \
    else \
        ./util/install_deps_ubuntu.sh assume-yes ; \
    fi

# Open3D Python dependencies
RUN source util/ci_utils.sh \
 && if [ "${BUILD_CUDA_MODULE}" = "ON" ]; then \
        install_python_dependencies with-cuda with-jupyter; \
    else \
        install_python_dependencies with-jupyter; \
    fi \
 && pip install -r python/requirements_test.txt

# Open3D Jupyter dependencies
RUN mkdir -p /etc/apt/keyrings \
 && curl -fsSL https://deb.nodesource.com/gpgkey/nodesource-repo.gpg.key \
 | gpg --dearmor -o /etc/apt/keyrings/nodesource.gpg \
 && echo "deb [signed-by=/etc/apt/keyrings/nodesource.gpg] https://deb.nodesource.com/node_16.x nodistro main" \
 | tee /etc/apt/sources.list.d/nodesource.list \
 && apt-get update \
 && apt-get install -y nodejs \
 && rm -rf /var/lib/apt/lists/* \
 && node --version \
 && npm install -g yarn \
 && yarn --version

# Build all
RUN \
    if [ "${BUILD_SYCL_MODULE}" = "ON" ]; then \
        export CMAKE_CXX_COMPILER=icpx; \
        export CMAKE_C_COMPILER=icx; \
        export GLIBCXX_USE_CXX11_ABI=ON; \
        export BUILD_ISPC_MODULE=OFF; \
    else \
        export CMAKE_CXX_COMPILER=g++; \
        export CMAKE_C_COMPILER=gcc; \
        export BUILD_ISPC_MODULE=ON; \
        # TODO: PyTorch still use old CXX ABI, remove this line when PyTorch is updated
        if [ "$BUILD_PYTORCH_OPS" = "ON" ]; then \
            export GLIBCXX_USE_CXX11_ABI=OFF; \
        else \
            export GLIBCXX_USE_CXX11_ABI=ON; \
        fi \
    fi \
 && mkdir build \
 && cd build \
 && cmake -DBUILD_SHARED_LIBS=${BUILD_SHARED_LIBS} \
          -DCMAKE_BUILD_TYPE=Release \
          -DCMAKE_CXX_COMPILER=${CMAKE_CXX_COMPILER} \
          -DCMAKE_C_COMPILER=${CMAKE_C_COMPILER} \
          -DBUILD_SYCL_MODULE=${BUILD_SYCL_MODULE} \
          -DBUILD_ISPC_MODULE=${BUILD_ISPC_MODULE} \
          -DDEVELOPER_BUILD=${DEVELOPER_BUILD} \
          -DBUILD_LIBREALSENSE=ON \
          -DBUILD_CUDA_MODULE=${BUILD_CUDA_MODULE} \
          -DBUILD_COMMON_CUDA_ARCHS=ON \
          -DBUILD_COMMON_ISPC_ISAS=${BUILD_ISPC_MODULE} \
          -DGLIBCXX_USE_CXX11_ABI=${GLIBCXX_USE_CXX11_ABI} \
          -DBUILD_TENSORFLOW_OPS=${BUILD_TENSORFLOW_OPS} \
          -DBUILD_PYTORCH_OPS=${BUILD_PYTORCH_OPS} \
          -DBUILD_UNIT_TESTS=ON \
          -DBUILD_BENCHMARKS=ON \
          -DBUILD_EXAMPLES=ON \
          -DCMAKE_INSTALL_PREFIX=~/open3d_install \
          .. \
 && make VERBOSE=1 -j$(nproc) \
 && make install-pip-package -j$(nproc) \
 && make install -j$(nproc) \
 && if [[ "${PACKAGE}" = "ON" ]]; then make package; fi \
 && if [[ "${PACKAGE}" = "VIEWER" ]]; then make package-Open3DViewer-deb; fi \
 && if [[ "${CI:-}a" != "a" ]]; then rm -rf _deps assimp embree ipp mkl mkl_install webrtc librealsense; fi
# If CI is not null or unset, remove all large build folders to save disk space

# Compress ccache folder, move to / directory
RUN ccache -s \
 && CCACHE_DIR=$(ccache -p | grep cache_dir | grep -oE "[^ ]+$") \
 && CCACHE_DIR_NAME=$(basename ${CCACHE_DIR}) \
 && CCACHE_DIR_PARENT=$(dirname ${CCACHE_DIR}) \
 && cd ${CCACHE_DIR_PARENT} \
 && tar -caf /${CCACHE_TAR_NAME}.tar.xz ${CCACHE_DIR_NAME} \
 && if [[ "${PACKAGE}" = "ON" ]]; then mv /root/Open3D/build/package/open3d-devel*.tar.xz /; fi \
 && if [[ "${PACKAGE}" = "VIEWER" ]]; then mv /root/Open3D/build/package-Open3DViewer-deb/open3d-viewer-*-Linux.deb /; fi \
 && if [[ "${BUILD_SYCL_MODULE}" = "ON"  && "${BUILD_SHARED_LIBS}" = "ON" ]]; then mv /root/Open3D/build/lib/python_package/pip_package/open3d*.whl /; fi \
 && ls -alh /

RUN echo "Docker build done."<|MERGE_RESOLUTION|>--- conflicted
+++ resolved
@@ -89,10 +89,6 @@
     liblzma-dev \
     && if [ $BUILD_SYCL_MODULE = "ON" ]; then apt-get install -y intel-level-zero-gpu-raytracing ; fi \
  && rm -rf /var/lib/apt/lists/*
-<<<<<<< HEAD
-=======
-# OneDPL TBB backend requires libstdc++ >= v11. This makes the created wheel Ubuntu 22.04+ only.
->>>>>>> 1e7b1743
 
 # pyenv
 # The pyenv python paths are used during docker run, in this way docker run
