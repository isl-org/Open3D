name: WebRTC
permissions: {}

on:
  workflow_dispatch:
    inputs:
      webrtc_commit:
        description: 'Specify WebRTC commit to build.'
        required: false
        default: '60e674842ebae283cc6b2627f4b6f2f8186f3317'  # Date: Wed Apr 7 19:12:13 2021 +0200
      depot_tools_commit:
        description: 'Specify Depot Tools commit to to use for the build.'
        required: false
        default: 'e1a98941d3ab10549be6d82d0686bb0fb91ec903' # Date: Wed Apr 7 21:35:29 2021 +0000

concurrency:
  group: ${{ github.workflow }}-${{ github.event.pull_request.number || github.ref }}
  cancel-in-progress: true

env:
  WEBRTC_COMMIT: ${{ github.event.inputs.webrtc_commit }}
  DEPOT_TOOLS_COMMIT: ${{ github.event.inputs.depot_tools_commit }}

jobs:

  Unix:
    permissions:
      contents: write  # upload
    runs-on: ${{ matrix.os }}
    strategy:
      fail-fast: false
      matrix:
<<<<<<< HEAD
        os: [ubuntu-22.04, macos-12]
        GLIBCXX_USE_CXX11_ABI: [0, 1]
        exclude:
          - os: macos-12
            GLIBCXX_USE_CXX11_ABI: 0
    env:
      GLIBCXX_USE_CXX11_ABI: ${{ matrix.GLIBCXX_USE_CXX11_ABI }}
=======
        os: [ubuntu-22.04, macos-13]
>>>>>>> 67ea74e7

    steps:
      - name: Checkout source code
        uses: actions/checkout@v4

      - name: Set up Python version
        uses: actions/setup-python@v5
        with:
<<<<<<< HEAD
          python-version: 3.12
=======
          python-version: 3.10
>>>>>>> 67ea74e7

      - name: Install dependencies
        if: ${{ matrix.os == 'ubuntu-22.04' }}
        run: |
          source 3rdparty/webrtc/webrtc_build.sh
          install_dependencies_ubuntu

      - name: Download WebRTC sources
        run: |
          source 3rdparty/webrtc/webrtc_build.sh
          download_webrtc_sources

      - name: Build WebRTC
        run: |
          source 3rdparty/webrtc/webrtc_build.sh
          build_webrtc

      - name: Upload WebRTC
        uses: actions/upload-artifact@v4
        with:
          name: webrtc_release_${{ matrix.os }}
          path: |
                 webrtc_*.tar.gz
                 checksum_*.txt
          if-no-files-found: error

  Windows:
    permissions:
      contents: write  # upload
    # https://chromium.googlesource.com/chromium/src/+/HEAD/docs/windows_build_instructions.md
    runs-on: windows-2022
    env:
      WORK_DIR: "C:\\WebRTC"  # Not enough space in D:
      OPEN3D_DIR: "D:\\a\\open3d\\open3d"
      DEPOT_TOOLS_UPDATE: 1   # Fix cannot find python3_bin_reldir.txt
      DEPOT_TOOLS_WIN_TOOLCHAIN: 0
      NPROC: 2

    steps:
      - name: Checkout source code
        uses: actions/checkout@v4

      - name: Set up Python version
        uses: actions/setup-python@v5
        with:
<<<<<<< HEAD
          python-version: '3.12'
=======
          python-version: '3.10'
>>>>>>> 67ea74e7

      - name: Disk space
        run: |
          Get-PSDrive
          mkdir "$env:WORK_DIR"

      - name: Setup PATH for Visual Studio # Required for Ninja
        uses: ilammy/msvc-dev-cmd@v1
        with:
          arch: x64

      - name: Download WebRTC sources
        shell: pwsh
        working-directory: ${{ env.WORK_DIR }}
        run: |
          $ErrorActionPreference = 'Stop'
          echo "Get depot_tools"
          # Checkout to a specific version
          # Ref: https://chromium.googlesource.com/chromium/src/+/main/docs/building_old_revisions.md
          git clone https://chromium.googlesource.com/chromium/tools/depot_tools.git
          git -C depot_tools checkout $env:DEPOT_TOOLS_COMMIT
          $env:Path = (Get-Item depot_tools).FullName + ";" + $env:Path

          echo "Get WebRTC"
          mkdir webrtc
          cd webrtc
          fetch webrtc

          git -C src checkout $env:WEBRTC_COMMIT
          git -C src submodule update --init --recursive
          echo "gclient sync"
          gclient sync -D --force --reset
          cd ..
          echo "random.org"
          curl "https://www.random.org/cgi-bin/randbyte?nbytes=10&format=h" -o skipcache

      - name: Patch WebRTC
        working-directory: ${{ env.WORK_DIR }}
        run: |
          $ErrorActionPreference = 'Stop'
          cp "$env:OPEN3D_DIR/3rdparty/webrtc/CMakeLists.txt" webrtc/
          cp "$env:OPEN3D_DIR/3rdparty/webrtc/webrtc_common.cmake" webrtc/

      - name: Build WebRTC (Release)
        working-directory: ${{ env.WORK_DIR }}
        run: |
          $ErrorActionPreference = 'Stop'
          $env:Path = (Get-Item depot_tools).FullName + ";" + $env:Path
          mkdir webrtc/build
          cd webrtc/build
          cmake -G Ninja -D CMAKE_BUILD_TYPE=Release `
                -D CMAKE_INSTALL_PREFIX=${{ env.WORK_DIR }}/webrtc_release/Release `
                ..
          ninja install
          echo "Cleanup build folder for next config build"
          cd ..
          rm -r build

      - name: Build WebRTC (Debug)
        working-directory: ${{ env.WORK_DIR }}
        run: |
          $ErrorActionPreference = 'Stop'
          $env:Path = (Get-Item depot_tools).FullName + ";" + $env:Path
          mkdir webrtc/build
          cd webrtc/build
          cmake -G Ninja -D CMAKE_BUILD_TYPE=Debug `
                -D CMAKE_INSTALL_PREFIX=${{ env.WORK_DIR }}/webrtc_release/Debug `
                ..
          ninja install

      - name: Package WebRTC
        working-directory: ${{ env.WORK_DIR }}
        run: |
          $ErrorActionPreference = 'Stop'
          $env:WEBRTC_COMMIT_SHORT = (git -C webrtc/src rev-parse --short=7 HEAD)
          cmake -E tar cv webrtc_${env:WEBRTC_COMMIT_SHORT}_win.zip `
            --format=zip -- webrtc_release
          cmake -E sha256sum webrtc_${env:WEBRTC_COMMIT_SHORT}_win.zip | Tee-Object -FilePath checksum_win.txt

      - name: Upload WebRTC
        uses: actions/upload-artifact@v4
        with:
          name: webrtc_release_windows
          path: |
                 ${{ env.WORK_DIR }}/webrtc_*.zip
                 ${{ env.WORK_DIR }}/checksum_*.txt
          if-no-files-found: error<|MERGE_RESOLUTION|>--- conflicted
+++ resolved
@@ -30,17 +30,7 @@
     strategy:
       fail-fast: false
       matrix:
-<<<<<<< HEAD
-        os: [ubuntu-22.04, macos-12]
-        GLIBCXX_USE_CXX11_ABI: [0, 1]
-        exclude:
-          - os: macos-12
-            GLIBCXX_USE_CXX11_ABI: 0
-    env:
-      GLIBCXX_USE_CXX11_ABI: ${{ matrix.GLIBCXX_USE_CXX11_ABI }}
-=======
         os: [ubuntu-22.04, macos-13]
->>>>>>> 67ea74e7
 
     steps:
       - name: Checkout source code
@@ -49,11 +39,7 @@
       - name: Set up Python version
         uses: actions/setup-python@v5
         with:
-<<<<<<< HEAD
-          python-version: 3.12
-=======
           python-version: 3.10
->>>>>>> 67ea74e7
 
       - name: Install dependencies
         if: ${{ matrix.os == 'ubuntu-22.04' }}
@@ -99,11 +85,7 @@
       - name: Set up Python version
         uses: actions/setup-python@v5
         with:
-<<<<<<< HEAD
-          python-version: '3.12'
-=======
           python-version: '3.10'
->>>>>>> 67ea74e7
 
       - name: Disk space
         run: |
