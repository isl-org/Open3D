name: Windows
permissions: {}

on:
  workflow_dispatch:
    inputs:
      developer_build:
        description: "Set to OFF for Release wheels"
        required: false
        default: "ON"

  push:
    branches:
      - main
  pull_request:
    types: [opened, reopened, synchronize] # Rebuild on new pushes to PR

concurrency:
  group: ${{ github.workflow }}-${{ github.event.pull_request.number || github.ref }}
  cancel-in-progress: true

env:
  PIP_VER: "23.2.1"
  WHEEL_VER: "0.38.4"
  STOOLS_VER: "67.3.2"
  JEDI_VER: "0.17.2"  # https://github.com/ipython/ipython/issues/12740
  IDNA_VER: "2.8"  # https://github.com/psf/requests/issues/5710
  CUDA_VERSION: 11.7.1
  SRC_DIR: "D:\\a\\open3d\\open3d"
  BUILD_DIR: "C:\\Open3D\\build"
  NPROC: 2
  DEVELOPER_BUILD: ${{ github.event.inputs.developer_build || 'ON' }}

jobs:
  windows:
<<<<<<< HEAD
    runs-on: windows-2022
=======
    permissions:
      contents: write  # upload
    runs-on: windows-2019
>>>>>>> afb23f84
    strategy:
      fail-fast: false
      matrix:
        BUILD_SHARED_LIBS: [ON, OFF]
        STATIC_RUNTIME: [ON, OFF]
        BUILD_CUDA_MODULE: [ON, OFF]
        CONFIG: [Release, Debug]
        exclude:
          - BUILD_SHARED_LIBS: ON
            STATIC_RUNTIME: ON
        include:
          - BUILD_CUDA_MODULE: ON
    env:
      BUILD_WEBRTC: ${{ ( matrix.BUILD_SHARED_LIBS == 'OFF' && matrix.STATIC_RUNTIME == 'ON' ) && 'ON' || 'OFF' }}

    steps:
      - name: Disk space used
        run: Get-PSDrive

      - name: Setup Windows SDK
        uses: GuillaumeFalourd/setup-windows10-sdk-action@v2
        with:
          sdk-version: 19041

      - name: Install CUDA
        if: ${{ matrix.BUILD_CUDA_MODULE == 'ON' }}
        run: |
          # Define variables
          $CUDA_VER_FULL = "${{ env.CUDA_VERSION }}"
          $CUDA_VER_ARR = $CUDA_VER_FULL.Split(".")
          $CUDA_VER = "$($CUDA_VER_ARR[0]).$($CUDA_VER_ARR[1])"
          $CUDA_VER_ID = "$($CUDA_VER_ARR[0])_$($CUDA_VER_ARR[1])"
          # Installer url
          $CUDA_URL = "https://developer.download.nvidia.com/compute/cuda/$CUDA_VER_FULL/network_installers/cuda_$($CUDA_VER_FULL)_windows_network.exe"
          # Installer arguments
          $CUDA_INSTALL_ARGS = "-s"
          # Required packages
          $CUDA_PACKAGES = "nvcc", "visual_studio_integration", "cublas", "cublas_dev", "cudart", "cusolver", "cusolver_dev", "npp", "npp_dev"
          $CUDA_PACKAGES.ForEach({ $CUDA_INSTALL_ARGS += " $($_)_$($CUDA_VER)" })
          # Download and install CUDA
          echo "Downloading CUDA installer from $CUDA_URL"
          Invoke-WebRequest $CUDA_URL -OutFile cuda.exe
          echo "Installing CUDA..."
          Start-Process -Wait -FilePath .\cuda.exe -ArgumentList "$CUDA_INSTALL_ARGS"
          if ( !$? ) {
            exit 1
          }
          # Add CUDA environment variables.
          $CUDA_PATH = "C:\Program Files\NVIDIA GPU Computing Toolkit\CUDA\v$CUDA_VER"
          echo "CUDA_PATH=$CUDA_PATH" | Out-File -FilePath $env:GITHUB_ENV -Encoding utf8 -Append
          echo "CUDA_PATH_V$CUDA_VER_ID=$CUDA_PATH" | Out-File -FilePath $env:GITHUB_ENV -Encoding utf8 -Append
          echo "$CUDA_PATH\bin" | Out-File -FilePath $env:GITHUB_PATH -Encoding utf8 -Append

      - name: Checkout source code
        uses: actions/checkout@v4

      - name: Set up Python version
        uses: actions/setup-python@v5
        with:
          python-version: 3.8

      - name: Config
        # Move build directory to C: https://github.com/actions/virtual-environments/issues/1341
        run: |
          $ErrorActionPreference = 'Stop'
          New-Item -Path ${{ env.BUILD_DIR }} -ItemType Directory
          cd ${{ env.BUILD_DIR }}
          if (${env:DEVELOPER_BUILD} -ne "OFF") {
            ${env:DEVELOPER_BUILD}="ON"
          }
          cmake -G "Visual Studio 17 2022" -A x64 `
            -DDEVELOPER_BUILD="${env:DEVELOPER_BUILD}" `
            -DCMAKE_SYSTEM_VERSION="10.0.19041.0" `
            -DBUILD_EXAMPLES=OFF `
            -DCMAKE_INSTALL_PREFIX="C:\Program Files\Open3D" `
            -DBUILD_SHARED_LIBS=${{ matrix.BUILD_SHARED_LIBS }} `
            -DSTATIC_WINDOWS_RUNTIME=${{ matrix.STATIC_RUNTIME }} `
            -DBUILD_COMMON_ISPC_ISAS=ON `
            -DBUILD_LIBREALSENSE=ON `
            -DBUILD_WEBRTC=${{ env.BUILD_WEBRTC }} `
            -DBUILD_UNIT_TESTS=ON `
            -DBUILD_CUDA_MODULE=${{ matrix.BUILD_CUDA_MODULE }} `
            ${{ env.SRC_DIR }}

      - name: Build
        working-directory: ${{ env.BUILD_DIR }}
        run: |
          $ErrorActionPreference = 'Stop'
          cmake --build . --parallel ${{ env.NPROC }} --config ${{ matrix.CONFIG }} `
            --target build-examples-iteratively
          cmake --build . --parallel ${{ env.NPROC }} --config ${{ matrix.CONFIG }} `
            --target INSTALL

      - name: Package
        working-directory: ${{ env.BUILD_DIR }}
        if: ${{ matrix.BUILD_SHARED_LIBS == 'ON' && matrix.BUILD_CUDA_MODULE == 'OFF' }}
        run: |
          $ErrorActionPreference = 'Stop'
          cmake --build . --parallel ${{ env.NPROC }} --config ${{ matrix.CONFIG }} `
            --target package
          if ("${{ matrix.CONFIG }}" -eq "Debug") {
              Get-ChildItem package/open3d-devel-*.zip | Rename-Item -NewName `
                  {$_.name -Replace '.zip','-dbg.zip'}
          }
          $DEVEL_PKG_NAME=(Get-ChildItem package/open3d-devel-*.zip).Name
          echo "DEVEL_PKG_NAME=$DEVEL_PKG_NAME" | Out-File -FilePath `
            $env:GITHUB_ENV -Encoding utf8 -Append

      - name: Upload Package
        if: ${{ matrix.BUILD_SHARED_LIBS == 'ON' && matrix.BUILD_CUDA_MODULE == 'OFF' }}
        uses: actions/upload-artifact@v4
        with:
          name: ${{ env.DEVEL_PKG_NAME }}
          path: ${{ env.BUILD_DIR }}/package/${{ env.DEVEL_PKG_NAME }}
          if-no-files-found: error

      - name: Update devel release with package
        if: ${{ github.ref == 'refs/heads/main' && matrix.BUILD_SHARED_LIBS == 'ON' && matrix.BUILD_CUDA_MODULE == 'OFF' }}
        env:
          GH_TOKEN: ${{ github.token }}
        run: |
          gh release upload main-devel ${{ env.BUILD_DIR }}/package/${{ env.DEVEL_PKG_NAME }} --clobber
          gh release view main-devel

      - name: Viewer App
        working-directory: ${{ env.BUILD_DIR }}
        if: ${{ matrix.BUILD_SHARED_LIBS == 'OFF' && matrix.STATIC_RUNTIME == 'ON' && matrix.BUILD_CUDA_MODULE == 'OFF' && matrix.CONFIG == 'Release' }}
        run: |
          $ErrorActionPreference = 'Stop'
          cmake --build . --parallel ${{ env.NPROC }} --config ${{ matrix.CONFIG }} `
            --target Open3DViewer
          cmake --build . --parallel ${{ env.NPROC }} --config ${{ matrix.CONFIG }} `
            --target INSTALL

      - name: Upload Viewer
        if: ${{ matrix.BUILD_SHARED_LIBS == 'OFF' && matrix.STATIC_RUNTIME == 'ON' && matrix.BUILD_CUDA_MODULE == 'OFF' && matrix.CONFIG == 'Release' }}
        uses: actions/upload-artifact@v4
        with:
          name: open3d-app-windows-amd64
          path: C:\Program Files\Open3D\bin\Open3D
          if-no-files-found: error

      - name: Update devel release with viewer
        if: ${{ github.ref == 'refs/heads/main' && matrix.BUILD_SHARED_LIBS == 'OFF' && matrix.STATIC_RUNTIME == 'ON' && matrix.BUILD_CUDA_MODULE == 'OFF' && matrix.CONFIG == 'Release' }}
        env:
          GH_TOKEN: ${{ github.token }}
        run: |
          $Env:OPEN3D_VERSION_FULL = (Select-String -Path "C:/Open3D/build/CMakeCache.txt" -Pattern "OPEN3D_VERSION_FULL").Line.Split('=')[1]
          Compress-Archive -Path "C:/Program Files/Open3D/bin/Open3D" -DestinationPath `
            "open3d-$Env:OPEN3D_VERSION_FULL-app-windows-amd64.zip"
          gh release upload main-devel "open3d-$Env:OPEN3D_VERSION_FULL-app-windows-amd64.zip" --clobber
          gh release view main-devel

      - name: Run C++ unit tests
        if: ${{ matrix.BUILD_CUDA_MODULE == 'OFF' }}
        working-directory: ${{ env.BUILD_DIR }}
        run: |
          echo "Add --gtest_random_seed=SEED to the test command to repeat this test sequence."
          .\bin\${{ matrix.CONFIG }}\tests.exe --gtest_shuffle --gtest_filter=-*ReduceSum64bit2DCase0*:*ReduceSum64bit2DCase3*
      - name: Linking to Open3D
        run: |
          $ErrorActionPreference = 'Stop'
          git clone https://github.com/isl-org/open3d-cmake-find-package.git
          cd open3d-cmake-find-package
          mkdir build
          cd build
          cmake -G "Visual Studio 17 2022" -A x64 `
            -DCMAKE_INSTALL_PREFIX="C:\Program Files\Open3D" `
            -DSTATIC_WINDOWS_RUNTIME=${{ matrix.STATIC_RUNTIME }} `
            ..
          cmake --build . --config ${{ matrix.CONFIG }}
          .\${{ matrix.CONFIG }}\Draw.exe --skip-for-unit-test
          Remove-Item "C:\Program Files\Open3D" -Recurse
      - name: Install Python package
        working-directory: ${{ env.BUILD_DIR }}
        run: |
          $ErrorActionPreference = 'Stop'
          python -m pip install --upgrade pip==${{ env.PIP_VER }} `
            wheel==${{ env.WHEEL_VER }} `
            setuptools==${{ env.STOOLS_VER }} `
            jedi==${{ env.JEDI_VER }} `
            idna==${{ env.IDNA_VER }}
          cmake --build . --config ${{ matrix.CONFIG }} --target install-pip-package
      - name: Import python package
        # If BUILD_SHARED_LIBS == ON, Open3D.dll needs to be copied, which is not recommended for python.
        if: ${{ matrix.BUILD_SHARED_LIBS == 'OFF' && matrix.BUILD_CUDA_MODULE == 'OFF' }}
        run: |
          python -c "import open3d; print('Imported:', open3d)"
          python -c "import open3d; print('CUDA enabled: ', open3d.core.cuda.is_available())"
      - name: Disk space used
        run: Get-PSDrive

  build-wheel:
    name: Build wheel
<<<<<<< HEAD
    runs-on: windows-2022
=======
    permissions:
      contents: write  # upload
    runs-on: windows-2019
>>>>>>> afb23f84
    strategy:
      fail-fast: false
      # https://github.community/t/how-to-conditionally-include-exclude-items-in-matrix-eg-based-on-branch/16853/6
      matrix:
        python_version: ['3.8', '3.9', '3.10', '3.11']
        is_main:
          - ${{ github.ref == 'refs/heads/main' }}
        exclude:
          - is_main: false
            python_version: '3.8'
          - is_main: false
            python_version: '3.9'
          - is_main: false
            python_version: '3.10'

    steps:
      - name: Checkout source code
        uses: actions/checkout@v4

      - name: Setup Windows SDK
        uses: GuillaumeFalourd/setup-windows10-sdk-action@v2
        with:
          sdk-version: 19041

      - name: Set up Python
        uses: actions/setup-python@v5
        with:
          python-version: ${{ matrix.python_version }}

      - name: Install Python dependencies
        working-directory: ${{ env.SRC_DIR }}
        run: |
          $ErrorActionPreference = 'Stop'
          python -m pip install -r python/requirements.txt
          python -m pip install -r python/requirements_jupyter_build.txt

      - name: Config
        run: |
          $ErrorActionPreference = 'Stop'
          New-Item -Path ${{ env.BUILD_DIR }} -ItemType Directory
          cd ${{ env.BUILD_DIR }}
          if (${env:DEVELOPER_BUILD} -ne "OFF") {
            ${env:DEVELOPER_BUILD}="ON"
          }
          cmake -G "Visual Studio 17 2022" -A x64 `
            -DCMAKE_INSTALL_PREFIX="C:\Program Files\Open3D" `
            -DDEVELOPER_BUILD="${env:DEVELOPER_BUILD}" `
            -DCMAKE_SYSTEM_VERSION="10.0.19041.0" `
            -DBUILD_SHARED_LIBS=OFF `
            -DSTATIC_WINDOWS_RUNTIME=ON `
            -DBUILD_COMMON_ISPC_ISAS=ON `
            -DBUILD_AZURE_KINECT=ON `
            -DBUILD_LIBREALSENSE=ON `
            -DBUILD_WEBRTC=ON `
            -DBUILD_JUPYTER_EXTENSION=ON `
            ${{ env.SRC_DIR }}

      - name: Build Python package
        working-directory: ${{ env.BUILD_DIR }}
        run: |
          $ErrorActionPreference = 'Stop'
          python -m pip install --upgrade pip==${{ env.PIP_VER }} `
                                          wheel==${{ env.WHEEL_VER }} `
                                          setuptools==${{ env.STOOLS_VER }}
          cmake --build . --parallel ${{ env.NPROC }} --config Release --target pip-package
          $PIP_PKG_NAME=(Get-ChildItem lib/python_package/pip_package/open3d*.whl).Name
          echo "PIP_PKG_NAME=$PIP_PKG_NAME"  | Out-File -FilePath $env:GITHUB_ENV -Encoding utf8 -Append

      - name: Upload wheel
        uses: actions/upload-artifact@v4
        with:
          name: ${{ env.PIP_PKG_NAME }}
          path: ${{ env.BUILD_DIR }}/lib/python_package/pip_package/${{ env.PIP_PKG_NAME }}
          if-no-files-found: error

      - name: Update devel release with wheel
        if: ${{ github.ref == 'refs/heads/main' }}
        env:
          GH_TOKEN: ${{ github.token }}
        run: |
          gh release upload main-devel ${{ env.BUILD_DIR }}/lib/python_package/pip_package/${{ env.PIP_PKG_NAME }} --clobber
          gh release view main-devel

  test-wheel:
    name: Test wheel
<<<<<<< HEAD
    runs-on: windows-2019   # build on 2022, test on 2019
=======
    permissions:
      contents: read
    runs-on: windows-2019
>>>>>>> afb23f84
    needs: [build-wheel]
    strategy:
      fail-fast: false
      matrix:
        python_version: ['3.8', '3.9', '3.10', '3.11']
        is_main:
          - ${{ github.ref == 'refs/heads/main' }}
        exclude:
          - is_main: false
            python_version: '3.8'
          - is_main: false
            python_version: '3.9'
          - is_main: false
            python_version: '3.10'

    steps:
      - name: Checkout source code
        uses: actions/checkout@v4

      - name: Download wheels
        uses: actions/download-artifact@v4
        with:
          pattern: open3d-*win*.whl
          merge-multiple: true

      - name: Set up Python
        uses: actions/setup-python@v5
        with:
          python-version: ${{ matrix.python_version }}

      - name: Test Python package
        run: |
          $ErrorActionPreference = 'Stop'
          python -V
          python -m venv open3d_test_venv
          open3d_test_venv\Scripts\Activate.ps1

          python -m pip install --upgrade pip==${{ env.PIP_VER }} `
            wheel==${{ env.WHEEL_VER }} `
            setuptools==${{ env.STOOLS_VER }}
          python -m pip install -U -r python/requirements_test.txt
          $py_tag=(python -c "import sys; print(f'cp{sys.version_info.major}{sys.version_info.minor}')")
          if (Test-Path -Path "pip_package") {
            $PIP_PKG_NAME=(Get-ChildItem pip_package\open3d*-$py_tag-*.whl).Name
          } else {
            $PIP_PKG_NAME=(Get-ChildItem open3d*-$py_tag-*.whl).Name
          }
          echo "Installing Open3D wheel $PIP_PKG_NAME in virtual environment..."
          python -m pip install "$PIP_PKG_NAME"
          python -c "import open3d; print('Imported:', open3d)"
          python -c "import open3d; print('CUDA enabled: ', open3d.core.cuda.is_available())"
          deactivate

      - name: Run Python unit tests
        run: |
          $ErrorActionPreference = 'Stop'
          open3d_test_venv\Scripts\Activate.ps1
          echo "Running Open3D python tests..."
          echo "Add --randomly-seed=SEED to the test command to reproduce test order."
          echo "Testing ML and ML Ops disabled"
          python -m pytest python/test/ --ignore python/test/ml_ops/
          deactivate<|MERGE_RESOLUTION|>--- conflicted
+++ resolved
@@ -33,13 +33,9 @@
 
 jobs:
   windows:
-<<<<<<< HEAD
-    runs-on: windows-2022
-=======
     permissions:
       contents: write  # upload
-    runs-on: windows-2019
->>>>>>> afb23f84
+    runs-on: windows-2022
     strategy:
       fail-fast: false
       matrix:
@@ -234,13 +230,9 @@
 
   build-wheel:
     name: Build wheel
-<<<<<<< HEAD
-    runs-on: windows-2022
-=======
     permissions:
       contents: write  # upload
-    runs-on: windows-2019
->>>>>>> afb23f84
+    runs-on: windows-2022
     strategy:
       fail-fast: false
       # https://github.community/t/how-to-conditionally-include-exclude-items-in-matrix-eg-based-on-branch/16853/6
@@ -326,13 +318,9 @@
 
   test-wheel:
     name: Test wheel
-<<<<<<< HEAD
-    runs-on: windows-2019   # build on 2022, test on 2019
-=======
     permissions:
       contents: read
-    runs-on: windows-2019
->>>>>>> afb23f84
+    runs-on: windows-2019   # build on 2022, test on 2019
     needs: [build-wheel]
     strategy:
       fail-fast: false
