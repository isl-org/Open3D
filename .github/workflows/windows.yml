--- conflicted
+++ resolved
@@ -25,13 +25,8 @@
 
 env:
   PIP_VER: "24.3.1"
-<<<<<<< HEAD
-  CUDA_VERSION: "12.8.0"
-  SRC_DIR: ${{ github.workspace }}
-=======
   CUDA_VERSION: "12.4.0"
   SRC_DIR: "D:\\a\\open3d\\open3d"
->>>>>>> 50c99618
   BUILD_DIR: "C:\\Open3D\\build"
   NPROC: 6
   DEVELOPER_BUILD: ${{ github.event.inputs.developer_build || 'ON' }}
@@ -60,16 +55,7 @@
     steps:
       - name: Disk space used
         run: Get-PSDrive
-<<<<<<< HEAD
-
-      - name: Setup Windows SDK
-        uses: GuillaumeFalourd/setup-windows10-sdk-action@v2.4
-        with:
-          sdk-version: 22621
-
-=======
             
->>>>>>> 50c99618
       - name: Install CUDA
         if: ${{ matrix.BUILD_CUDA_MODULE == 'ON' }}
         run: |
@@ -109,9 +95,6 @@
       - name: Set up Python version
         uses: actions/setup-python@v5
         with:
-<<<<<<< HEAD
-          python-version: 3.12
-=======
           python-version: 3.8
       
       - name: Checkout Open3D-ML
@@ -128,7 +111,6 @@
           } else {
             python -m pip install -r open3d_ml/requirements-torch.txt
           }
->>>>>>> 50c99618
 
       - name: Config
         # Move build directory to C: https://github.com/actions/virtual-environments/issues/1341
@@ -141,12 +123,7 @@
           }
           cmake --version
           cmake -G "Visual Studio 17 2022" -A x64 `
-<<<<<<< HEAD
-            -DDEVELOPER_BUILD="${env:DEVELOPER_BUILD}" `
-            -DCMAKE_SYSTEM_VERSION="10.0.22621.0" `
-=======
             -DDEVELOPER_BUILD=$Env:DEVELOPER_BUILD `
->>>>>>> 50c99618
             -DBUILD_EXAMPLES=OFF `
             -DCMAKE_INSTALL_PREFIX="C:\Program Files\Open3D" `
             -DBUILD_SHARED_LIBS=${{ matrix.BUILD_SHARED_LIBS }} `
@@ -248,7 +225,7 @@
           .\${{ matrix.CONFIG }}\Draw.exe --skip-for-unit-test
           Remove-Item "C:\Program Files\Open3D" -Recurse
       - name: Install Open3D python build requirements
-        working-directory: ${{ env.SRC_DIR }}
+        working-directory: ${{ env.SOURCE_DIR }}
         run: |
           $ErrorActionPreference = 'Stop'
           python -m pip install -U pip==${{ env.PIP_VER }}
@@ -276,28 +253,22 @@
       fail-fast: false
       # https://github.community/t/how-to-conditionally-include-exclude-items-in-matrix-eg-based-on-branch/16853/6
       matrix:
-        python_version: ['3.10', '3.11', '3.12', '3.13']
+        python_version: ['3.8', '3.9', '3.10', '3.11', '3.12']
         is_main:
           - ${{ github.ref == 'refs/heads/main' }}
         exclude:
           - is_main: false
+            python_version: '3.8'
+          - is_main: false
+            python_version: '3.9'
+          - is_main: false
             python_version: '3.10'
           - is_main: false
             python_version: '3.11'
-          - is_main: false
-            python_version: '3.12'
 
     steps:
       - name: Checkout source code
         uses: actions/checkout@v4
-<<<<<<< HEAD
-
-      - name: Setup Windows SDK
-        uses: GuillaumeFalourd/setup-windows10-sdk-action@v2.4
-        with:
-          sdk-version: 22621
-
-=======
       
       - name: Checkout Open3D-ML
         uses: actions/checkout@v4
@@ -305,7 +276,6 @@
           repository: isl-org/Open3D-ML
           path: open3d_ml
       
->>>>>>> 50c99618
       - name: Set up Python
         uses: actions/setup-python@v5
         with:
@@ -335,12 +305,7 @@
           }
           cmake -G "Visual Studio 17 2022" -A x64 `
             -DCMAKE_INSTALL_PREFIX="C:\Program Files\Open3D" `
-<<<<<<< HEAD
-            -DDEVELOPER_BUILD="${env:DEVELOPER_BUILD}" `
-            -DCMAKE_SYSTEM_VERSION="10.0.22621.0" `
-=======
             -DDEVELOPER_BUILD="$Env:DEVELOPER_BUILD" `
->>>>>>> 50c99618
             -DBUILD_SHARED_LIBS=OFF `
             -DSTATIC_WINDOWS_RUNTIME=ON `
             -DBUILD_COMMON_ISPC_ISAS=ON `
@@ -351,16 +316,6 @@
             -DBUILD_PYTORCH_OPS=ON `
             ${{ env.SRC_DIR }}
 
-<<<<<<< HEAD
-      - name: Install Open3D python build requirements
-        working-directory: ${{ env.SRC_DIR }}
-        run: |
-          $ErrorActionPreference = 'Stop'
-          python -m pip install -U pip==${{ env.PIP_VER }}
-          python -m pip install -U -c python/requirements_build.txt wheel setuptools
-
-=======
->>>>>>> 50c99618
       - name: Build Python package
         working-directory: ${{ env.BUILD_DIR }}
         run: |
@@ -393,16 +348,19 @@
     strategy:
       fail-fast: false
       matrix:
-        python_version: ['3.10', '3.11', '3.12', '3.13']
+        python_version: ['3.8', '3.9', '3.10', '3.11', '3.12']
         is_main:
           - ${{ github.ref == 'refs/heads/main' }}
         exclude:
           - is_main: false
+            python_version: '3.8'
+          - is_main: false
+            python_version: '3.9'
+          - is_main: false
             python_version: '3.10'
           - is_main: false
             python_version: '3.11'
-          - is_main: false
-            python_version: '3.12'
+
     steps:
       - name: Checkout source code
         uses: actions/checkout@v4
