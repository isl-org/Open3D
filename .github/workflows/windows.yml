--- conflicted
+++ resolved
@@ -55,11 +55,6 @@
       - name: Config
         # Move build directory to C: https://github.com/actions/virtual-environments/issues/1341
         run: |
-<<<<<<< HEAD
-          mkdir build
-          cd build
-          cmake -G "Visual Studio 16 2019" -A x64 -DBUILD_EXAMPLES=OFF -DCMAKE_INSTALL_PREFIX="C:\Program Files\Open3D" -DBUILD_SHARED_LIBS=${{ matrix.SHARED }} -DSTATIC_WINDOWS_RUNTIME=${{ matrix.STATIC_RUNTIME }} -DBUILD_RPC_INTERFACE=ON -DBUILD_LIBREALSENSE=ON ..
-=======
           New-Item -Path ${{ env.BUILD_DIR }} -ItemType Directory
           cd ${{ env.BUILD_DIR }}
           cmake -G "Visual Studio 16 2019" -A x64 `
@@ -70,7 +65,6 @@
             -DBUILD_RPC_INTERFACE=ON `
             -DBUILD_LIBREALSENSE=ON `
             ${{ env.SRC_DIR }}
->>>>>>> 6e302c4b
       - name: Build
         working-directory: ${{ env.BUILD_DIR }}
         run: |
@@ -144,9 +138,6 @@
           if (${env:DEVELOPER_BUILD} -ne "OFF") {
             ${env:DEVELOPER_BUILD}="ON"
           }
-<<<<<<< HEAD
-          cmake -G "Visual Studio 16 2019" -A x64 -DCMAKE_BUILD_TYPE=Release -DBUILD_AZURE_KINECT=ON -DCMAKE_INSTALL_PREFIX="C:\Program Files\Open3D" -DBUILD_SHARED_LIBS=OFF -DSTATIC_WINDOWS_RUNTIME=ON -DBUILD_RPC_INTERFACE=ON -DBUILD_LIBREALSENSE=ON -DDEVELOPER_BUILD="${env:DEVELOPER_BUILD}" ..
-=======
           cmake -G "Visual Studio 16 2019" -A x64 `
             -DCMAKE_BUILD_TYPE=Release `
             -DBUILD_AZURE_KINECT=ON `
@@ -157,7 +148,6 @@
             -DBUILD_LIBREALSENSE=ON `
             -DDEVELOPER_BUILD="${env:DEVELOPER_BUILD}" `
             ${{ env.SRC_DIR }}
->>>>>>> 6e302c4b
 
       - name: Build Python package
         shell: pwsh
