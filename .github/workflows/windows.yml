--- conflicted
+++ resolved
@@ -25,11 +25,7 @@
 
 env:
   PIP_VER: "24.3.1"
-<<<<<<< HEAD
   CUDA_VERSION: "12.6.0"
-=======
-  CUDA_VERSION: "12.4.0"
->>>>>>> 50c99618
   SRC_DIR: "D:\\a\\open3d\\open3d"
   BUILD_DIR: "C:\\Open3D\\build"
   NPROC: 6
@@ -59,16 +55,7 @@
     steps:
       - name: Disk space used
         run: Get-PSDrive
-<<<<<<< HEAD
-
-      - name: Setup Windows SDK
-        uses: GuillaumeFalourd/setup-windows10-sdk-action@v2.4
-        with:
-          sdk-version: 22621
-
-=======
             
->>>>>>> 50c99618
       - name: Install CUDA
         if: ${{ matrix.BUILD_CUDA_MODULE == 'ON' }}
         run: |
@@ -108,10 +95,7 @@
       - name: Set up Python version
         uses: actions/setup-python@v5
         with:
-<<<<<<< HEAD
           python-version: '3.10'
-=======
-          python-version: 3.8
       
       - name: Checkout Open3D-ML
         uses: actions/checkout@v4
@@ -127,7 +111,6 @@
           } else {
             python -m pip install -r open3d_ml/requirements-torch.txt
           }
->>>>>>> 50c99618
 
       - name: Config
         # Move build directory to C: https://github.com/actions/virtual-environments/issues/1341
@@ -140,12 +123,7 @@
           }
           cmake --version
           cmake -G "Visual Studio 17 2022" -A x64 `
-<<<<<<< HEAD
-            -DDEVELOPER_BUILD="${env:DEVELOPER_BUILD}" `
-            -DCMAKE_SYSTEM_VERSION="10.0.22621.0" `
-=======
             -DDEVELOPER_BUILD=$Env:DEVELOPER_BUILD `
->>>>>>> 50c99618
             -DBUILD_EXAMPLES=OFF `
             -DCMAKE_INSTALL_PREFIX="C:\Program Files\Open3D" `
             -DBUILD_SHARED_LIBS=${{ matrix.BUILD_SHARED_LIBS }} `
@@ -289,14 +267,6 @@
     steps:
       - name: Checkout source code
         uses: actions/checkout@v4
-<<<<<<< HEAD
-
-      - name: Setup Windows SDK
-        uses: GuillaumeFalourd/setup-windows10-sdk-action@v2.4
-        with:
-          sdk-version: 22621
-
-=======
       
       - name: Checkout Open3D-ML
         uses: actions/checkout@v4
@@ -304,7 +274,6 @@
           repository: isl-org/Open3D-ML
           path: open3d_ml
       
->>>>>>> 50c99618
       - name: Set up Python
         uses: actions/setup-python@v5
         with:
@@ -334,12 +303,7 @@
           }
           cmake -G "Visual Studio 17 2022" -A x64 `
             -DCMAKE_INSTALL_PREFIX="C:\Program Files\Open3D" `
-<<<<<<< HEAD
-            -DDEVELOPER_BUILD="${env:DEVELOPER_BUILD}" `
-            -DCMAKE_SYSTEM_VERSION="10.0.22621.0" `
-=======
             -DDEVELOPER_BUILD="$Env:DEVELOPER_BUILD" `
->>>>>>> 50c99618
             -DBUILD_SHARED_LIBS=OFF `
             -DSTATIC_WINDOWS_RUNTIME=ON `
             -DBUILD_COMMON_ISPC_ISAS=ON `
