--- conflicted
+++ resolved
@@ -63,11 +63,8 @@
 -   Exposed `get_plotly_fig` and modified `draw_plotly` to return the `Figure` it creates. (PR #7258)
 -   Fix build with librealsense v2.44.0 and upcoming VS 2022 17.13 (PR #7074)
 -   Fix `deprecated-declarations` warnings when compiling code with C++20 standard (PR #7303)
-<<<<<<< HEAD
 -   Fix logic for adding -allow-unsupported-compiler to nvcc (PR #7337)
-=======
 -   Fix linker error "library limit of 65535 objects exceeded" with Ninja generator on MSVC (PR #7335)
->>>>>>> bdd0fb1e
 
 ## 0.13
 
