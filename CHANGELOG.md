## Main
-   Fix DLLs not being found in Python-package. Also prevent PATH from being searched for DLLs, except CUDA (PR #7108)
-   Fix MSAA sample count not being copied when FilamentView is copied
-   Fix TriangleMesh::SamplePointsUniformly and TriangleMesh::SamplePointsPoissonDisk now sampling colors from mesh if available (PR #6842)
-   Fix TriangleMesh::SamplePointsUniformly not sampling triangle meshes uniformly (PR #6653)
-   Fix tensor based TSDF integration example.
-   Use GLIBCXX_USE_CXX11_ABI=ON by default
-   Python 3.9 support. Tensorflow bump 2.4.1 -> 2.5.0. PyTorch bump 1.7.1 -> 1.8.1 (LTS)
-   Fix undefined names: docstr and VisibleDeprecationWarning (PR #3844)
-   Corrected documentation for Tensor based PointClound, LineSet, TriangleMesh (PR #4685)
-   Corrected documentation for KDTree (typo in Notebook) (PR #4744)
-   Corrected documentation for visualisation tutorial
-   Remove `setuptools` and `wheel` from requirements for end users (PR #5020)
-   Fix various typos (PR #5070)
-   Exposed more functionality in SLAM and odometry pipelines
-   Fix for depth estimation for VoxelBlockGrid
-   Reserve fragment buffer for VoxelBlockGrid operations
-   Fix raycasting scene: Allow setting of number of threads that are used for building a raycasting scene
-   Fix Python bindings for CUDA device synchronization, voxel grid saving (PR #5425)
-   Support msgpack versions without cmake
-   Changed TriangleMesh to store materials in a list so they can be accessed by the material index (PR #5938)
-   Support multi-threading in the RayCastingScene function to commit scene (PR #6051).
-   Fix some bad triangle generation in TriangleMesh::SimplifyQuadricDecimation
-   Fix printing of tensor in gpu and add validation check for bounds of axis-aligned bounding box (PR #6444)
-   Python 3.11 support. bump pybind11 v2.6.2 -> v2.11.1
-   Check for support of CUDA Memory Pools at runtime (#4679)
-   Fix `toString`, `CreateFromPoints` methods and improve docs in `AxisAlignedBoundingBox`. 🐛📝
-   Migrate Open3d documentation to furo theme ✨ (#6470)
-   Expose Near Clip + Far Clip parameters to setup_camera in OffscreenRenderer (#6520)
-   Add Doppler ICP in tensor registration pipeline (PR #5237)
-   Rename master branch to main.
-   Support in memory loading of XYZ files
-   Fix geometry picker Error when LineSet objects are presented (PR #6499)
-   Fix mis-configured application .desktop link for the Open3D viewer when installing to a custom path (PR #6599)
-   Fix regression in printing cuda tensor from PR #6444 🐛
-   Add Python pathlib support for file IO (PR #6619)
-   Fix log error message for `probability` argument validation in `PointCloud::SegmentPlane` (PR #6622)
-   Fix macOS arm64 builds, add CI runner for macOS arm64 (PR #6695)
-   Fix KDTreeFlann possibly using a dangling pointer instead of internal storage and simplified its members (PR #6734)
-   Fix RANSAC early stop if no inliers in a specific iteration (PR #6789)
-   Fix segmentation fault (infinite recursion) of DetectPlanarPatches if multiple points have same coordinates (PR #6794)
-   `TriangleMesh`'s `+=` operator appends UVs regardless of the presence of existing features (PR #6728)
-   Fix build with fmt v10.2.0 (#6783)
-   Fix segmentation fault (lambda reference capture) of VisualizerWithCustomAnimation::Play (PR #6804)
-   Python 3.12 support
-   Add O3DVisualizer API to enable collapse control of verts in the side panel (PR #6865)
-   Split pybind declarations/definitions to avoid C++ types in Python docs (PR #6869)
-   Fix minimal oriented bounding box of MeshBase derived classes and add new unit tests (PR #6898)
-   Fix projection of point cloud to Depth/RGBD image if no position attribute is provided (PR #6880)
-   Add choice of voxel pooling mode when creating VoxelGrid from PointCloud (PR #6937)
-   Support lowercase types when reading PCD files (PR #6930)
-   Fix visualization/draw ICP example and add warnings (PR #6933)
-   Unified cloud initializer pipeline for ICP (fixes segfault colored ICP) (PR #6942)
-   Fix tensor EstimatePointWiseNormalsWithFastEigen3x3 (PR #6980)
-   Fix alpha shape reconstruction if alpha too small for point scale (PR #6998)
-   Fix render to depth image on Apple Retina displays (PR #7001)
-   Fix infinite loop in segment_plane if num_points < ransac_n (PR #7032)
-   Add select_by_index method to Feature class (PR #7039)
-   Add optional indices arg for fast computation of a small subset of FPFH features (PR #7118).
<<<<<<< HEAD
-   Add error handling for insufficient correspondences in AdvancedMatching (PR #7234)
=======
-   Fix CMake configuration summary incorrectly reporting `no` for system BLAS. (PR #7230)
>>>>>>> e4c3b389

## 0.13

-   CUDA support 10.1 -> 11.0. Tensorflow 2.3.1 -> 2.4.1. PyTorch 1.6.0 -> 1.7.1 (PR #3049). This requires a custom PyTorch wheel from <https://github.com/isl-org/open3d_downloads/releases/tag/torch1.7.1> due to PyTorch issue #52663

## 0.12

-   RealSense SDK v2 integrated for reading RS bag files (PR #2646)
-   Tensor based RGBDImage class, Python bindings for Image and RGBDImage
-   RealSense sensor configuration, live capture and recording (with example and tutorial) (PR #2748)
-   Add mouselook for the legacy visualizer (PR #2551)
-   Add function to randomly downsample pointcloud (PR #3050)
-   Allow TriangleMesh with textures to be added (PR #3170)
-   Python property of open3d.visualization.rendering.Open3DScene `get_view` has been renamed to `view`.
-   Added LineSet::CreateCameraVisualization() for creating a simple camera visualization from intrinsic and extrinsic matrices (PR #3255)

## 0.11

-   Fixes bug for preloading libc++ and libc++abi in Python
-   Added GUI widgets and model-viewing app
-   Fixes travis for race-condition on macOS
-   Fixes appveyor configuration and to build all branches
-   Updated travis.yml to support Ubuntu 18.04, gcc-7, and clang-7.0
-   Contributors guidelines updated
-   Avoid cstdlib random generators in ransac registration, use C++11 random instead.
-   Fixed a bug in open3d::geometry::TriangleMesh::ClusterConnectedTriangles.
-   Added option BUILD_BENCHMARKS for building microbenchmarks
-   Extend Python API of UniformTSDFVolume to allow setting the origin
-   Corrected documentation of PointCloud.h
-   Added ISS Keypoint Detector
-   Added an RPC interface for external visualizers running in a separate process
-   Added `maximum_error` and `boundary_weight` parameter to `simplify_quadric_decimation`
-   Remove support for Python 3.5
-   Development wheels are available for user testing. See [Getting Started](https://www.open3d.org/docs/latest/getting_started.html) page for installation.
-   PointCloud File IO support for new tensor data types.
-   New PointCloud format support: XYZI (ASCII).
-   Fast compression mode for PNG writing. (Issue #846)
-   Ubuntu 20.04 (Focal) support.
-   Added Line3D/Ray3D/Segment3D classes with plane, point, closest-distance, and AABB tests
-   Updated Open3D.h.in to add certain missing header files
-   Add Open3D-ML to Open3D wheel
-   Fix a bug in PointCloud file format, use `float` instead of `float_t`
-   Add per-point covariance member for geometry::PointCloud class.
-   Add Generalized ICP implementation.

## 0.9.0

-   Version bump to 0.9.0<|MERGE_RESOLUTION|>--- conflicted
+++ resolved
@@ -57,11 +57,8 @@
 -   Fix infinite loop in segment_plane if num_points < ransac_n (PR #7032)
 -   Add select_by_index method to Feature class (PR #7039)
 -   Add optional indices arg for fast computation of a small subset of FPFH features (PR #7118).
-<<<<<<< HEAD
+-   Fix CMake configuration summary incorrectly reporting `no` for system BLAS. (PR #7230)
 -   Add error handling for insufficient correspondences in AdvancedMatching (PR #7234)
-=======
--   Fix CMake configuration summary incorrectly reporting `no` for system BLAS. (PR #7230)
->>>>>>> e4c3b389
 
 ## 0.13
 
