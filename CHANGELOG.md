## Main

<<<<<<< HEAD
* Fix tensor based TSDF integration example.
* Use GLIBCXX_USE_CXX11_ABI=ON by default
* Python 3.9 support. Tensorflow bump 2.4.1 -> 2.5.0. PyTorch bump 1.7.1 -> 1.8.1 (LTS)
* Fix undefined names: docstr and VisibleDeprecationWarning (PR #3844)
* Corrected documentation for Tensor based PointClound, LineSet, TriangleMesh (PR #4685)
* Corrected documentation for KDTree (typo in Notebook) (PR #4744)
* Corrected documentation for visualisation tutorial
* Remove `setuptools` and `wheel` from requirements for end users (PR #5020)
* Fix various typos (PR #5070)
* Exposed more functionality in SLAM and odometry pipelines
* Fix for depth estimation for VoxelBlockGrid
* Reserve fragment buffer for VoxelBlockGrid operations
* Fix raycasting scene: Allow setting of number of threads that are used for building a raycasting scene
* Fix Python bindings for CUDA device synchronization, voxel grid saving (PR #5425)
* Support msgpack versions without cmake
* Changed TriangleMesh to store materials in a list so they can be accessed by the material index (PR #5938)
* Support multi-threading in the RayCastingScene function to commit scene (PR #6051).
* Fix some bad triangle generation in TriangleMesh::SimplifyQuadricDecimation
* Fix printing of tensor in gpu and add validation check for bounds of axis-aligned bounding box (PR #6444)  
* Python 3.11 support. bump pybind11 v2.6.2 -> v2.11.1
* Check for support of CUDA Memory Pools at runtime (#4679)
* Fix build with fmt v10.2.0 (#6783)
=======
-   Fix TriangleMesh::SamplePointsUniformly not sampling triangle meshes uniformly (PR #6653)
-   Fix tensor based TSDF integration example.
-   Use GLIBCXX_USE_CXX11_ABI=ON by default
-   Python 3.9 support. Tensorflow bump 2.4.1 -> 2.5.0. PyTorch bump 1.7.1 -> 1.8.1 (LTS)
-   Fix undefined names: docstr and VisibleDeprecationWarning (PR #3844)
-   Corrected documentation for Tensor based PointClound, LineSet, TriangleMesh (PR #4685)
-   Corrected documentation for KDTree (typo in Notebook) (PR #4744)
-   Corrected documentation for visualisation tutorial
-   Remove `setuptools` and `wheel` from requirements for end users (PR #5020)
-   Fix various typos (PR #5070)
-   Exposed more functionality in SLAM and odometry pipelines
-   Fix for depth estimation for VoxelBlockGrid
-   Reserve fragment buffer for VoxelBlockGrid operations
-   Fix raycasting scene: Allow setting of number of threads that are used for building a raycasting scene
-   Fix Python bindings for CUDA device synchronization, voxel grid saving (PR #5425)
-   Support msgpack versions without cmake
-   Changed TriangleMesh to store materials in a list so they can be accessed by the material index (PR #5938)
-   Support multi-threading in the RayCastingScene function to commit scene (PR #6051).
-   Fix some bad triangle generation in TriangleMesh::SimplifyQuadricDecimation
-   Fix printing of tensor in gpu and add validation check for bounds of axis-aligned bounding box (PR #6444)
-   Python 3.11 support. bump pybind11 v2.6.2 -> v2.11.1
-   Check for support of CUDA Memory Pools at runtime (#4679)
-   Fix `toString`, `CreateFromPoints` methods and improve docs in `AxisAlignedBoundingBox`. 🐛📝
-   Migrate Open3d documentation to furo theme ✨ (#6470)
-   Expose Near Clip + Far Clip parameters to setup_camera in OffscreenRenderer (#6520)
-   Add Doppler ICP in tensor registration pipeline (PR #5237)
-   Rename master branch to main.
-   Support in memory loading of XYZ files
-   Fix geometry picker Error when LineSet objects are presented (PR #6499)
-   Fix mis-configured application .desktop link for the Open3D viewer when installing to a custom path (PR #6599)
-   Fix regression in printing cuda tensor from PR #6444 🐛
-   Add Python pathlib support for file IO (PR #6619)
-   Fix log error message for `probability` argument validation in `PointCloud::SegmentPlane` (PR #6622)
-   Fix macOS arm64 builds, add CI runner for macOS arm64 (PR #6695)
-   Fix KDTreeFlann possibly using a dangling pointer instead of internal storage and simplified its members (PR #6734)
>>>>>>> 5c982c7b

## 0.13

-   CUDA support 10.1 -> 11.0. Tensorflow 2.3.1 -> 2.4.1. PyTorch 1.6.0 -> 1.7.1 (PR #3049). This requires a custom PyTorch wheel from <https://github.com/isl-org/open3d_downloads/releases/tag/torch1.7.1> due to PyTorch issue #52663

## 0.12

-   RealSense SDK v2 integrated for reading RS bag files (PR #2646)
-   Tensor based RGBDImage class, Python bindings for Image and RGBDImage
-   RealSense sensor configuration, live capture and recording (with example and tutorial) (PR #2748)
-   Add mouselook for the legacy visualizer (PR #2551)
-   Add function to randomly downsample pointcloud (PR #3050)
-   Allow TriangleMesh with textures to be added (PR #3170)
-   Python property of open3d.visualization.rendering.Open3DScene `get_view` has been renamed to `view`.
-   Added LineSet::CreateCameraVisualization() for creating a simple camera visualization from intrinsic and extrinsic matrices (PR #3255)

## 0.11

-   Fixes bug for preloading libc++ and libc++abi in Python
-   Added GUI widgets and model-viewing app
-   Fixes travis for race-condition on macOS
-   Fixes appveyor configuration and to build all branches
-   Updated travis.yml to support Ubuntu 18.04, gcc-7, and clang-7.0
-   Contributors guidelines updated
-   Avoid cstdlib random generators in ransac registration, use C++11 random instead.
-   Fixed a bug in open3d::geometry::TriangleMesh::ClusterConnectedTriangles.
-   Added option BUILD_BENCHMARKS for building microbenchmarks
-   Extend Python API of UniformTSDFVolume to allow setting the origin
-   Corrected documentation of PointCloud.h
-   Added ISS Keypoint Detector
-   Added an RPC interface for external visualizers running in a separate process
-   Added `maximum_error` and `boundary_weight` parameter to `simplify_quadric_decimation`
-   Remove support for Python 3.5
-   Development wheels are available for user testing. See [Getting Started](https://www.open3d.org/docs/latest/getting_started.html) page for installation.
-   PointCloud File IO support for new tensor data types.
-   New PointCloud format support: XYZI (ASCII).
-   Fast compression mode for PNG writing. (Issue #846)
-   Ubuntu 20.04 (Focal) support.
-   Added Line3D/Ray3D/Segment3D classes with plane, point, closest-distance, and AABB tests
-   Updated Open3D.h.in to add certain missing header files
-   Add Open3D-ML to Open3D wheel
-   Fix a bug in PointCloud file format, use `float` instead of `float_t`
-   Add per-point covariance member for geometry::PointCloud class.
-   Add Generalized ICP implementation.

## 0.9.0

-   Version bump to 0.9.0<|MERGE_RESOLUTION|>--- conflicted
+++ resolved
@@ -1,29 +1,5 @@
 ## Main
 
-<<<<<<< HEAD
-* Fix tensor based TSDF integration example.
-* Use GLIBCXX_USE_CXX11_ABI=ON by default
-* Python 3.9 support. Tensorflow bump 2.4.1 -> 2.5.0. PyTorch bump 1.7.1 -> 1.8.1 (LTS)
-* Fix undefined names: docstr and VisibleDeprecationWarning (PR #3844)
-* Corrected documentation for Tensor based PointClound, LineSet, TriangleMesh (PR #4685)
-* Corrected documentation for KDTree (typo in Notebook) (PR #4744)
-* Corrected documentation for visualisation tutorial
-* Remove `setuptools` and `wheel` from requirements for end users (PR #5020)
-* Fix various typos (PR #5070)
-* Exposed more functionality in SLAM and odometry pipelines
-* Fix for depth estimation for VoxelBlockGrid
-* Reserve fragment buffer for VoxelBlockGrid operations
-* Fix raycasting scene: Allow setting of number of threads that are used for building a raycasting scene
-* Fix Python bindings for CUDA device synchronization, voxel grid saving (PR #5425)
-* Support msgpack versions without cmake
-* Changed TriangleMesh to store materials in a list so they can be accessed by the material index (PR #5938)
-* Support multi-threading in the RayCastingScene function to commit scene (PR #6051).
-* Fix some bad triangle generation in TriangleMesh::SimplifyQuadricDecimation
-* Fix printing of tensor in gpu and add validation check for bounds of axis-aligned bounding box (PR #6444)  
-* Python 3.11 support. bump pybind11 v2.6.2 -> v2.11.1
-* Check for support of CUDA Memory Pools at runtime (#4679)
-* Fix build with fmt v10.2.0 (#6783)
-=======
 -   Fix TriangleMesh::SamplePointsUniformly not sampling triangle meshes uniformly (PR #6653)
 -   Fix tensor based TSDF integration example.
 -   Use GLIBCXX_USE_CXX11_ABI=ON by default
@@ -59,7 +35,7 @@
 -   Fix log error message for `probability` argument validation in `PointCloud::SegmentPlane` (PR #6622)
 -   Fix macOS arm64 builds, add CI runner for macOS arm64 (PR #6695)
 -   Fix KDTreeFlann possibly using a dangling pointer instead of internal storage and simplified its members (PR #6734)
->>>>>>> 5c982c7b
+-   Fix build with fmt v10.2.0 (#6783)
 
 ## 0.13
 
