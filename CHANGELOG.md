--- conflicted
+++ resolved
@@ -28,11 +28,8 @@
 -   Rename master branch to main.
 -   Support in memory loading of XYZ files
 -   Fix geometry picker Error when LineSet objects are presented (PR #6499)
-<<<<<<< HEAD
+-   Fix mis-configured application .desktop link for the Open3D viewer when installing to a custom path (PR #6599)
 -   Fix regression in printing cuda tensor from PR #6444 🐛
-=======
--   Fix mis-configured application .desktop link for the Open3D viewer when installing to a custom path (PR #6599)
->>>>>>> 0cf605f9
 
 ## 0.13
 
