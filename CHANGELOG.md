--- conflicted
+++ resolved
@@ -56,12 +56,8 @@
 -   Fix render to depth image on Apple Retina displays (PR #7001)
 -   Fix infinite loop in segment_plane if num_points < ransac_n (PR #7032)
 -   Add select_by_index method to Feature class (PR #7039)
-<<<<<<< HEAD
--   Fix CMake configuration summary incorrectly reporting `no` for system BLAS.
-=======
 -   Add optional indices arg for fast computation of a small subset of FPFH features (PR #7118).
-
->>>>>>> 02674268
+-   Fix CMake configuration summary incorrectly reporting `no` for system BLAS. (PR #7230)
 
 ## 0.13
 
