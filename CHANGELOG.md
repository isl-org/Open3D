## Master

* Added GUI widgets and model-viewing app
* Fixes travis for race-condition on macOS
* Fixes appveyor configuration and to build all branches
* Updated travis.yml to support Ubuntu 18.04, gcc-7, and clang-7.0
* Contributors guidelines updated
* Avoid cstdlib random generators in ransac registration, use C++11 random instead.
* Fixed a bug in open3d::geometry::TriangleMesh::ClusterConnectedTriangles.
* Added option BUILD_BENCHMARKS for building microbenchmarks
* Extend Python API of UniformTSDFVolume to allow setting the origin
* Corrected documentation of PointCloud.h
<<<<<<< HEAD
*   Added ISS Keypoint Detector
=======
* Added an RPC interface for external visualizers running in a separate process

>>>>>>> 64d7d709
## 0.9.0

* Version bump to 0.9.0<|MERGE_RESOLUTION|>--- conflicted
+++ resolved
@@ -10,12 +10,9 @@
 * Added option BUILD_BENCHMARKS for building microbenchmarks
 * Extend Python API of UniformTSDFVolume to allow setting the origin
 * Corrected documentation of PointCloud.h
-<<<<<<< HEAD
-*   Added ISS Keypoint Detector
-=======
+* Added ISS Keypoint Detector
 * Added an RPC interface for external visualizers running in a separate process
 
->>>>>>> 64d7d709
 ## 0.9.0
 
 * Version bump to 0.9.0