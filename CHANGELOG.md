## Main
<<<<<<< HEAD

## 0.20

-   Upgrade OpenBlas supporting Grace ARM
-   Upgrade filament to v1.59.4.
-   Upgrade CI to use Ubuntu 22.04 because Ubuntu 20.04 is EOL and glibc is bugged for ARM64.

## 0.19

=======
-   Corrected documentation for Link Open3D in C++ projects (broken links).
>>>>>>> 35beb511
-   Fix DLLs not being found in Python-package. Also prevent PATH from being searched for DLLs, except CUDA (PR #7108)
-   Fix MSAA sample count not being copied when FilamentView is copied
-   Fix TriangleMesh::SamplePointsUniformly and TriangleMesh::SamplePointsPoissonDisk now sampling colors from mesh if available (PR #6842)
-   Fix TriangleMesh::SamplePointsUniformly not sampling triangle meshes uniformly (PR #6653)
-   Fix tensor based TSDF integration example.
-   Use GLIBCXX_USE_CXX11_ABI=ON by default
-   Python 3.9 support. Tensorflow bump 2.4.1 -> 2.5.0. PyTorch bump 1.7.1 -> 1.8.1 (LTS)
-   Fix undefined names: docstr and VisibleDeprecationWarning (PR #3844)
-   Corrected documentation for Tensor based PointClound, LineSet, TriangleMesh (PR #4685)
-   Corrected documentation for KDTree (typo in Notebook) (PR #4744)
-   Corrected documentation for visualisation tutorial
-   Remove `setuptools` and `wheel` from requirements for end users (PR #5020)
-   Fix various typos (PR #5070)
-   Exposed more functionality in SLAM and odometry pipelines
-   Fix for depth estimation for VoxelBlockGrid
-   Reserve fragment buffer for VoxelBlockGrid operations
-   Fix raycasting scene: Allow setting of number of threads that are used for building a raycasting scene
-   Fix Python bindings for CUDA device synchronization, voxel grid saving (PR #5425)
-   Support msgpack versions without cmake
-   Changed TriangleMesh to store materials in a list so they can be accessed by the material index (PR #5938)
-   Support multi-threading in the RayCastingScene function to commit scene (PR #6051).
-   Fix some bad triangle generation in TriangleMesh::SimplifyQuadricDecimation
-   Fix printing of tensor in gpu and add validation check for bounds of axis-aligned bounding box (PR #6444)
-   Python 3.11 support. bump pybind11 v2.6.2 -> v2.11.1
-   Check for support of CUDA Memory Pools at runtime (#4679)
-   Fix `toString`, `CreateFromPoints` methods and improve docs in `AxisAlignedBoundingBox`. 🐛📝
-   Migrate Open3d documentation to furo theme ✨ (#6470)
-   Expose Near Clip + Far Clip parameters to setup_camera in OffscreenRenderer (#6520)
-   Add Doppler ICP in tensor registration pipeline (PR #5237)
-   Rename master branch to main.
-   Support in memory loading of XYZ files
-   Fix geometry picker Error when LineSet objects are presented (PR #6499)
-   Fix mis-configured application .desktop link for the Open3D viewer when installing to a custom path (PR #6599)
-   Fix regression in printing cuda tensor from PR #6444 🐛
-   Add Python pathlib support for file IO (PR #6619)
-   Fix log error message for `probability` argument validation in `PointCloud::SegmentPlane` (PR #6622)
-   Fix macOS arm64 builds, add CI runner for macOS arm64 (PR #6695)
-   Fix KDTreeFlann possibly using a dangling pointer instead of internal storage and simplified its members (PR #6734)
-   Fix RANSAC early stop if no inliers in a specific iteration (PR #6789)
-   Fix segmentation fault (infinite recursion) of DetectPlanarPatches if multiple points have same coordinates (PR #6794)
-   `TriangleMesh`'s `+=` operator appends UVs regardless of the presence of existing features (PR #6728)
-   Fix build with fmt v10.2.0 (#6783)
-   Fix segmentation fault (lambda reference capture) of VisualizerWithCustomAnimation::Play (PR #6804)
-   Python 3.12 support
-   Add O3DVisualizer API to enable collapse control of verts in the side panel (PR #6865)
-   Split pybind declarations/definitions to avoid C++ types in Python docs (PR #6869)
-   Fix minimal oriented bounding box of MeshBase derived classes and add new unit tests (PR #6898)
-   Fix projection of point cloud to Depth/RGBD image if no position attribute is provided (PR #6880)
-   Add choice of voxel pooling mode when creating VoxelGrid from PointCloud (PR #6937)
-   Support lowercase types when reading PCD files (PR #6930)
-   Fix visualization/draw ICP example and add warnings (PR #6933)
-   Unified cloud initializer pipeline for ICP (fixes segfault colored ICP) (PR #6942)
-   Fix tensor EstimatePointWiseNormalsWithFastEigen3x3 (PR #6980)
-   Fix alpha shape reconstruction if alpha too small for point scale (PR #6998)
-   Fix render to depth image on Apple Retina displays (PR #7001)
-   Fix infinite loop in segment_plane if num_points < ransac_n (PR #7032)
-   Add select_by_index method to Feature class (PR #7039)
-   Add optional indices arg for fast computation of a small subset of FPFH features (PR #7118).
-   Fix CMake configuration summary incorrectly reporting `no` for system BLAS. (PR #7230)
-   Add error handling for insufficient correspondences in AdvancedMatching (PR #7234)
-   Exposed `get_plotly_fig` and modified `draw_plotly` to return the `Figure` it creates. (PR #7258)

## 0.13

-   CUDA support 10.1 -> 11.0. Tensorflow 2.3.1 -> 2.4.1. PyTorch 1.6.0 -> 1.7.1 (PR #3049). This requires a custom PyTorch wheel from <https://github.com/isl-org/open3d_downloads/releases/tag/torch1.7.1> due to PyTorch issue #52663

## 0.12

-   RealSense SDK v2 integrated for reading RS bag files (PR #2646)
-   Tensor based RGBDImage class, Python bindings for Image and RGBDImage
-   RealSense sensor configuration, live capture and recording (with example and tutorial) (PR #2748)
-   Add mouselook for the legacy visualizer (PR #2551)
-   Add function to randomly downsample pointcloud (PR #3050)
-   Allow TriangleMesh with textures to be added (PR #3170)
-   Python property of open3d.visualization.rendering.Open3DScene `get_view` has been renamed to `view`.
-   Added LineSet::CreateCameraVisualization() for creating a simple camera visualization from intrinsic and extrinsic matrices (PR #3255)

## 0.11

-   Fixes bug for preloading libc++ and libc++abi in Python
-   Added GUI widgets and model-viewing app
-   Fixes travis for race-condition on macOS
-   Fixes appveyor configuration and to build all branches
-   Updated travis.yml to support Ubuntu 18.04, gcc-7, and clang-7.0
-   Contributors guidelines updated
-   Avoid cstdlib random generators in ransac registration, use C++11 random instead.
-   Fixed a bug in open3d::geometry::TriangleMesh::ClusterConnectedTriangles.
-   Added option BUILD_BENCHMARKS for building microbenchmarks
-   Extend Python API of UniformTSDFVolume to allow setting the origin
-   Corrected documentation of PointCloud.h
-   Added ISS Keypoint Detector
-   Added an RPC interface for external visualizers running in a separate process
-   Added `maximum_error` and `boundary_weight` parameter to `simplify_quadric_decimation`
-   Remove support for Python 3.5
-   Development wheels are available for user testing. See [Getting Started](https://www.open3d.org/docs/latest/getting_started.html) page for installation.
-   PointCloud File IO support for new tensor data types.
-   New PointCloud format support: XYZI (ASCII).
-   Fast compression mode for PNG writing. (Issue #846)
-   Ubuntu 20.04 (Focal) support.
-   Added Line3D/Ray3D/Segment3D classes with plane, point, closest-distance, and AABB tests
-   Updated Open3D.h.in to add certain missing header files
-   Add Open3D-ML to Open3D wheel
-   Fix a bug in PointCloud file format, use `float` instead of `float_t`
-   Add per-point covariance member for geometry::PointCloud class.
-   Add Generalized ICP implementation.

## 0.9.0

-   Version bump to 0.9.0<|MERGE_RESOLUTION|>--- conflicted
+++ resolved
@@ -1,5 +1,5 @@
 ## Main
-<<<<<<< HEAD
+
 
 ## 0.20
 
@@ -9,9 +9,7 @@
 
 ## 0.19
 
-=======
 -   Corrected documentation for Link Open3D in C++ projects (broken links).
->>>>>>> 35beb511
 -   Fix DLLs not being found in Python-package. Also prevent PATH from being searched for DLLs, except CUDA (PR #7108)
 -   Fix MSAA sample count not being copied when FilamentView is copied
 -   Fix TriangleMesh::SamplePointsUniformly and TriangleMesh::SamplePointsPoissonDisk now sampling colors from mesh if available (PR #6842)
