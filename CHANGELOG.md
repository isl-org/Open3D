--- conflicted
+++ resolved
@@ -61,12 +61,9 @@
 -   Fix CMake configuration summary incorrectly reporting `no` for system BLAS. (PR #7230)
 -   Add error handling for insufficient correspondences in AdvancedMatching (PR #7234)
 -   Exposed `get_plotly_fig` and modified `draw_plotly` to return the `Figure` it creates. (PR #7258)
-<<<<<<< HEAD
 -   Fix Illegal instruction (core dumped) on linux system's without AVX #7308
-=======
 -   Fix build with librealsense v2.44.0 and upcoming VS 2022 17.13 (PR #7074)
 
->>>>>>> 29e6c81d
 ## 0.13
 
 -   CUDA support 10.1 -> 11.0. Tensorflow 2.3.1 -> 2.4.1. PyTorch 1.6.0 -> 1.7.1 (PR #3049). This requires a custom PyTorch wheel from <https://github.com/isl-org/open3d_downloads/releases/tag/torch1.7.1> due to PyTorch issue #52663
