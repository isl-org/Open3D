## Main
-   Fix TriangleMesh::SamplePointsUniformly and TriangleMesh::SamplePointsPoissonDisk now sampling colors from mesh if available (PR #6842)
-   Fix TriangleMesh::SamplePointsUniformly not sampling triangle meshes uniformly (PR #6653)
-   Fix tensor based TSDF integration example.
-   Use GLIBCXX_USE_CXX11_ABI=ON by default
-   Python 3.9 support. Tensorflow bump 2.4.1 -> 2.5.0. PyTorch bump 1.7.1 -> 1.8.1 (LTS)
-   Fix undefined names: docstr and VisibleDeprecationWarning (PR #3844)
-   Corrected documentation for Tensor based PointClound, LineSet, TriangleMesh (PR #4685)
-   Corrected documentation for KDTree (typo in Notebook) (PR #4744)
-   Corrected documentation for visualisation tutorial
-   Remove `setuptools` and `wheel` from requirements for end users (PR #5020)
-   Fix various typos (PR #5070)
-   Exposed more functionality in SLAM and odometry pipelines
-   Fix for depth estimation for VoxelBlockGrid
-   Reserve fragment buffer for VoxelBlockGrid operations
-   Fix raycasting scene: Allow setting of number of threads that are used for building a raycasting scene
-   Fix Python bindings for CUDA device synchronization, voxel grid saving (PR #5425)
-   Support msgpack versions without cmake
-   Changed TriangleMesh to store materials in a list so they can be accessed by the material index (PR #5938)
-   Support multi-threading in the RayCastingScene function to commit scene (PR #6051).
-   Fix some bad triangle generation in TriangleMesh::SimplifyQuadricDecimation
-   Fix printing of tensor in gpu and add validation check for bounds of axis-aligned bounding box (PR #6444)
-   Python 3.11 support. bump pybind11 v2.6.2 -> v2.11.1
-   Check for support of CUDA Memory Pools at runtime (#4679)
-   Fix `toString`, `CreateFromPoints` methods and improve docs in `AxisAlignedBoundingBox`. 🐛📝
-   Migrate Open3d documentation to furo theme ✨ (#6470)
-   Expose Near Clip + Far Clip parameters to setup_camera in OffscreenRenderer (#6520)
-   Add Doppler ICP in tensor registration pipeline (PR #5237)
-   Rename master branch to main.
-   Support in memory loading of XYZ files
-   Fix geometry picker Error when LineSet objects are presented (PR #6499)
-   Fix mis-configured application .desktop link for the Open3D viewer when installing to a custom path (PR #6599)
-   Fix regression in printing cuda tensor from PR #6444 🐛
-   Add Python pathlib support for file IO (PR #6619)
-   Fix log error message for `probability` argument validation in `PointCloud::SegmentPlane` (PR #6622)
-   Fix macOS arm64 builds, add CI runner for macOS arm64 (PR #6695)
-   Fix KDTreeFlann possibly using a dangling pointer instead of internal storage and simplified its members (PR #6734)
-   Fix RANSAC early stop if no inliers in a specific iteration (PR #6789)
-   Fix segmentation fault (infinite recursion) of DetectPlanarPatches if multiple points have same coordinates (PR #6794)
-   `TriangleMesh`'s `+=` operator appends UVs regardless of the presence of existing features (PR #6728)
-   Fix build with fmt v10.2.0 (#6783)
-   Fix segmentation fault (lambda reference capture) of VisualizerWithCustomAnimation::Play (PR #6804)
-   Python 3.12 support
-   Add O3DVisualizer API to enable collapse control of verts in the side panel (PR #6865)
-   Split pybind declarations/definitions to avoid C++ types in Python docs (PR #6869)
-   Fix minimal oriented bounding box of MeshBase derived classes and add new unit tests (PR #6898)
-   Fix projection of point cloud to Depth/RGBD image if no position attribute is provided (PR #6880)
-   Support lowercase types when reading PCD files (PR #6930)
-   Fix visualization/draw ICP example and add warnings (PR #6933)
-   Unified cloud initializer pipeline for ICP (fixes segfault colored ICP) (PR #6942)
-   Fix tensor EstimatePointWiseNormalsWithFastEigen3x3 (PR #6980)
-   Fix alpha shape reconstruction if alpha too small for point scale (PR #6998)
-   Fix render to depth image on Apple Retina displays (PR #7001)
-   Fix infinite loop in segment_plane if num_points < ransac_n (PR #7032)
<<<<<<< HEAD
-   Fix build with librealsense v2.44.0 and upcoming VS 2022 17.13 (PR #7074)
=======
-   Add select_by_index method to Feature class (PR #7039)
>>>>>>> c8856fc0

## 0.13

-   CUDA support 10.1 -> 11.0. Tensorflow 2.3.1 -> 2.4.1. PyTorch 1.6.0 -> 1.7.1 (PR #3049). This requires a custom PyTorch wheel from <https://github.com/isl-org/open3d_downloads/releases/tag/torch1.7.1> due to PyTorch issue #52663

## 0.12

-   RealSense SDK v2 integrated for reading RS bag files (PR #2646)
-   Tensor based RGBDImage class, Python bindings for Image and RGBDImage
-   RealSense sensor configuration, live capture and recording (with example and tutorial) (PR #2748)
-   Add mouselook for the legacy visualizer (PR #2551)
-   Add function to randomly downsample pointcloud (PR #3050)
-   Allow TriangleMesh with textures to be added (PR #3170)
-   Python property of open3d.visualization.rendering.Open3DScene `get_view` has been renamed to `view`.
-   Added LineSet::CreateCameraVisualization() for creating a simple camera visualization from intrinsic and extrinsic matrices (PR #3255)

## 0.11

-   Fixes bug for preloading libc++ and libc++abi in Python
-   Added GUI widgets and model-viewing app
-   Fixes travis for race-condition on macOS
-   Fixes appveyor configuration and to build all branches
-   Updated travis.yml to support Ubuntu 18.04, gcc-7, and clang-7.0
-   Contributors guidelines updated
-   Avoid cstdlib random generators in ransac registration, use C++11 random instead.
-   Fixed a bug in open3d::geometry::TriangleMesh::ClusterConnectedTriangles.
-   Added option BUILD_BENCHMARKS for building microbenchmarks
-   Extend Python API of UniformTSDFVolume to allow setting the origin
-   Corrected documentation of PointCloud.h
-   Added ISS Keypoint Detector
-   Added an RPC interface for external visualizers running in a separate process
-   Added `maximum_error` and `boundary_weight` parameter to `simplify_quadric_decimation`
-   Remove support for Python 3.5
-   Development wheels are available for user testing. See [Getting Started](https://www.open3d.org/docs/latest/getting_started.html) page for installation.
-   PointCloud File IO support for new tensor data types.
-   New PointCloud format support: XYZI (ASCII).
-   Fast compression mode for PNG writing. (Issue #846)
-   Ubuntu 20.04 (Focal) support.
-   Added Line3D/Ray3D/Segment3D classes with plane, point, closest-distance, and AABB tests
-   Updated Open3D.h.in to add certain missing header files
-   Add Open3D-ML to Open3D wheel
-   Fix a bug in PointCloud file format, use `float` instead of `float_t`
-   Add per-point covariance member for geometry::PointCloud class.
-   Add Generalized ICP implementation.

## 0.9.0

-   Version bump to 0.9.0<|MERGE_RESOLUTION|>--- conflicted
+++ resolved
@@ -52,11 +52,8 @@
 -   Fix alpha shape reconstruction if alpha too small for point scale (PR #6998)
 -   Fix render to depth image on Apple Retina displays (PR #7001)
 -   Fix infinite loop in segment_plane if num_points < ransac_n (PR #7032)
-<<<<<<< HEAD
+-   Add select_by_index method to Feature class (PR #7039)
 -   Fix build with librealsense v2.44.0 and upcoming VS 2022 17.13 (PR #7074)
-=======
--   Add select_by_index method to Feature class (PR #7039)
->>>>>>> c8856fc0
 
 ## 0.13
 
