## Master

* Fix tensor based TSDF integration example.
* Use GLIBCXX_USE_CXX11_ABI=ON by default
* Python 3.9 support. Tensorflow bump 2.4.1 -> 2.5.0. PyTorch bump 1.7.1 -> 1.8.1 (LTS)
* Fix undefined names: docstr and VisibleDeprecationWarning (PR #3844)
* Corrected documentation for Tensor based PointClound, LineSet, TriangleMesh (PR #4685)
* Corrected documentation for KDTree (typo in Notebook) (PR #4744)
* Corrected documentation for visualisation tutorial
* Remove `setuptools` and `wheel` from requirements for end users (PR #5020)
* Fix various typos (PR #5070)
* Exposed more functionality in SLAM and odometry pipelines
* Fix for depth estimation for VoxelBlockGrid
* Reserve fragment buffer for VoxelBlockGrid operations
* Fix raycasting scene: Allow setting of number of threads that are used for building a raycasting scene
* Fix Python bindings for CUDA device synchronization, voxel grid saving (PR #5425)
* Support msgpack versions without cmake
<<<<<<< HEAD
* Add Doppler ICP in tensor registration pipeline (PR #5237)
=======
* Changed TriangleMesh to store materials in a list so they can be accessed by the material index (PR #5938)
* Support multi-threading in the RayCastingScene function to commit scene (PR #6051).
* Fix some bad triangle generation in TriangleMesh::SimplifyQuadricDecimation
* Fix printing of tensor in gpu and add validation check for bounds of axis-aligned bounding box (PR #6444)
* Python 3.11 support. bump pybind11 v2.6.2 -> v2.11.1
* Check for support of CUDA Memory Pools at runtime (#4679)
* Fix `toString`, `CreateFromPoints` methods and improve docs in `AxisAlignedBoundingBox`. 🐛📝
* Migrate Open3d documentation to furo theme ✨ (#6470)
* Expose Near Clip + Far Clip parameters to setup_camera in OffscreenRenderer (#6520)
>>>>>>> cb947b48

## 0.13

* CUDA support 10.1 -> 11.0. Tensorflow 2.3.1 -> 2.4.1. PyTorch 1.6.0 -> 1.7.1 (PR #3049). This requires a custom PyTorch wheel from https://github.com/isl-org/open3d_downloads/releases/tag/torch1.7.1 due to PyTorch issue #52663

## 0.12

* RealSense SDK v2 integrated for reading RS bag files (PR #2646)
* Tensor based RGBDImage class, Python bindings for Image and RGBDImage
* RealSense sensor configuration, live capture and recording (with example and tutorial) (PR #2748)
* Add mouselook for the legacy visualizer (PR #2551)
* Add function to randomly downsample pointcloud (PR #3050)
* Allow TriangleMesh with textures to be added (PR #3170)
* Python property of open3d.visualization.rendering.Open3DScene `get_view` has been renamed to `view`.
* Added LineSet::CreateCameraVisualization() for creating a simple camera visualization from intrinsic and extrinsic matrices (PR #3255)

## 0.11

* Fixes bug for preloading libc++ and libc++abi in Python
* Added GUI widgets and model-viewing app
* Fixes travis for race-condition on macOS
* Fixes appveyor configuration and to build all branches
* Updated travis.yml to support Ubuntu 18.04, gcc-7, and clang-7.0
* Contributors guidelines updated
* Avoid cstdlib random generators in ransac registration, use C++11 random instead.
* Fixed a bug in open3d::geometry::TriangleMesh::ClusterConnectedTriangles.
* Added option BUILD_BENCHMARKS for building microbenchmarks
* Extend Python API of UniformTSDFVolume to allow setting the origin
* Corrected documentation of PointCloud.h
* Added ISS Keypoint Detector
* Added an RPC interface for external visualizers running in a separate process
* Added `maximum_error` and `boundary_weight` parameter to `simplify_quadric_decimation`
* Remove support for Python 3.5
* Development wheels are available for user testing. See [Getting Started](http://www.open3d.org/docs/latest/getting_started.html) page for installation.
* PointCloud File IO support for new tensor data types.
* New PointCloud format support: XYZI (ASCII).
* Fast compression mode for PNG writing. (Issue #846)
* Ubuntu 20.04 (Focal) support.
* Added Line3D/Ray3D/Segment3D classes with plane, point, closest-distance, and AABB tests
* Updated Open3D.h.in to add certain missing header files
* Add Open3D-ML to Open3D wheel
* Fix a bug in PointCloud file format, use `float` instead of `float_t`
* Add per-point covariance member for geometry::PointCloud class.
* Add Generalized ICP implementation.

## 0.9.0

* Version bump to 0.9.0<|MERGE_RESOLUTION|>--- conflicted
+++ resolved
@@ -15,9 +15,6 @@
 * Fix raycasting scene: Allow setting of number of threads that are used for building a raycasting scene
 * Fix Python bindings for CUDA device synchronization, voxel grid saving (PR #5425)
 * Support msgpack versions without cmake
-<<<<<<< HEAD
-* Add Doppler ICP in tensor registration pipeline (PR #5237)
-=======
 * Changed TriangleMesh to store materials in a list so they can be accessed by the material index (PR #5938)
 * Support multi-threading in the RayCastingScene function to commit scene (PR #6051).
 * Fix some bad triangle generation in TriangleMesh::SimplifyQuadricDecimation
@@ -27,7 +24,7 @@
 * Fix `toString`, `CreateFromPoints` methods and improve docs in `AxisAlignedBoundingBox`. 🐛📝
 * Migrate Open3d documentation to furo theme ✨ (#6470)
 * Expose Near Clip + Far Clip parameters to setup_camera in OffscreenRenderer (#6520)
->>>>>>> cb947b48
+* Add Doppler ICP in tensor registration pipeline (PR #5237)
 
 ## 0.13
 
