## Main
-   Fix MSAA sample count not being copied when FilamentView is copied
-   Fix TriangleMesh::SamplePointsUniformly and TriangleMesh::SamplePointsPoissonDisk now sampling colors from mesh if available (PR #6842)
-   Fix TriangleMesh::SamplePointsUniformly not sampling triangle meshes uniformly (PR #6653)
-   Fix tensor based TSDF integration example.
-   Use GLIBCXX_USE_CXX11_ABI=ON by default
-   Python 3.9 support. Tensorflow bump 2.4.1 -> 2.5.0. PyTorch bump 1.7.1 -> 1.8.1 (LTS)
-   Fix undefined names: docstr and VisibleDeprecationWarning (PR #3844)
-   Corrected documentation for Tensor based PointClound, LineSet, TriangleMesh (PR #4685)
-   Corrected documentation for KDTree (typo in Notebook) (PR #4744)
-   Corrected documentation for visualisation tutorial
-   Remove `setuptools` and `wheel` from requirements for end users (PR #5020)
-   Fix various typos (PR #5070)
-   Exposed more functionality in SLAM and odometry pipelines
-   Fix for depth estimation for VoxelBlockGrid
-   Reserve fragment buffer for VoxelBlockGrid operations
-   Fix raycasting scene: Allow setting of number of threads that are used for building a raycasting scene
-   Fix Python bindings for CUDA device synchronization, voxel grid saving (PR #5425)
-   Support msgpack versions without cmake
-   Changed TriangleMesh to store materials in a list so they can be accessed by the material index (PR #5938)
-   Support multi-threading in the RayCastingScene function to commit scene (PR #6051).
-   Fix some bad triangle generation in TriangleMesh::SimplifyQuadricDecimation
-   Fix printing of tensor in gpu and add validation check for bounds of axis-aligned bounding box (PR #6444)
-   Python 3.11 support. bump pybind11 v2.6.2 -> v2.11.1
-   Check for support of CUDA Memory Pools at runtime (#4679)
-   Fix `toString`, `CreateFromPoints` methods and improve docs in `AxisAlignedBoundingBox`. 🐛📝
-   Migrate Open3d documentation to furo theme ✨ (#6470)
-   Expose Near Clip + Far Clip parameters to setup_camera in OffscreenRenderer (#6520)
-   Add Doppler ICP in tensor registration pipeline (PR #5237)
-   Rename master branch to main.
-   Support in memory loading of XYZ files
-   Fix geometry picker Error when LineSet objects are presented (PR #6499)
-   Fix mis-configured application .desktop link for the Open3D viewer when installing to a custom path (PR #6599)
-   Fix regression in printing cuda tensor from PR #6444 🐛
-   Add Python pathlib support for file IO (PR #6619)
-   Fix log error message for `probability` argument validation in `PointCloud::SegmentPlane` (PR #6622)
-   Fix macOS arm64 builds, add CI runner for macOS arm64 (PR #6695)
-   Fix KDTreeFlann possibly using a dangling pointer instead of internal storage and simplified its members (PR #6734)
-   Fix RANSAC early stop if no inliers in a specific iteration (PR #6789)
-   Fix segmentation fault (infinite recursion) of DetectPlanarPatches if multiple points have same coordinates (PR #6794)
-   `TriangleMesh`'s `+=` operator appends UVs regardless of the presence of existing features (PR #6728)
-   Fix build with fmt v10.2.0 (#6783)
-   Fix segmentation fault (lambda reference capture) of VisualizerWithCustomAnimation::Play (PR #6804)
-   Python 3.12 support
-   Add O3DVisualizer API to enable collapse control of verts in the side panel (PR #6865)
-   Split pybind declarations/definitions to avoid C++ types in Python docs (PR #6869)
-   Fix minimal oriented bounding box of MeshBase derived classes and add new unit tests (PR #6898)
-   Fix projection of point cloud to Depth/RGBD image if no position attribute is provided (PR #6880)
<<<<<<< HEAD
-   Add choice of voxel color mode when creating VoxelGrid from PointCloud (PR #6937)
=======
-   Support lowercase types when reading PCD files (PR #6930)
-   Fix visualization/draw ICP example and add warnings (PR #6933)
-   Unified cloud initializer pipeline for ICP (fixes segfault colored ICP) (PR #6942)
-   Fix tensor EstimatePointWiseNormalsWithFastEigen3x3 (PR #6980)
-   Fix alpha shape reconstruction if alpha too small for point scale (PR #6998)
-   Fix render to depth image on Apple Retina displays (PR #7001)
-   Fix infinite loop in segment_plane if num_points < ransac_n (PR #7032)
-   Add select_by_index method to Feature class (PR #7039)
>>>>>>> 0ae7b1a7

## 0.13

-   CUDA support 10.1 -> 11.0. Tensorflow 2.3.1 -> 2.4.1. PyTorch 1.6.0 -> 1.7.1 (PR #3049). This requires a custom PyTorch wheel from <https://github.com/isl-org/open3d_downloads/releases/tag/torch1.7.1> due to PyTorch issue #52663

## 0.12

-   RealSense SDK v2 integrated for reading RS bag files (PR #2646)
-   Tensor based RGBDImage class, Python bindings for Image and RGBDImage
-   RealSense sensor configuration, live capture and recording (with example and tutorial) (PR #2748)
-   Add mouselook for the legacy visualizer (PR #2551)
-   Add function to randomly downsample pointcloud (PR #3050)
-   Allow TriangleMesh with textures to be added (PR #3170)
-   Python property of open3d.visualization.rendering.Open3DScene `get_view` has been renamed to `view`.
-   Added LineSet::CreateCameraVisualization() for creating a simple camera visualization from intrinsic and extrinsic matrices (PR #3255)

## 0.11

-   Fixes bug for preloading libc++ and libc++abi in Python
-   Added GUI widgets and model-viewing app
-   Fixes travis for race-condition on macOS
-   Fixes appveyor configuration and to build all branches
-   Updated travis.yml to support Ubuntu 18.04, gcc-7, and clang-7.0
-   Contributors guidelines updated
-   Avoid cstdlib random generators in ransac registration, use C++11 random instead.
-   Fixed a bug in open3d::geometry::TriangleMesh::ClusterConnectedTriangles.
-   Added option BUILD_BENCHMARKS for building microbenchmarks
-   Extend Python API of UniformTSDFVolume to allow setting the origin
-   Corrected documentation of PointCloud.h
-   Added ISS Keypoint Detector
-   Added an RPC interface for external visualizers running in a separate process
-   Added `maximum_error` and `boundary_weight` parameter to `simplify_quadric_decimation`
-   Remove support for Python 3.5
-   Development wheels are available for user testing. See [Getting Started](https://www.open3d.org/docs/latest/getting_started.html) page for installation.
-   PointCloud File IO support for new tensor data types.
-   New PointCloud format support: XYZI (ASCII).
-   Fast compression mode for PNG writing. (Issue #846)
-   Ubuntu 20.04 (Focal) support.
-   Added Line3D/Ray3D/Segment3D classes with plane, point, closest-distance, and AABB tests
-   Updated Open3D.h.in to add certain missing header files
-   Add Open3D-ML to Open3D wheel
-   Fix a bug in PointCloud file format, use `float` instead of `float_t`
-   Add per-point covariance member for geometry::PointCloud class.
-   Add Generalized ICP implementation.

## 0.9.0

-   Version bump to 0.9.0<|MERGE_RESOLUTION|>--- conflicted
+++ resolved
@@ -46,9 +46,7 @@
 -   Split pybind declarations/definitions to avoid C++ types in Python docs (PR #6869)
 -   Fix minimal oriented bounding box of MeshBase derived classes and add new unit tests (PR #6898)
 -   Fix projection of point cloud to Depth/RGBD image if no position attribute is provided (PR #6880)
-<<<<<<< HEAD
 -   Add choice of voxel color mode when creating VoxelGrid from PointCloud (PR #6937)
-=======
 -   Support lowercase types when reading PCD files (PR #6930)
 -   Fix visualization/draw ICP example and add warnings (PR #6933)
 -   Unified cloud initializer pipeline for ICP (fixes segfault colored ICP) (PR #6942)
@@ -57,7 +55,7 @@
 -   Fix render to depth image on Apple Retina displays (PR #7001)
 -   Fix infinite loop in segment_plane if num_points < ransac_n (PR #7032)
 -   Add select_by_index method to Feature class (PR #7039)
->>>>>>> 0ae7b1a7
+
 
 ## 0.13
 
