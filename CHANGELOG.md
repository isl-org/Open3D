## Main
-   Fix TriangleMesh::SamplePointsUniformly and TriangleMesh::SamplePointsPoissonDisk now sampling colors from mesh if available (PR #6842)
-   Fix TriangleMesh::SamplePointsUniformly not sampling triangle meshes uniformly (PR #6653)
-   Fix tensor based TSDF integration example.
-   Use GLIBCXX_USE_CXX11_ABI=ON by default
-   Python 3.9 support. Tensorflow bump 2.4.1 -> 2.5.0. PyTorch bump 1.7.1 -> 1.8.1 (LTS)
-   Fix undefined names: docstr and VisibleDeprecationWarning (PR #3844)
-   Corrected documentation for Tensor based PointClound, LineSet, TriangleMesh (PR #4685)
-   Corrected documentation for KDTree (typo in Notebook) (PR #4744)
-   Corrected documentation for visualisation tutorial
-   Remove `setuptools` and `wheel` from requirements for end users (PR #5020)
-   Fix various typos (PR #5070)
-   Exposed more functionality in SLAM and odometry pipelines
-   Fix for depth estimation for VoxelBlockGrid
-   Reserve fragment buffer for VoxelBlockGrid operations
-   Fix raycasting scene: Allow setting of number of threads that are used for building a raycasting scene
-   Fix Python bindings for CUDA device synchronization, voxel grid saving (PR #5425)
-   Support msgpack versions without cmake
-   Changed TriangleMesh to store materials in a list so they can be accessed by the material index (PR #5938)
-   Support multi-threading in the RayCastingScene function to commit scene (PR #6051).
-   Fix some bad triangle generation in TriangleMesh::SimplifyQuadricDecimation
-   Fix printing of tensor in gpu and add validation check for bounds of axis-aligned bounding box (PR #6444)
-   Python 3.11 support. bump pybind11 v2.6.2 -> v2.11.1
-   Check for support of CUDA Memory Pools at runtime (#4679)
-   Fix `toString`, `CreateFromPoints` methods and improve docs in `AxisAlignedBoundingBox`. 🐛📝
-   Migrate Open3d documentation to furo theme ✨ (#6470)
-   Expose Near Clip + Far Clip parameters to setup_camera in OffscreenRenderer (#6520)
-   Add Doppler ICP in tensor registration pipeline (PR #5237)
-   Rename master branch to main.
-   Support in memory loading of XYZ files
-   Fix geometry picker Error when LineSet objects are presented (PR #6499)
-   Fix mis-configured application .desktop link for the Open3D viewer when installing to a custom path (PR #6599)
-   Fix regression in printing cuda tensor from PR #6444 🐛
-   Add Python pathlib support for file IO (PR #6619)
-   Fix log error message for `probability` argument validation in `PointCloud::SegmentPlane` (PR #6622)
-   Fix macOS arm64 builds, add CI runner for macOS arm64 (PR #6695)
-   Fix KDTreeFlann possibly using a dangling pointer instead of internal storage and simplified its members (PR #6734)
-   Fix RANSAC early stop if no inliers in a specific iteration (PR #6789)
-   Fix segmentation fault (infinite recursion) of DetectPlanarPatches if multiple points have same coordinates (PR #6794)
-   `TriangleMesh`'s `+=` operator appends UVs regardless of the presence of existing features (PR #6728)
-   Fix build with fmt v10.2.0 (#6783)
-   Fix segmentation fault (lambda reference capture) of VisualizerWithCustomAnimation::Play (PR #6804)
-   Add O3DVisualizer API to enable collapse control of verts in the side panel (PR #6865)
-   Split pybind declarations/definitions to avoid C++ types in Python docs (PR #6869)
-   Fix minimal oriented bounding box of MeshBase derived classes and add new unit tests (PR #6898)
-   Fix projection of point cloud to Depth/RGBD image if no position attribute is provided (PR #6880)
<<<<<<< HEAD
-   Fix visualization/draw ICP example and add warnings (PR #6933)
=======
-   Support lowercase types when reading PCD files (PR #6930)
>>>>>>> 553ca86c

## 0.13

-   CUDA support 10.1 -> 11.0. Tensorflow 2.3.1 -> 2.4.1. PyTorch 1.6.0 -> 1.7.1 (PR #3049). This requires a custom PyTorch wheel from <https://github.com/isl-org/open3d_downloads/releases/tag/torch1.7.1> due to PyTorch issue #52663

## 0.12

-   RealSense SDK v2 integrated for reading RS bag files (PR #2646)
-   Tensor based RGBDImage class, Python bindings for Image and RGBDImage
-   RealSense sensor configuration, live capture and recording (with example and tutorial) (PR #2748)
-   Add mouselook for the legacy visualizer (PR #2551)
-   Add function to randomly downsample pointcloud (PR #3050)
-   Allow TriangleMesh with textures to be added (PR #3170)
-   Python property of open3d.visualization.rendering.Open3DScene `get_view` has been renamed to `view`.
-   Added LineSet::CreateCameraVisualization() for creating a simple camera visualization from intrinsic and extrinsic matrices (PR #3255)

## 0.11

-   Fixes bug for preloading libc++ and libc++abi in Python
-   Added GUI widgets and model-viewing app
-   Fixes travis for race-condition on macOS
-   Fixes appveyor configuration and to build all branches
-   Updated travis.yml to support Ubuntu 18.04, gcc-7, and clang-7.0
-   Contributors guidelines updated
-   Avoid cstdlib random generators in ransac registration, use C++11 random instead.
-   Fixed a bug in open3d::geometry::TriangleMesh::ClusterConnectedTriangles.
-   Added option BUILD_BENCHMARKS for building microbenchmarks
-   Extend Python API of UniformTSDFVolume to allow setting the origin
-   Corrected documentation of PointCloud.h
-   Added ISS Keypoint Detector
-   Added an RPC interface for external visualizers running in a separate process
-   Added `maximum_error` and `boundary_weight` parameter to `simplify_quadric_decimation`
-   Remove support for Python 3.5
-   Development wheels are available for user testing. See [Getting Started](https://www.open3d.org/docs/latest/getting_started.html) page for installation.
-   PointCloud File IO support for new tensor data types.
-   New PointCloud format support: XYZI (ASCII).
-   Fast compression mode for PNG writing. (Issue #846)
-   Ubuntu 20.04 (Focal) support.
-   Added Line3D/Ray3D/Segment3D classes with plane, point, closest-distance, and AABB tests
-   Updated Open3D.h.in to add certain missing header files
-   Add Open3D-ML to Open3D wheel
-   Fix a bug in PointCloud file format, use `float` instead of `float_t`
-   Add per-point covariance member for geometry::PointCloud class.
-   Add Generalized ICP implementation.

## 0.9.0

-   Version bump to 0.9.0<|MERGE_RESOLUTION|>--- conflicted
+++ resolved
@@ -44,11 +44,8 @@
 -   Split pybind declarations/definitions to avoid C++ types in Python docs (PR #6869)
 -   Fix minimal oriented bounding box of MeshBase derived classes and add new unit tests (PR #6898)
 -   Fix projection of point cloud to Depth/RGBD image if no position attribute is provided (PR #6880)
-<<<<<<< HEAD
+-   Support lowercase types when reading PCD files (PR #6930)
 -   Fix visualization/draw ICP example and add warnings (PR #6933)
-=======
--   Support lowercase types when reading PCD files (PR #6930)
->>>>>>> 553ca86c
 
 ## 0.13
 
