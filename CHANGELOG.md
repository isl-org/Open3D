--- conflicted
+++ resolved
@@ -18,11 +18,8 @@
 * Changed TriangleMesh to store materials in a list so they can be accessed by the material index (PR #5938)
 * Support multi-threading in the RayCastingScene function to commit scene (PR #6051).
 * Fix some bad triangle generation in TriangleMesh::SimplifyQuadricDecimation
-<<<<<<< HEAD
 * Fix printing of tensor in gpu and add validation check for bounds of axis-aligned bounding box (PR #6444)  
-=======
 * Python 3.11 support. bump pybind11 v2.6.2 -> v2.11.1
->>>>>>> fa1a16c4
 
 ## 0.13
 
