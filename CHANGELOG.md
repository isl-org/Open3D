## Master

* Added GUI widgets and model-viewing app
* Fixes travis for race-condition on macOS
* Fixes appveyor configuration and to build all branches
* Updated travis.yml to support Ubuntu 18.04, gcc-7, and clang-7.0
* Contributors guidelines updated
* Avoid cstdlib random generators in ransac registration, use C++11 random instead.
* Fixed a bug in open3d::geometry::TriangleMesh::ClusterConnectedTriangles.
* Added option BUILD_BENCHMARKS for building microbenchmarks
* Extend Python API of UniformTSDFVolume to allow setting the origin
* Corrected documentation of PointCloud.h
* Added ISS Keypoint Detector
* Added an RPC interface for external visualizers running in a separate process
<<<<<<< HEAD
* Added Line3D/Ray3D/Segment3D classes with plane, point, closest-distance, and AABB tests
* Added `maximum_error` parameter to `simplify_quadric_decimation`
=======
* Added `maximum_error` and `boundary_weight` parameter to `simplify_quadric_decimation`
>>>>>>> d40d187c

## 0.9.0

* Version bump to 0.9.0<|MERGE_RESOLUTION|>--- conflicted
+++ resolved
@@ -12,12 +12,8 @@
 * Corrected documentation of PointCloud.h
 * Added ISS Keypoint Detector
 * Added an RPC interface for external visualizers running in a separate process
-<<<<<<< HEAD
+* Added `maximum_error` and `boundary_weight` parameter to `simplify_quadric_decimation`
 * Added Line3D/Ray3D/Segment3D classes with plane, point, closest-distance, and AABB tests
-* Added `maximum_error` parameter to `simplify_quadric_decimation`
-=======
-* Added `maximum_error` and `boundary_weight` parameter to `simplify_quadric_decimation`
->>>>>>> d40d187c
 
 ## 0.9.0
 
