## Master

* Python 3.9 support. Tensorflow bump 2.4.1 -> 2.5.0. PyTorch bump 1.7.1 -> 1.8.1 (LTS)
* Fix undefined names: docstr and VisibleDeprecationWarning (PR #3844)
* Corrected documentation for Tensor based PointClound, LineSet, TriangleMesh (PR #4685)
* Corrected documentation for KDTree (typo in Notebook) (PR #4744)
* Remove `setuptools` and `wheel` from requirements for end users (PR #5020)
* Fix various typos (PR #5070)
<<<<<<< HEAD
* Exposed more functionality in SLAM pipeline
=======
* Fix raycasting scene: Allow setting of number of threads that are used for building a raycasting scene
>>>>>>> b40282c9

## 0.13

* CUDA support 10.1 -> 11.0. Tensorflow 2.3.1 -> 2.4.1. PyTorch 1.6.0 -> 1.7.1 (PR #3049). This requires a custom PyTorch wheel from https://github.com/isl-org/open3d_downloads/releases/tag/torch1.7.1 due to PyTorch issue #52663

## 0.12

* RealSense SDK v2 integrated for reading RS bag files (PR #2646)
* Tensor based RGBDImage class, Python bindings for Image and RGBDImage
* RealSense sensor configuration, live capture and recording (with example and tutorial) (PR #2748)
* Add mouselook for the legacy visualizer (PR #2551)
* Add function to randomly downsample pointcloud (PR #3050)
* Allow TriangleMesh with textures to be added (PR #3170)
* Python property of open3d.visualization.rendering.Open3DScene `get_view` has been renamed to `view`.
* Added LineSet::CreateCameraVisualization() for creating a simple camera visualization from intrinsic and extrinsic matrices (PR #3255)

## 0.11

* Fixes bug for preloading libc++ and libc++abi in Python
* Added GUI widgets and model-viewing app
* Fixes travis for race-condition on macOS
* Fixes appveyor configuration and to build all branches
* Updated travis.yml to support Ubuntu 18.04, gcc-7, and clang-7.0
* Contributors guidelines updated
* Avoid cstdlib random generators in ransac registration, use C++11 random instead.
* Fixed a bug in open3d::geometry::TriangleMesh::ClusterConnectedTriangles.
* Added option BUILD_BENCHMARKS for building microbenchmarks
* Extend Python API of UniformTSDFVolume to allow setting the origin
* Corrected documentation of PointCloud.h
* Added ISS Keypoint Detector
* Added an RPC interface for external visualizers running in a separate process
* Added `maximum_error` and `boundary_weight` parameter to `simplify_quadric_decimation`
* Remove support for Python 3.5
* Development wheels are available for user testing. See [Getting Started](http://www.open3d.org/docs/latest/getting_started.html) page for installation.
* PointCloud File IO support for new tensor data types.
* New PointCloud format support: XYZI (ASCII).
* Fast compression mode for PNG writing. (Issue #846)
* Ubuntu 20.04 (Focal) support.
* Added Line3D/Ray3D/Segment3D classes with plane, point, closest-distance, and AABB tests
* Updated Open3D.h.in to add certain missing header files
* Add Open3D-ML to Open3D wheel
* Fix a bug in PointCloud file format, use `float` instead of `float_t`
* Add per-point covariance member for geometry::PointCloud class.
* Add Generalized ICP implementation.

## 0.9.0

* Version bump to 0.9.0<|MERGE_RESOLUTION|>--- conflicted
+++ resolved
@@ -6,11 +6,8 @@
 * Corrected documentation for KDTree (typo in Notebook) (PR #4744)
 * Remove `setuptools` and `wheel` from requirements for end users (PR #5020)
 * Fix various typos (PR #5070)
-<<<<<<< HEAD
 * Exposed more functionality in SLAM pipeline
-=======
 * Fix raycasting scene: Allow setting of number of threads that are used for building a raycasting scene
->>>>>>> b40282c9
 
 ## 0.13
 
