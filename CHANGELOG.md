--- conflicted
+++ resolved
@@ -15,11 +15,8 @@
 * Fix raycasting scene: Allow setting of number of threads that are used for building a raycasting scene
 * Fix Python bindings for CUDA device synchronization, voxel grid saving (PR #5425)
 * Support msgpack versions without cmake
-<<<<<<< HEAD
 * Support multi-threading in the RayCastingScene function to commit scene (PR #6051).
-=======
 * Fix some bad triangle generation in TriangleMesh::SimplifyQuadricDecimation
->>>>>>> 0f12276e
 
 ## 0.13
 
