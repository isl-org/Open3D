## Master

* Fixes bug for preloading libc++ and libc++abi in Python
* Added GUI widgets and model-viewing app
* Fixes travis for race-condition on macOS
* Fixes appveyor configuration and to build all branches
* Updated travis.yml to support Ubuntu 18.04, gcc-7, and clang-7.0
* Contributors guidelines updated
* Avoid cstdlib random generators in ransac registration, use C++11 random instead.
* Fixed a bug in open3d::geometry::TriangleMesh::ClusterConnectedTriangles.
* Added option BUILD_BENCHMARKS for building microbenchmarks
* Extend Python API of UniformTSDFVolume to allow setting the origin
* Corrected documentation of PointCloud.h
* Added ISS Keypoint Detector
* Added an RPC interface for external visualizers running in a separate process
* Added `maximum_error` and `boundary_weight` parameter to `simplify_quadric_decimation`
* Remove support for Python 3.5
* Development wheels are available for user testing. See [Getting Started](http://www.open3d.org/docs/latest/getting_started.html) page for installation.
* PointCloud File IO support for new tensor data types.
* New PointCloud format support: XYZI (ASCII).
* Fast compression mode for PNG writing. (Issue #846)
* Ubuntu 20.04 (Focal) support.
* Added Line3D/Ray3D/Segment3D classes with plane, point, closest-distance, and AABB tests
<<<<<<< HEAD
* Updated Open3D.h.in to add certain missing header files 
=======
* Add Open3D-ML to Open3D wheel
* Fix a bug in PointCloud file format, use `float` instead of `float_t`
>>>>>>> 1665a6fa

## 0.9.0

* Version bump to 0.9.0<|MERGE_RESOLUTION|>--- conflicted
+++ resolved
@@ -21,12 +21,9 @@
 * Fast compression mode for PNG writing. (Issue #846)
 * Ubuntu 20.04 (Focal) support.
 * Added Line3D/Ray3D/Segment3D classes with plane, point, closest-distance, and AABB tests
-<<<<<<< HEAD
 * Updated Open3D.h.in to add certain missing header files 
-=======
 * Add Open3D-ML to Open3D wheel
 * Fix a bug in PointCloud file format, use `float` instead of `float_t`
->>>>>>> 1665a6fa
 
 ## 0.9.0
 
