## Master

* Fix tensor based TSDF integration example.
* Use GLIBCXX_USE_CXX11_ABI=ON by default
* Python 3.9 support. Tensorflow bump 2.4.1 -> 2.5.0. PyTorch bump 1.7.1 -> 1.8.1 (LTS)
* Fix undefined names: docstr and VisibleDeprecationWarning (PR #3844)
* Corrected documentation for Tensor based PointClound, LineSet, TriangleMesh (PR #4685)
* Corrected documentation for KDTree (typo in Notebook) (PR #4744)
* Corrected documentation for visualisation tutorial
* Remove `setuptools` and `wheel` from requirements for end users (PR #5020)
* Fix various typos (PR #5070)
* Exposed more functionality in SLAM and odometry pipelines
* Fix for depth estimation for VoxelBlockGrid
* Reserve fragment buffer for VoxelBlockGrid operations
* Fix raycasting scene: Allow setting of number of threads that are used for building a raycasting scene
* Fix Python bindings for CUDA device synchronization, voxel grid saving (PR #5425)
* Support msgpack versions without cmake
* Changed TriangleMesh to store materials in a list so they can be accessed by the material index (PR #5938)
* Support multi-threading in the RayCastingScene function to commit scene (PR #6051).
* Fix some bad triangle generation in TriangleMesh::SimplifyQuadricDecimation
<<<<<<< HEAD
* Implemented functionality for removing duplicate vertices from TriangleMesh (PR #6414).
=======
* Fix printing of tensor in gpu and add validation check for bounds of axis-aligned bounding box (PR #6444)
* Python 3.11 support. bump pybind11 v2.6.2 -> v2.11.1
* Check for support of CUDA Memory Pools at runtime (#4679)
* Fix `toString`, `CreateFromPoints` methods and improve docs in `AxisAlignedBoundingBox`. 🐛📝
* Migrate Open3d documentation to furo theme ✨ (#6470)
>>>>>>> 2a11e0e4

## 0.13

* CUDA support 10.1 -> 11.0. Tensorflow 2.3.1 -> 2.4.1. PyTorch 1.6.0 -> 1.7.1 (PR #3049). This requires a custom PyTorch wheel from https://github.com/isl-org/open3d_downloads/releases/tag/torch1.7.1 due to PyTorch issue #52663

## 0.12

* RealSense SDK v2 integrated for reading RS bag files (PR #2646)
* Tensor based RGBDImage class, Python bindings for Image and RGBDImage
* RealSense sensor configuration, live capture and recording (with example and tutorial) (PR #2748)
* Add mouselook for the legacy visualizer (PR #2551)
* Add function to randomly downsample pointcloud (PR #3050)
* Allow TriangleMesh with textures to be added (PR #3170)
* Python property of open3d.visualization.rendering.Open3DScene `get_view` has been renamed to `view`.
* Added LineSet::CreateCameraVisualization() for creating a simple camera visualization from intrinsic and extrinsic matrices (PR #3255)

## 0.11

* Fixes bug for preloading libc++ and libc++abi in Python
* Added GUI widgets and model-viewing app
* Fixes travis for race-condition on macOS
* Fixes appveyor configuration and to build all branches
* Updated travis.yml to support Ubuntu 18.04, gcc-7, and clang-7.0
* Contributors guidelines updated
* Avoid cstdlib random generators in ransac registration, use C++11 random instead.
* Fixed a bug in open3d::geometry::TriangleMesh::ClusterConnectedTriangles.
* Added option BUILD_BENCHMARKS for building microbenchmarks
* Extend Python API of UniformTSDFVolume to allow setting the origin
* Corrected documentation of PointCloud.h
* Added ISS Keypoint Detector
* Added an RPC interface for external visualizers running in a separate process
* Added `maximum_error` and `boundary_weight` parameter to `simplify_quadric_decimation`
* Remove support for Python 3.5
* Development wheels are available for user testing. See [Getting Started](http://www.open3d.org/docs/latest/getting_started.html) page for installation.
* PointCloud File IO support for new tensor data types.
* New PointCloud format support: XYZI (ASCII).
* Fast compression mode for PNG writing. (Issue #846)
* Ubuntu 20.04 (Focal) support.
* Added Line3D/Ray3D/Segment3D classes with plane, point, closest-distance, and AABB tests
* Updated Open3D.h.in to add certain missing header files
* Add Open3D-ML to Open3D wheel
* Fix a bug in PointCloud file format, use `float` instead of `float_t`
* Add per-point covariance member for geometry::PointCloud class.
* Add Generalized ICP implementation.

## 0.9.0

* Version bump to 0.9.0<|MERGE_RESOLUTION|>--- conflicted
+++ resolved
@@ -18,15 +18,12 @@
 * Changed TriangleMesh to store materials in a list so they can be accessed by the material index (PR #5938)
 * Support multi-threading in the RayCastingScene function to commit scene (PR #6051).
 * Fix some bad triangle generation in TriangleMesh::SimplifyQuadricDecimation
-<<<<<<< HEAD
-* Implemented functionality for removing duplicate vertices from TriangleMesh (PR #6414).
-=======
 * Fix printing of tensor in gpu and add validation check for bounds of axis-aligned bounding box (PR #6444)
 * Python 3.11 support. bump pybind11 v2.6.2 -> v2.11.1
 * Check for support of CUDA Memory Pools at runtime (#4679)
 * Fix `toString`, `CreateFromPoints` methods and improve docs in `AxisAlignedBoundingBox`. 🐛📝
 * Migrate Open3d documentation to furo theme ✨ (#6470)
->>>>>>> 2a11e0e4
+* Implemented functionality for removing duplicate vertices from TriangleMesh (PR #6414).
 
 ## 0.13
 
