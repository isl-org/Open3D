--- conflicted
+++ resolved
@@ -7,27 +7,18 @@
 #
 # The name "STATIC" is used to avoid naming collisions for other 3rdparty CMake
 # files (e.g. PyTorch) that also depends on MKL.
-# FIXME: anaconda.org URLs don't work anymore.
 
 include(ExternalProject)
 
+# These files are created from the pip MKL devel packages, and only contain
+# headers, static libraries, and cmake export files. Shared libraries are
+# excluded to reduce download size. Alternately, use:
+# pip install mkl-devel mkl-include mkl-static
+# pip will install to the virtual env site-packages folder. Archive the
+# installed files to create the download archives.
 if(WIN32)
-<<<<<<< HEAD
     set(MKL_URL https://github.com/isl-org/open3d_downloads/releases/download/mkl-static-2024.1/mkl_static-2024.1.0-win_amd64.zip)
     set(MKL_SHA256 524de5395db5b7a9d9f0d9a76b2223c6edac429d4492c6a1cc79a5c22c4f3346)
-=======
-    set(MKL_INCLUDE_URL
-        https://github.com/isl-org/Open3D/releases/download/v0.12.0/mkl-include-2020.1-intel_216-win-64.tar.bz2
-        https://anaconda.org/intel/mkl-include/2020.1/download/win-64/mkl-include-2020.1-intel_216.tar.bz2
-    )
-    set(MKL_INCLUDE_SHA256 65cedb770358721fd834224cd8be1fe1cc10b37ef2a1efcc899fc2fefbeb5b31)
-
-    set(MKL_URL
-        https://github.com/isl-org/Open3D/releases/download/v0.12.0/mkl-static-2020.1-intel_216-win-64.tar.bz2
-        https://anaconda.org/intel/mkl-static/2020.1/download/win-64/mkl-static-2020.1-intel_216.tar.bz2
-    )
-    set(MKL_SHA256 c6f037aa9e53501d91d5245b6e65020399ebf34174cc4d03637818ebb6e6b6b9)
->>>>>>> f02e7d24
 elseif(APPLE)
     set(MKL_URL https://github.com/isl-org/open3d_downloads/releases/download/mkl-static-2024.1/mkl_static-2023.2.2.9-macosx_x86_64.tar.xz)
     set(MKL_SHA256 6cd93bf1d37527d3ab3657e22c1a8a409729d6c6f422c7c381c7a145aa588d6c)
