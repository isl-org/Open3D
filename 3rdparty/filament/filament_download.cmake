--- conflicted
+++ resolved
@@ -9,38 +9,20 @@
 else()
     # Setup download links
     if(WIN32)
-<<<<<<< HEAD
-        set(DOWNLOAD_URL_PRIMARY "https://github.com/google/filament/releases/download/v1.9.5/filament-v1.9.5-windows.tgz")
-        set(FILAMENT_SHA256 44bb7449df41bae5f92462da086df3b2135b71503cac142b7ecd33cf4549fd86)
-    elseif(APPLE)
-        set(DOWNLOAD_URL_PRIMARY "https://github.com/google/filament/releases/download/v1.9.5/filament-v1.9.5-mac.tgz")
-        set(FILAMENT_SHA256 c2dd644546cd8b03497e90a4e705501eb5b0b485054a6bc6063cd786fef25252)
-=======
         set(DOWNLOAD_URL_PRIMARY "https://github.com/google/filament/releases/download/v1.9.9/filament-v1.9.9-windows.tgz")
     elseif(APPLE)
         set(DOWNLOAD_URL_PRIMARY "https://github.com/google/filament/releases/download/v1.9.9/filament-v1.9.9-mac.tgz")
->>>>>>> f63524f3
     else()      # Linux: Check glibc version and use open3d filament binary if new (Ubuntu 20.04 and similar)
         execute_process(COMMAND ldd --version OUTPUT_VARIABLE ldd_version)
         string(REGEX MATCH "([0-9]+\.)+[0-9]+" glibc_version ${ldd_version})
         if(${glibc_version} VERSION_LESS "2.31")
             set(DOWNLOAD_URL_PRIMARY
-<<<<<<< HEAD
-                "https://github.com/google/filament/releases/download/v1.9.5/filament-v1.9.5-linux.tgz")
-            set(FILAMENT_SHA256 d63841440b36fc5d76a99716433860262b2400eaad22835e2afc2d254932dcd5)
-=======
                 "https://storage.googleapis.com/open3d-releases/filament/filament-v1.9.9-linux.tgz")
->>>>>>> f63524f3
             message(STATUS "GLIBC version ${glibc_version} found: Downloading "
                 "Google Filament binary.")
         else()
             set(DOWNLOAD_URL_PRIMARY
-<<<<<<< HEAD
-                "https://storage.googleapis.com/open3d-releases/filament/filament-v1.9.5-linux.tgz")
-            set(FILAMENT_SHA256 2bcc4ea286bb512628caf7a67bd6687e6b50dd0c96f1d685fb8fc7498419eb44)
-=======
                 "https://storage.googleapis.com/open3d-releases/filament/filament-v1.9.9-linux-20.04.tgz")
->>>>>>> f63524f3
             message(STATUS "GLIBC version ${glibc_version} found: Downloading "
                 "Open3D Filament binary.")
         endif()
@@ -51,7 +33,6 @@
         ext_filament
         PREFIX filament
         URL ${DOWNLOAD_URL_PRIMARY} ${DOWNLOAD_URL_FALLBACK}
-        URL_HASH SHA256=${FILAMENT_SHA256}
         UPDATE_COMMAND ""
         CONFIGURE_COMMAND ""
         BUILD_IN_SOURCE ON
