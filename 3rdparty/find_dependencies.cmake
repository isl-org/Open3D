--- conflicted
+++ resolved
@@ -1572,25 +1572,8 @@
         TARGETS TBB::tbb
     )
     list(APPEND Open3D_3RDPARTY_PRIVATE_TARGETS_FROM_SYSTEM Open3D::3rdparty_tbb)
-<<<<<<< HEAD
 
     # 2. oneMKL
-=======
-    target_compile_definitions(3rdparty_tbb INTERFACE OPEN3D_USE_ONEAPI_PACKAGES=1)
-    target_compile_definitions(3rdparty_tbb INTERFACE _PSTL_UDR_PRESENT=0)
-    target_compile_definitions(3rdparty_tbb INTERFACE _PSTL_UDS_PRESENT=0)
-    # 2. oneDPL
-    # /opt/intel/oneapi/dpl/latest/lib/cmake/oneDPL
-    open3d_find_package_3rdparty_library(3rdparty_onedpl
-        PACKAGE oneDPL
-        TARGETS oneDPL
-    )
-    target_compile_definitions(3rdparty_onedpl INTERFACE _GLIBCXX_USE_TBB_PAR_BACKEND=0)
-    target_compile_definitions(3rdparty_onedpl INTERFACE PSTL_USE_PARALLEL_POLICIES=0)
-    list(APPEND Open3D_3RDPARTY_PRIVATE_TARGETS_FROM_SYSTEM Open3D::3rdparty_onedpl)
-
-    # 3. oneMKL
->>>>>>> f02e7d24
     # /opt/intel/oneapi/mkl/latest/lib/cmake/mkl
     set(MKL_THREADING tbb_thread)
     set(MKL_LINK static)
