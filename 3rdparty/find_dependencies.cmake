#
# Open3D 3rd party library integration
#
set(Open3D_3RDPARTY_DIR "${CMAKE_CURRENT_LIST_DIR}")

# EXTERNAL_MODULES
# CMake modules we depend on in our public interface. These are modules we
# need to find_package() in our CMake config script, because we will use their
# targets.
set(Open3D_3RDPARTY_EXTERNAL_MODULES)

# XXX_FROM_CUSTOM vs. XXX_FROM_SYSTEM
# - "FROM_CUSTOM": downloaded or compiled
# - "FROM_SYSTEM": installed with a system package manager, deteced by CMake

# PUBLIC_TARGETS
# CMake targets we link against in our public interface. They are either locally
# defined and installed, or imported from an external module (see above).
set(Open3D_3RDPARTY_PUBLIC_TARGETS_FROM_CUSTOM)
set(Open3D_3RDPARTY_PUBLIC_TARGETS_FROM_SYSTEM)

# HEADER_TARGETS
# CMake targets we use in our public interface, but as a special case we only
# need to link privately against the library. This simplifies dependencies
# where we merely expose declared data types from other libraries in our
# public headers, so it would be overkill to require all library users to link
# against that dependency.
set(Open3D_3RDPARTY_HEADER_TARGETS_FROM_CUSTOM)
set(Open3D_3RDPARTY_HEADER_TARGETS_FROM_SYSTEM)

# PRIVATE_TARGETS
# CMake targets for dependencies which are not exposed in the public API. This
# will include anything else we use internally.
set(Open3D_3RDPARTY_PRIVATE_TARGETS_FROM_CUSTOM)
set(Open3D_3RDPARTY_PRIVATE_TARGETS_FROM_SYSTEM)

find_package(PkgConfig QUIET)

# open3d_build_3rdparty_library(name ...)
#
# Builds a third-party library from source
#
# Valid options:
#    PUBLIC
#        the library belongs to the public interface and must be installed
#    HEADER
#        the library headers belong to the public interface, but the library
#        itself is linked privately
#    INCLUDE_ALL
#        install all files in the include directories. Default is *.h, *.hpp
#    VISIBLE
#        Symbols from this library will be visible for use outside Open3D.
#        Required, for example, if it may throw exceptions that need to be
#        caught in client code.
#    DIRECTORY <dir>
#        the library source directory <dir> is either a subdirectory of
#        3rdparty/ or an absolute directory.
#    INCLUDE_DIRS <dir> [<dir> ...]
#        include headers are in the subdirectories <dir>. Trailing slashes
#        have the same meaning as with install(DIRECTORY). <dir> must be
#        relative to the library source directory.
#        If your include is "#include <x.hpp>" and the path of the file is
#        "path/to/libx/x.hpp" then you need to pass "path/to/libx/"
#        with the trailing "/". If you have "#include <libx/x.hpp>" then you
#        need to pass "path/to/libx".
#    SOURCES <src> [<src> ...]
#        the library sources. Can be omitted for header-only libraries.
#        All sources must be relative to the library source directory.
#    LIBS <target> [<target> ...]
#        extra link dependencies
#    DEPENDS <target> [<target> ...]
#        targets on which <name> depends on and that must be built before.
#
function(open3d_build_3rdparty_library name)
    cmake_parse_arguments(arg "PUBLIC;HEADER;INCLUDE_ALL;VISIBLE" "DIRECTORY" "INCLUDE_DIRS;SOURCES;LIBS;DEPENDS" ${ARGN})
    if(arg_UNPARSED_ARGUMENTS)
        message(STATUS "Unparsed: ${arg_UNPARSED_ARGUMENTS}")
        message(FATAL_ERROR "Invalid syntax: open3d_build_3rdparty_library(${name} ${ARGN})")
    endif()
    get_filename_component(arg_DIRECTORY "${arg_DIRECTORY}" ABSOLUTE BASE_DIR "${Open3D_3RDPARTY_DIR}")
    if(arg_SOURCES)
        add_library(${name} STATIC)
        set_target_properties(${name} PROPERTIES OUTPUT_NAME "${PROJECT_NAME}_${name}")
        open3d_set_global_properties(${name})
    else()
        add_library(${name} INTERFACE)
    endif()
    if(arg_INCLUDE_DIRS)
        set(include_dirs)
        foreach(incl IN LISTS arg_INCLUDE_DIRS)
            list(APPEND include_dirs "${arg_DIRECTORY}/${incl}")
        endforeach()
    else()
        set(include_dirs "${arg_DIRECTORY}/")
    endif()
    if(arg_SOURCES)
        foreach(src IN LISTS arg_SOURCES)
            get_filename_component(abs_src "${src}" ABSOLUTE BASE_DIR "${arg_DIRECTORY}")
            target_sources(${name} PRIVATE ${abs_src})
        endforeach()
        foreach(incl IN LISTS include_dirs)
            if (incl MATCHES "(.*)/$")
                set(incl_path ${CMAKE_MATCH_1})
            else()
                get_filename_component(incl_path "${incl}" DIRECTORY)
            endif()
            target_include_directories(${name} SYSTEM PUBLIC $<BUILD_INTERFACE:${incl_path}>)
        endforeach()
        # Do not export symbols from 3rd party libraries outside the Open3D DSO.
        if(NOT arg_PUBLIC AND NOT arg_HEADER AND NOT arg_VISIBLE)
            set_target_properties(${name} PROPERTIES
                    C_VISIBILITY_PRESET hidden
                    CXX_VISIBILITY_PRESET hidden
                    CUDA_VISIBILITY_PRESET hidden
                    VISIBILITY_INLINES_HIDDEN ON
            )
        endif()
        if(arg_LIBS)
            target_link_libraries(${name} PRIVATE ${arg_LIBS})
        endif()
    else()
        foreach(incl IN LISTS include_dirs)
            if (incl MATCHES "(.*)/$")
                set(incl_path ${CMAKE_MATCH_1})
            else()
                get_filename_component(incl_path "${incl}" DIRECTORY)
            endif()
            target_include_directories(${name} SYSTEM INTERFACE $<BUILD_INTERFACE:${incl_path}>)
        endforeach()
    endif()
    if(NOT BUILD_SHARED_LIBS OR arg_PUBLIC)
        install(TARGETS ${name} EXPORT ${PROJECT_NAME}Targets
                RUNTIME DESTINATION ${Open3D_INSTALL_BIN_DIR}
                ARCHIVE DESTINATION ${Open3D_INSTALL_LIB_DIR}
                LIBRARY DESTINATION ${Open3D_INSTALL_LIB_DIR}
        )
    endif()
    if(arg_PUBLIC OR arg_HEADER)
        foreach(incl IN LISTS include_dirs)
            if(arg_INCLUDE_ALL)
                install(DIRECTORY ${incl}
                        DESTINATION ${Open3D_INSTALL_INCLUDE_DIR}/open3d/3rdparty
                )
            else()
                install(DIRECTORY ${incl}
                        DESTINATION ${Open3D_INSTALL_INCLUDE_DIR}/open3d/3rdparty
                        FILES_MATCHING
                        PATTERN "*.h"
                        PATTERN "*.hpp"
                )
            endif()
            target_include_directories(${name} INTERFACE $<INSTALL_INTERFACE:${Open3D_INSTALL_INCLUDE_DIR}/open3d/3rdparty>)
        endforeach()
    endif()
    if(arg_DEPENDS)
        add_dependencies(${name} ${arg_DEPENDS})
    endif()
    add_library(${PROJECT_NAME}::${name} ALIAS ${name})
endfunction()

# CMake arguments for configuring ExternalProjects. Use the second _hidden
# version by default.
set(ExternalProject_CMAKE_ARGS
        -DCMAKE_C_COMPILER=${CMAKE_C_COMPILER}
        -DCMAKE_CXX_COMPILER=${CMAKE_CXX_COMPILER}
        -DCMAKE_CUDA_COMPILER=${CMAKE_CUDA_COMPILER}
        -DCMAKE_C_COMPILER_LAUNCHER=${CMAKE_C_COMPILER_LAUNCHER}
        -DCMAKE_CXX_COMPILER_LAUNCHER=${CMAKE_CXX_COMPILER_LAUNCHER}
        -DCMAKE_CUDA_COMPILER_LAUNCHER=${CMAKE_CUDA_COMPILER_LAUNCHER}
        -DCMAKE_OSX_DEPLOYMENT_TARGET=${CMAKE_OSX_DEPLOYMENT_TARGET}
        -DCMAKE_CUDA_FLAGS=${CMAKE_CUDA_FLAGS}
        -DCMAKE_SYSTEM_VERSION=${CMAKE_SYSTEM_VERSION}
        -DCMAKE_INSTALL_LIBDIR=${Open3D_INSTALL_LIB_DIR}
        # Always build 3rd party code in Release mode. Ignored by multi-config
        # generators (XCode, MSVC). MSVC needs matching config anyway.
        -DCMAKE_BUILD_TYPE=Release
        -DCMAKE_POLICY_DEFAULT_CMP0091:STRING=NEW
        -DCMAKE_MSVC_RUNTIME_LIBRARY:STRING=${CMAKE_MSVC_RUNTIME_LIBRARY}
        -DCMAKE_POSITION_INDEPENDENT_CODE=ON
)
# Keep 3rd party symbols hidden from Open3D user code. Do not use if 3rd party
# libraries throw exceptions that escape Open3D.
set(ExternalProject_CMAKE_ARGS_hidden
        ${ExternalProject_CMAKE_ARGS}
        # Apply LANG_VISIBILITY_PRESET to static libraries and archives as well
        -DCMAKE_POLICY_DEFAULT_CMP0063:STRING=NEW
        -DCMAKE_CXX_VISIBILITY_PRESET=hidden
        -DCMAKE_CUDA_VISIBILITY_PRESET=hidden
        -DCMAKE_C_VISIBILITY_PRESET=hidden
        -DCMAKE_VISIBILITY_INLINES_HIDDEN=ON
)

# open3d_pkg_config_3rdparty_library(name ...)
#
# Creates an interface library for a pkg-config dependency.
#
# The function will set ${name}_FOUND to TRUE or FALSE
# indicating whether or not the library could be found.
#
# Valid options:
#    PUBLIC
#        the library belongs to the public interface and must be installed
#    HEADER
#        the library headers belong to the public interface, but the library
#        itself is linked privately
#    SEARCH_ARGS
#        the arguments passed to pkg_search_module()
#
function(open3d_pkg_config_3rdparty_library name)
    cmake_parse_arguments(arg "PUBLIC;HEADER" "" "SEARCH_ARGS" ${ARGN})
    if(arg_UNPARSED_ARGUMENTS)
        message(STATUS "Unparsed: ${arg_UNPARSED_ARGUMENTS}")
        message(FATAL_ERROR "Invalid syntax: open3d_pkg_config_3rdparty_library(${name} ${ARGN})")
    endif()
    if(PKGCONFIG_FOUND)
        pkg_search_module(pc_${name} ${arg_SEARCH_ARGS})
    endif()
    if(pc_${name}_FOUND)
        message(STATUS "Using installed third-party library ${name} ${${name_uc}_VERSION}")
        add_library(${name} INTERFACE)
        target_include_directories(${name} SYSTEM INTERFACE ${pc_${name}_INCLUDE_DIRS})
        target_link_libraries(${name} INTERFACE ${pc_${name}_LINK_LIBRARIES})
        foreach(flag IN LISTS pc_${name}_CFLAGS_OTHER)
            if(flag MATCHES "-D(.*)")
                target_compile_definitions(${name} INTERFACE ${CMAKE_MATCH_1})
            endif()
        endforeach()
        if(NOT BUILD_SHARED_LIBS OR arg_PUBLIC)
            install(TARGETS ${name} EXPORT ${PROJECT_NAME}Targets)
        endif()
        set(${name}_FOUND TRUE PARENT_SCOPE)
        add_library(${PROJECT_NAME}::${name} ALIAS ${name})
    else()
        message(STATUS "Unable to find installed third-party library ${name}")
        set(${name}_FOUND FALSE PARENT_SCOPE)
    endif()
endfunction()

# open3d_find_package_3rdparty_library(name ...)
#
# Creates an interface library for a find_package dependency.
#
# The function will set ${name}_FOUND to TRUE or FALSE
# indicating whether or not the library could be found.
#
# Valid options:
#    PUBLIC
#        the library belongs to the public interface and must be installed
#    HEADER
#        the library headers belong to the public interface, but the library
#        itself is linked privately
#    REQUIRED
#        finding the package is required
#    QUIET
#        finding the package is quiet
#    PACKAGE <pkg>
#        the name of the queried package <pkg> forwarded to find_package()
#    PACKAGE_VERSION_VAR <pkg_version>
#        the variable <pkg_version> where to find the version of the queried package <pkg> find_package().
#        If not provided, PACKAGE_VERSION_VAR will default to <pkg>_VERSION.
#    TARGETS <target> [<target> ...]
#        the expected targets to be found in <pkg>
#    INCLUDE_DIRS
#        the expected include directory variable names to be found in <pkg>.
#        If <pkg> also defines targets, use them instead and pass them via TARGETS option.
#    LIBRARIES
#        the expected library variable names to be found in <pkg>.
#        If <pkg> also defines targets, use them instead and pass them via TARGETS option.
#    PATHS
#        Paths with hardcoded guesses. Same as in find_package.
#    DEPENDS
#        Adds targets that should be build before "name" as dependency.
#
function(open3d_find_package_3rdparty_library name)
    cmake_parse_arguments(arg "PUBLIC;HEADER;REQUIRED;QUIET"
            "PACKAGE;VERSION;PACKAGE_VERSION_VAR"
            "TARGETS;INCLUDE_DIRS;LIBRARIES;PATHS;DEPENDS" ${ARGN})
    if(arg_UNPARSED_ARGUMENTS)
        message(STATUS "Unparsed: ${arg_UNPARSED_ARGUMENTS}")
        message(FATAL_ERROR "Invalid syntax: open3d_find_package_3rdparty_library(${name} ${ARGN})")
    endif()
    if(NOT arg_PACKAGE)
        message(FATAL_ERROR "open3d_find_package_3rdparty_library: Expected value for argument PACKAGE")
    endif()
    if(NOT arg_PACKAGE_VERSION_VAR)
        set(arg_PACKAGE_VERSION_VAR "${arg_PACKAGE}_VERSION")
    endif()
    set(find_package_args "")
    if(arg_VERSION)
        list(APPEND find_package_args "${arg_VERSION}")
    endif()
    if(arg_REQUIRED)
        list(APPEND find_package_args "REQUIRED")
    endif()
    if(arg_QUIET)
        list(APPEND find_package_args "QUIET")
    endif()
    if (arg_PATHS)
        list(APPEND find_package_args PATHS ${arg_PATHS} NO_DEFAULT_PATH)
    endif()
    find_package(${arg_PACKAGE} ${find_package_args})
    if(${arg_PACKAGE}_FOUND)
        message(STATUS "Using installed third-party library ${name} ${${arg_PACKAGE}_VERSION}")
        add_library(${name} INTERFACE)
        if(arg_TARGETS)
            foreach(target IN LISTS arg_TARGETS)
                if (TARGET ${target})
                    target_link_libraries(${name} INTERFACE ${target})
                else()
                    message(WARNING "Skipping undefined target ${target}")
                endif()
            endforeach()
        endif()
        if(arg_INCLUDE_DIRS)
            foreach(incl IN LISTS arg_INCLUDE_DIRS)
                target_include_directories(${name} INTERFACE ${${incl}})
            endforeach()
        endif()
        if(arg_LIBRARIES)
            foreach(lib IN LISTS arg_LIBRARIES)
                target_link_libraries(${name} INTERFACE ${${lib}})
            endforeach()
        endif()
        if(NOT BUILD_SHARED_LIBS OR arg_PUBLIC)
            install(TARGETS ${name} EXPORT ${PROJECT_NAME}Targets)
            # Ensure that imported targets will be found again.
            if(arg_TARGETS)
                list(APPEND Open3D_3RDPARTY_EXTERNAL_MODULES ${arg_PACKAGE})
                set(Open3D_3RDPARTY_EXTERNAL_MODULES ${Open3D_3RDPARTY_EXTERNAL_MODULES} PARENT_SCOPE)
            endif()
        endif()
        if(arg_DEPENDS)
            add_dependencies(${name} ${arg_DEPENDS})
        endif()
        set(${name}_FOUND TRUE PARENT_SCOPE)
        set(${name}_VERSION ${${arg_PACKAGE_VERSION_VAR}} PARENT_SCOPE)
        add_library(${PROJECT_NAME}::${name} ALIAS ${name})
    else()
        message(STATUS "Unable to find installed third-party library ${name}")
        set(${name}_FOUND FALSE PARENT_SCOPE)
    endif()
endfunction()

# List of linker options for libOpen3D client binaries (eg: pybind) to hide Open3D 3rd
# party dependencies. Only needed with GCC, not AppleClang.
set(OPEN3D_HIDDEN_3RDPARTY_LINK_OPTIONS)

if (CMAKE_CXX_COMPILER_ID STREQUAL AppleClang)
    find_library(LexLIB libl.a)    # test archive in macOS
    if (LexLIB)
        include(CheckCXXSourceCompiles)
        set(CMAKE_REQUIRED_LINK_OPTIONS -load_hidden ${LexLIB})
        check_cxx_source_compiles("int main() {return 0;}" FLAG_load_hidden)
        unset(CMAKE_REQUIRED_LINK_OPTIONS)
    endif()
endif()
if (NOT FLAG_load_hidden)
    set(FLAG_load_hidden 0)
endif()

# open3d_import_3rdparty_library(name ...)
#
# Imports a third-party library that has been built independently in a sub project.
#
# Valid options:
#    PUBLIC
#        the library belongs to the public interface and must be installed
#    HEADER
#        the library headers belong to the public interface and will be
#        installed, but the library is linked privately.
#    INCLUDE_ALL
#        install all files in the include directories. Default is *.h, *.hpp
#    HIDDEN
#        Symbols from this library will not be exported to client code during
#        linking with Open3D. This is the opposite of the VISIBLE option in
#        open3d_build_3rdparty_library.  Prefer hiding symbols during building 3rd
#        party libraries, since this option is not supported by the MSVC linker.
#    GROUPED
#        add "-Wl,--start-group" libx.a liby.a libz.a "-Wl,--end-group" around
#        the libraries.
#    INCLUDE_DIRS
#        the temporary location where the library headers have been installed.
#        Trailing slashes have the same meaning as with install(DIRECTORY).
#        If your include is "#include <x.hpp>" and the path of the file is
#        "/path/to/libx/x.hpp" then you need to pass "/path/to/libx/"
#        with the trailing "/". If you have "#include <libx/x.hpp>" then you
#        need to pass "/path/to/libx".
#    LIBRARIES
#        the built library name(s). It is assumed that the library is static.
#        If the library is PUBLIC, it will be renamed to Open3D_${name} at
#        install time to prevent name collisions in the install space.
#    LIB_DIR
#        the temporary location of the library. Defaults to
#        CMAKE_ARCHIVE_OUTPUT_DIRECTORY.
#    DEPENDS <target> [<target> ...]
#        targets on which <name> depends on and that must be built before.
#
function(open3d_import_3rdparty_library name)
    cmake_parse_arguments(arg "PUBLIC;HEADER;INCLUDE_ALL;HIDDEN;GROUPED" "LIB_DIR" "INCLUDE_DIRS;LIBRARIES;DEPENDS" ${ARGN})
    if(arg_UNPARSED_ARGUMENTS)
        message(STATUS "Unparsed: ${arg_UNPARSED_ARGUMENTS}")
        message(FATAL_ERROR "Invalid syntax: open3d_import_3rdparty_library(${name} ${ARGN})")
    endif()
    if(NOT arg_LIB_DIR)
        set(arg_LIB_DIR "${CMAKE_ARCHIVE_OUTPUT_DIRECTORY}")
    endif()
    add_library(${name} INTERFACE)
    if(arg_INCLUDE_DIRS)
        foreach(incl IN LISTS arg_INCLUDE_DIRS)
            if (incl MATCHES "(.*)/$")
                set(incl_path ${CMAKE_MATCH_1})
            else()
                get_filename_component(incl_path "${incl}" DIRECTORY)
            endif()
            target_include_directories(${name} SYSTEM INTERFACE $<BUILD_INTERFACE:${incl_path}>)
            if(arg_PUBLIC OR arg_HEADER)
                if(arg_INCLUDE_ALL)
                    install(DIRECTORY ${incl}
                            DESTINATION ${Open3D_INSTALL_INCLUDE_DIR}/open3d/3rdparty
                    )
                else()
                    install(DIRECTORY ${incl}
                            DESTINATION ${Open3D_INSTALL_INCLUDE_DIR}/open3d/3rdparty
                            FILES_MATCHING
                            PATTERN "*.h"
                            PATTERN "*.hpp"
                    )
                endif()
                target_include_directories(${name} INTERFACE $<INSTALL_INTERFACE:${Open3D_INSTALL_INCLUDE_DIR}/open3d/3rdparty>)
            endif()
        endforeach()
    endif()
    if(arg_LIBRARIES)
        list(LENGTH arg_LIBRARIES libcount)
        if(arg_HIDDEN AND NOT arg_PUBLIC AND NOT arg_HEADER)
            set(HIDDEN 1)
        else()
            set(HIDDEN 0)
        endif()
        if(arg_GROUPED AND UNIX AND NOT APPLE)
            target_link_libraries(${name} INTERFACE "-Wl,--start-group")
        endif()
        foreach(arg_LIBRARY IN LISTS arg_LIBRARIES)
            set(library_filename ${CMAKE_STATIC_LIBRARY_PREFIX}${arg_LIBRARY}${CMAKE_STATIC_LIBRARY_SUFFIX})
            if(libcount EQUAL 1)
                set(installed_library_filename ${CMAKE_STATIC_LIBRARY_PREFIX}${PROJECT_NAME}_${name}${CMAKE_STATIC_LIBRARY_SUFFIX})
            else()
                set(installed_library_filename ${CMAKE_STATIC_LIBRARY_PREFIX}${PROJECT_NAME}_${name}_${arg_LIBRARY}${CMAKE_STATIC_LIBRARY_SUFFIX})
            endif()
            # Apple compiler ld
            target_link_libraries(${name} INTERFACE
                    "$<BUILD_INTERFACE:$<$<AND:${HIDDEN},${FLAG_load_hidden}>:-load_hidden >${arg_LIB_DIR}/${library_filename}>")
            if(NOT BUILD_SHARED_LIBS OR arg_PUBLIC)
                install(FILES ${arg_LIB_DIR}/${library_filename}
                        DESTINATION ${Open3D_INSTALL_LIB_DIR}
                        RENAME ${installed_library_filename}
                )
                target_link_libraries(${name} INTERFACE $<INSTALL_INTERFACE:$<INSTALL_PREFIX>/${Open3D_INSTALL_LIB_DIR}/${installed_library_filename}>)
            endif()
            if (HIDDEN)
                # GNU compiler ld
                target_link_options(${name} INTERFACE
                        $<$<CXX_COMPILER_ID:GNU>:LINKER:--exclude-libs,${library_filename}>)
                list(APPEND OPEN3D_HIDDEN_3RDPARTY_LINK_OPTIONS $<$<CXX_COMPILER_ID:GNU>:LINKER:--exclude-libs,${library_filename}>)
                set(OPEN3D_HIDDEN_3RDPARTY_LINK_OPTIONS
                        ${OPEN3D_HIDDEN_3RDPARTY_LINK_OPTIONS} PARENT_SCOPE)
            endif()
        endforeach()
        if(arg_GROUPED AND UNIX AND NOT APPLE)
            target_link_libraries(${name} INTERFACE "-Wl,--end-group")
        endif()
    endif()
    if(NOT BUILD_SHARED_LIBS OR arg_PUBLIC)
        install(TARGETS ${name} EXPORT ${PROJECT_NAME}Targets)
    endif()
    if(arg_DEPENDS)
        add_dependencies(${name} ${arg_DEPENDS})
    endif()
    add_library(${PROJECT_NAME}::${name} ALIAS ${name})
endfunction()

include(ProcessorCount)
ProcessorCount(NPROC)

# CUDAToolkit (required at this point for subsequent checks and targets)
if(BUILD_CUDA_MODULE)
    find_package(CUDAToolkit REQUIRED)
endif()

# Threads
open3d_find_package_3rdparty_library(3rdparty_threads
        REQUIRED
        PACKAGE Threads
        TARGETS Threads::Threads
)

# Assimp
if(USE_SYSTEM_ASSIMP)
    open3d_find_package_3rdparty_library(3rdparty_assimp
        PACKAGE assimp
        TARGETS assimp::assimp
    )
    if(NOT 3rdparty_assimp_FOUND)
        set(USE_SYSTEM_ASSIMP OFF)
    endif()
endif()
if(NOT USE_SYSTEM_ASSIMP)
    include(${Open3D_3RDPARTY_DIR}/assimp/assimp.cmake)
    open3d_import_3rdparty_library(3rdparty_assimp
            INCLUDE_DIRS ${ASSIMP_INCLUDE_DIR}
            LIB_DIR      ${ASSIMP_LIB_DIR}
            LIBRARIES    ${ASSIMP_LIBRARIES}
            DEPENDS      ext_assimp
    )
    list(APPEND Open3D_3RDPARTY_PRIVATE_TARGETS_FROM_CUSTOM Open3D::3rdparty_assimp)
else()
    list(APPEND Open3D_3RDPARTY_PRIVATE_TARGETS_FROM_SYSTEM Open3D::3rdparty_assimp)
endif()

# OpenMP
if(WITH_OPENMP)
    open3d_find_package_3rdparty_library(3rdparty_openmp
            PACKAGE OpenMP
            PACKAGE_VERSION_VAR OpenMP_CXX_VERSION
            TARGETS OpenMP::OpenMP_CXX
    )
    if(3rdparty_openmp_FOUND)
        message(STATUS "Building with OpenMP")
        list(APPEND Open3D_3RDPARTY_PRIVATE_TARGETS_FROM_SYSTEM Open3D::3rdparty_openmp)
    else()
        set(WITH_OPENMP OFF)
    endif()
endif()

# X11
if(UNIX AND NOT APPLE)
    open3d_find_package_3rdparty_library(3rdparty_x11
            QUIET
            PACKAGE X11
            TARGETS X11::X11
    )
endif()

# CUB (already included in CUDA 11.0+)
if(BUILD_CUDA_MODULE AND CUDAToolkit_VERSION VERSION_LESS "11.0")
    include(${Open3D_3RDPARTY_DIR}/cub/cub.cmake)
    open3d_import_3rdparty_library(3rdparty_cub
            INCLUDE_DIRS ${CUB_INCLUDE_DIRS}
            DEPENDS      ext_cub
    )
    list(APPEND Open3D_3RDPARTY_PRIVATE_TARGETS_FROM_CUSTOM Open3D::3rdparty_cub)
endif()

# cutlass
if(BUILD_CUDA_MODULE)
    if(USE_SYSTEM_CUTLASS)
        find_path(3rdparty_cutlass_INCLUDE_DIR NAMES cutlass/cutlass.h)
        if(3rdparty_cutlass_INCLUDE_DIR)
            add_library(3rdparty_cutlass INTERFACE)
            target_include_directories(3rdparty_cutlass INTERFACE ${3rdparty_cutlass_INCLUDE_DIR})
            add_library(Open3D::3rdparty_cutlass ALIAS 3rdparty_cutlass)
            if(NOT BUILD_SHARED_LIBS)
                install(TARGETS 3rdparty_cutlass EXPORT ${PROJECT_NAME}Targets)
            endif()
        else()
            set(USE_SYSTEM_CUTLASS OFF)
        endif()
    endif()
    if(NOT USE_SYSTEM_CUTLASS)
        include(${Open3D_3RDPARTY_DIR}/cutlass/cutlass.cmake)
        open3d_import_3rdparty_library(3rdparty_cutlass
                INCLUDE_DIRS ${CUTLASS_INCLUDE_DIRS}
                DEPENDS      ext_cutlass
        )
    endif()
    list(APPEND Open3D_3RDPARTY_PRIVATE_TARGETS_FROM_CUSTOM Open3D::3rdparty_cutlass)
endif()

# Dirent
if(WIN32)
    open3d_build_3rdparty_library(3rdparty_dirent DIRECTORY dirent)
    list(APPEND Open3D_3RDPARTY_PRIVATE_TARGETS_FROM_CUSTOM Open3D::3rdparty_dirent)
endif()

# Eigen3
if(USE_SYSTEM_EIGEN3)
    open3d_find_package_3rdparty_library(3rdparty_eigen3
            PUBLIC
            PACKAGE Eigen3
            TARGETS Eigen3::Eigen
    )
    if(NOT 3rdparty_eigen3_FOUND)
        set(USE_SYSTEM_EIGEN3 OFF)
    endif()
endif()
if(NOT USE_SYSTEM_EIGEN3)
    include(${Open3D_3RDPARTY_DIR}/eigen/eigen.cmake)
    open3d_import_3rdparty_library(3rdparty_eigen3
            PUBLIC
            INCLUDE_DIRS ${EIGEN_INCLUDE_DIRS}
            INCLUDE_ALL
            DEPENDS      ext_eigen
    )
    list(APPEND Open3D_3RDPARTY_PUBLIC_TARGETS_FROM_CUSTOM Open3D::3rdparty_eigen3)
else()
    list(APPEND Open3D_3RDPARTY_PUBLIC_TARGETS_FROM_SYSTEM Open3D::3rdparty_eigen3)
endif()

# Nanoflann
if(USE_SYSTEM_NANOFLANN)
    open3d_find_package_3rdparty_library(3rdparty_nanoflann
            PACKAGE nanoflann
            VERSION 1.5.0
            TARGETS nanoflann::nanoflann
    )
    if(NOT 3rdparty_nanoflann_FOUND)
        set(USE_SYSTEM_NANOFLANN OFF)
    endif()
endif()
if(NOT USE_SYSTEM_NANOFLANN)
    include(${Open3D_3RDPARTY_DIR}/nanoflann/nanoflann.cmake)
    open3d_import_3rdparty_library(3rdparty_nanoflann
            INCLUDE_DIRS ${NANOFLANN_INCLUDE_DIRS}
            DEPENDS      ext_nanoflann
    )
    list(APPEND Open3D_3RDPARTY_PRIVATE_TARGETS_FROM_CUSTOM Open3D::3rdparty_nanoflann)
else()
    list(APPEND Open3D_3RDPARTY_PRIVATE_TARGETS_FROM_SYSTEM Open3D::3rdparty_nanoflann)
endif()

# GLEW
if(USE_SYSTEM_GLEW)
    open3d_find_package_3rdparty_library(3rdparty_glew
            HEADER
            PACKAGE GLEW
            TARGETS GLEW::GLEW
    )
    if(NOT 3rdparty_glew_FOUND)
        open3d_pkg_config_3rdparty_library(3rdparty_glew
                HEADER
                SEARCH_ARGS glew
        )
        if(NOT 3rdparty_glew_FOUND)
            set(USE_SYSTEM_GLEW OFF)
        endif()
    endif()
endif()
if(NOT USE_SYSTEM_GLEW)
    open3d_build_3rdparty_library(3rdparty_glew DIRECTORY glew
            HEADER
            SOURCES
            src/glew.c
            INCLUDE_DIRS
            include/
    )
    if(ENABLE_HEADLESS_RENDERING)
        target_compile_definitions(3rdparty_glew PUBLIC GLEW_OSMESA)
    endif()
    if(WIN32)
        target_compile_definitions(3rdparty_glew PUBLIC GLEW_STATIC)
    endif()
    list(APPEND Open3D_3RDPARTY_HEADER_TARGETS_FROM_CUSTOM Open3D::3rdparty_glew)
else()
    list(APPEND Open3D_3RDPARTY_HEADER_TARGETS_FROM_SYSTEM Open3D::3rdparty_glew)
endif()

# GLFW
if(USE_SYSTEM_GLFW)
    open3d_find_package_3rdparty_library(3rdparty_glfw
            HEADER
            PACKAGE glfw3
            VERSION 3.4
            REQUIRED
            TARGETS glfw
    )
    if(NOT 3rdparty_glfw_FOUND)
        open3d_pkg_config_3rdparty_library(3rdparty_glfw
                HEADER
                SEARCH_ARGS glfw3
        )
        if(NOT 3rdparty_glfw_FOUND)
            set(USE_SYSTEM_GLFW OFF)
        endif()
    endif()
endif()
if(NOT USE_SYSTEM_GLFW)
    include(${Open3D_3RDPARTY_DIR}/glfw/glfw.cmake)
    open3d_import_3rdparty_library(3rdparty_glfw
            HEADER
            INCLUDE_DIRS ${GLFW_INCLUDE_DIRS}
            LIB_DIR      ${GLFW_LIB_DIR}
            LIBRARIES    ${GLFW_LIBRARIES}
            DEPENDS      ext_glfw
    )

    target_link_libraries(3rdparty_glfw INTERFACE Open3D::3rdparty_threads)
    if(UNIX AND NOT APPLE)
        find_library(RT_LIBRARY rt)
        if(RT_LIBRARY)
            target_link_libraries(3rdparty_glfw INTERFACE ${RT_LIBRARY})
        endif()
        find_library(MATH_LIBRARY m)
        if(MATH_LIBRARY)
            target_link_libraries(3rdparty_glfw INTERFACE ${MATH_LIBRARY})
        endif()
        if(CMAKE_DL_LIBS)
            target_link_libraries(3rdparty_glfw INTERFACE ${CMAKE_DL_LIBS})
        endif()
    endif()
    if(APPLE)
        find_library(COCOA_FRAMEWORK Cocoa)
        find_library(IOKIT_FRAMEWORK IOKit)
        find_library(CORE_FOUNDATION_FRAMEWORK CoreFoundation)
        find_library(CORE_VIDEO_FRAMEWORK CoreVideo)
        target_link_libraries(3rdparty_glfw INTERFACE
                ${COCOA_FRAMEWORK}
                ${IOKIT_FRAMEWORK}
                ${CORE_FOUNDATION_FRAMEWORK}
                ${CORE_VIDEO_FRAMEWORK}
        )
    endif()
    if(WIN32)
        target_link_libraries(3rdparty_glfw INTERFACE gdi32)
    endif()
    list(APPEND Open3D_3RDPARTY_HEADER_TARGETS_FROM_CUSTOM Open3D::3rdparty_glfw)
    list(APPEND Open3D_3RDPARTY_PRIVATE_TARGETS_FROM_CUSTOM Open3D::3rdparty_glfw)
else()
    list(APPEND Open3D_3RDPARTY_PRIVATE_TARGETS_FROM_SYSTEM Open3D::3rdparty_glfw)
endif()
if(TARGET Open3D::3rdparty_x11)
    target_link_libraries(3rdparty_glfw INTERFACE Open3D::3rdparty_x11)
endif()

# TurboJPEG
if(USE_SYSTEM_JPEG AND BUILD_AZURE_KINECT)
    open3d_pkg_config_3rdparty_library(3rdparty_turbojpeg
            SEARCH_ARGS turbojpeg
    )
    if(NOT 3rdparty_turbojpeg_FOUND)
        message(STATUS "Azure Kinect driver needs TurboJPEG API")
        set(USE_SYSTEM_JPEG OFF)
    endif()
endif()

# JPEG
if(USE_SYSTEM_JPEG)
    open3d_find_package_3rdparty_library(3rdparty_jpeg
            PACKAGE JPEG
            TARGETS JPEG::JPEG
    )
    if(3rdparty_jpeg_FOUND)
        if(TARGET Open3D::3rdparty_turbojpeg)
            list(APPEND Open3D_3RDPARTY_PRIVATE_TARGETS_FROM_SYSTEM Open3D::3rdparty_turbojpeg)
        endif()
    else()
        set(USE_SYSTEM_JPEG OFF)
    endif()
endif()
if(NOT USE_SYSTEM_JPEG)
    message(STATUS "Building third-party library JPEG from source")
    include(${Open3D_3RDPARTY_DIR}/libjpeg-turbo/libjpeg-turbo.cmake)
    open3d_import_3rdparty_library(3rdparty_jpeg
            INCLUDE_DIRS ${JPEG_TURBO_INCLUDE_DIRS}
            LIB_DIR      ${JPEG_TURBO_LIB_DIR}
            LIBRARIES    ${JPEG_TURBO_LIBRARIES}
            DEPENDS      ext_turbojpeg
    )
    list(APPEND Open3D_3RDPARTY_PRIVATE_TARGETS_FROM_CUSTOM Open3D::3rdparty_jpeg)
else()
    list(APPEND Open3D_3RDPARTY_PRIVATE_TARGETS_FROM_SYSTEM Open3D::3rdparty_jpeg)
endif()

# jsoncpp
if(USE_SYSTEM_JSONCPP)
    open3d_find_package_3rdparty_library(3rdparty_jsoncpp
            PACKAGE jsoncpp
            TARGETS jsoncpp_lib
    )
    if(NOT 3rdparty_jsoncpp_FOUND)
        set(USE_SYSTEM_JSONCPP OFF)
    endif()
endif()
if(NOT USE_SYSTEM_JSONCPP)
    include(${Open3D_3RDPARTY_DIR}/jsoncpp/jsoncpp.cmake)
    open3d_import_3rdparty_library(3rdparty_jsoncpp
            INCLUDE_DIRS ${JSONCPP_INCLUDE_DIRS}
            LIB_DIR      ${JSONCPP_LIB_DIR}
            LIBRARIES    ${JSONCPP_LIBRARIES}
            DEPENDS      ext_jsoncpp
    )
    list(APPEND Open3D_3RDPARTY_PRIVATE_TARGETS_FROM_CUSTOM Open3D::3rdparty_jsoncpp)
else()
    list(APPEND Open3D_3RDPARTY_PRIVATE_TARGETS_FROM_SYSTEM Open3D::3rdparty_jsoncpp)
endif()

# liblzf
if(USE_SYSTEM_LIBLZF)
    open3d_find_package_3rdparty_library(3rdparty_liblzf
            PACKAGE liblzf
            TARGETS liblzf::liblzf
    )
    if(NOT 3rdparty_liblzf_FOUND)
        set(USE_SYSTEM_LIBLZF OFF)
    endif()
endif()
if(NOT USE_SYSTEM_LIBLZF)
    open3d_build_3rdparty_library(3rdparty_liblzf DIRECTORY liblzf
            SOURCES
            liblzf/lzf_c.c
            liblzf/lzf_d.c
    )
    list(APPEND Open3D_3RDPARTY_PRIVATE_TARGETS_FROM_CUSTOM Open3D::3rdparty_liblzf)
else()
    list(APPEND Open3D_3RDPARTY_PRIVATE_TARGETS_FROM_SYSTEM Open3D::3rdparty_liblzf)
endif()

# tritriintersect
open3d_build_3rdparty_library(3rdparty_tritriintersect DIRECTORY tomasakeninemoeller
        INCLUDE_DIRS include/
)
list(APPEND Open3D_3RDPARTY_PRIVATE_TARGETS_FROM_CUSTOM Open3D::3rdparty_tritriintersect)

# librealsense SDK
if (BUILD_LIBREALSENSE)
    if(USE_SYSTEM_LIBREALSENSE AND NOT GLIBCXX_USE_CXX11_ABI)
        # Turn off USE_SYSTEM_LIBREALSENSE.
        # Because it is affected by libraries built with different CXX ABIs.
        # See details: https://github.com/isl-org/Open3D/pull/2876
        message(STATUS "Set USE_SYSTEM_LIBREALSENSE=OFF, because GLIBCXX_USE_CXX11_ABI is OFF.")
        set(USE_SYSTEM_LIBREALSENSE OFF)
    endif()
    if(USE_SYSTEM_LIBREALSENSE)
        open3d_find_package_3rdparty_library(3rdparty_librealsense
                PACKAGE realsense2
                TARGETS realsense2::realsense2
        )
        if(NOT 3rdparty_librealsense_FOUND)
            set(USE_SYSTEM_LIBREALSENSE OFF)
        endif()
    endif()
    if(NOT USE_SYSTEM_LIBREALSENSE)
        include(${Open3D_3RDPARTY_DIR}/librealsense/librealsense.cmake)
        open3d_import_3rdparty_library(3rdparty_librealsense
                INCLUDE_DIRS ${LIBREALSENSE_INCLUDE_DIR}
                LIBRARIES    ${LIBREALSENSE_LIBRARIES}
                LIB_DIR      ${LIBREALSENSE_LIB_DIR}
                DEPENDS      ext_librealsense
        )
        if (UNIX AND NOT APPLE)    # Ubuntu dependency: libudev-dev
            find_library(UDEV_LIBRARY udev REQUIRED
                    DOC "Library provided by the deb package libudev-dev")
            target_link_libraries(3rdparty_librealsense INTERFACE ${UDEV_LIBRARY})
        endif()
        list(APPEND Open3D_3RDPARTY_PRIVATE_TARGETS_FROM_CUSTOM Open3D::3rdparty_librealsense)
    else()
        list(APPEND Open3D_3RDPARTY_PRIVATE_TARGETS_FROM_SYSTEM Open3D::3rdparty_librealsense)
    endif()
endif()

# Curl
# - Curl should be linked before PNG, otherwise it will have undefined symbols.
# - openssl.cmake needs to be included before curl.cmake, for the
#   BORINGSSL_ROOT_DIR variable.
if(USE_SYSTEM_CURL)
    open3d_pkg_config_3rdparty_library(3rdparty_curl
            SEARCH_ARGS libcurl
    )
    if(NOT 3rdparty_curl_FOUND)
        set(USE_SYSTEM_CURL OFF)
    endif()
endif()

if(USE_SYSTEM_OPENSSL)
    open3d_find_package_3rdparty_library(3rdparty_openssl
            PACKAGE OpenSSL
            REQUIRED
            TARGETS OpenSSL::Crypto
    )
    if(NOT 3rdparty_openssl_FOUND)
        set(USE_SYSTEM_OPENSSL OFF)
    endif()
endif()
if(NOT USE_SYSTEM_OPENSSL)
    # BoringSSL
    include(${Open3D_3RDPARTY_DIR}/boringssl/boringssl.cmake)
    open3d_import_3rdparty_library(3rdparty_openssl
            INCLUDE_DIRS ${BORINGSSL_INCLUDE_DIRS}
            INCLUDE_ALL
            INCLUDE_DIRS ${BORINGSSL_INCLUDE_DIRS}
            LIB_DIR      ${BORINGSSL_LIB_DIR}
            LIBRARIES    ${BORINGSSL_LIBRARIES}
            DEPENDS      ext_zlib ext_boringssl
    )
endif()

if(NOT USE_SYSTEM_CURL)
    if (APPLE)
        message(SEND_ERROR "Please build with USE_SYSTEM_CURL=ON for macOS to prevent linker errors.")
    endif()
    include(${Open3D_3RDPARTY_DIR}/curl/curl.cmake)
    open3d_import_3rdparty_library(3rdparty_curl
            INCLUDE_DIRS ${CURL_INCLUDE_DIRS}
            INCLUDE_ALL
            LIB_DIR      ${CURL_LIB_DIR}
            LIBRARIES    ${CURL_LIBRARIES}
            DEPENDS      ext_zlib ext_curl
    )
    if(APPLE)
        # Missing frameworks: https://stackoverflow.com/a/56157695/1255535
        # Link frameworks   : https://stackoverflow.com/a/18330634/1255535
        # Fixes error:
        # ```
        # Undefined symbols for architecture arm64:
        # "_SCDynamicStoreCopyProxies", referenced from:
        #     _Curl_resolv in libcurl.a(hostip.c.o)
        # ```
        # The "Foundation" framework is already linked by GLFW.
        target_link_libraries(3rdparty_curl INTERFACE "-framework SystemConfiguration -framework Foundation")
    elseif(UNIX)
        find_library(LIBIDN2 NAMES idn2 libidn2 libidn2.so.0  )
        if(LIBIDN2)
            target_link_libraries(3rdparty_curl INTERFACE ${LIBIDN2})
        endif()
    endif()
    target_link_libraries(3rdparty_curl INTERFACE 3rdparty_openssl)
endif()
list(APPEND Open3D_3RDPARTY_PRIVATE_TARGETS_FROM_CUSTOM Open3D::3rdparty_curl Open3D::3rdparty_openssl)

# PNG
if(USE_SYSTEM_PNG)
    # ZLIB::ZLIB is automatically included by the PNG package.
    open3d_find_package_3rdparty_library(3rdparty_png
            PACKAGE PNG
            PACKAGE_VERSION_VAR PNG_VERSION_STRING
            TARGETS PNG::PNG
    )
    if(NOT 3rdparty_png_FOUND)
        set(USE_SYSTEM_PNG OFF)
    endif()
endif()
if(NOT USE_SYSTEM_PNG)
    include(${Open3D_3RDPARTY_DIR}/zlib/zlib.cmake)
    open3d_import_3rdparty_library(3rdparty_zlib
            HIDDEN
            INCLUDE_DIRS ${ZLIB_INCLUDE_DIRS}
            LIB_DIR      ${ZLIB_LIB_DIR}
            LIBRARIES    ${ZLIB_LIBRARIES}
            DEPENDS      ext_zlib
    )

    include(${Open3D_3RDPARTY_DIR}/libpng/libpng.cmake)
    open3d_import_3rdparty_library(3rdparty_png
            INCLUDE_DIRS ${LIBPNG_INCLUDE_DIRS}
            LIB_DIR      ${LIBPNG_LIB_DIR}
            LIBRARIES    ${LIBPNG_LIBRARIES}
            DEPENDS      ext_libpng
    )
    target_link_libraries(3rdparty_png INTERFACE Open3D::3rdparty_zlib)
    list(APPEND Open3D_3RDPARTY_PRIVATE_TARGETS_FROM_CUSTOM Open3D::3rdparty_png)
else()
    list(APPEND Open3D_3RDPARTY_PRIVATE_TARGETS_FROM_SYSTEM Open3D::3rdparty_png)
endif()

# rply
open3d_build_3rdparty_library(3rdparty_rply DIRECTORY rply
        SOURCES
        rply/rply.c
        INCLUDE_DIRS
        rply/
)
list(APPEND Open3D_3RDPARTY_PRIVATE_TARGETS_FROM_CUSTOM Open3D::3rdparty_rply)

# tinyfiledialogs
open3d_build_3rdparty_library(3rdparty_tinyfiledialogs DIRECTORY tinyfiledialogs
        SOURCES
        include/tinyfiledialogs/tinyfiledialogs.c
        INCLUDE_DIRS
        include/
)
list(APPEND Open3D_3RDPARTY_PRIVATE_TARGETS_FROM_CUSTOM Open3D::3rdparty_tinyfiledialogs)

# tinygltf
if(USE_SYSTEM_TINYGLTF)
    open3d_find_package_3rdparty_library(3rdparty_tinygltf
            PACKAGE TinyGLTF
            TARGETS TinyGLTF::TinyGLTF
    )
    if(NOT 3rdparty_tinygltf_FOUND)
        set(USE_SYSTEM_TINYGLTF OFF)
    endif()
endif()
if(NOT USE_SYSTEM_TINYGLTF)
    include(${Open3D_3RDPARTY_DIR}/tinygltf/tinygltf.cmake)
    open3d_import_3rdparty_library(3rdparty_tinygltf
            INCLUDE_DIRS ${TINYGLTF_INCLUDE_DIRS}
            DEPENDS      ext_tinygltf
    )
    target_compile_definitions(3rdparty_tinygltf INTERFACE TINYGLTF_IMPLEMENTATION STB_IMAGE_IMPLEMENTATION STB_IMAGE_WRITE_IMPLEMENTATION)
    list(APPEND Open3D_3RDPARTY_PRIVATE_TARGETS_FROM_CUSTOM Open3D::3rdparty_tinygltf)
else()
    list(APPEND Open3D_3RDPARTY_PRIVATE_TARGETS_FROM_SYSTEM Open3D::3rdparty_tinygltf)
endif()

# tinyobjloader
if(USE_SYSTEM_TINYOBJLOADER)
    open3d_find_package_3rdparty_library(3rdparty_tinyobjloader
            PACKAGE tinyobjloader
            TARGETS tinyobjloader::tinyobjloader
    )
    if(NOT 3rdparty_tinyobjloader_FOUND)
        set(USE_SYSTEM_TINYOBJLOADER OFF)
    endif()
endif()
if(NOT USE_SYSTEM_TINYOBJLOADER)
    include(${Open3D_3RDPARTY_DIR}/tinyobjloader/tinyobjloader.cmake)
    open3d_import_3rdparty_library(3rdparty_tinyobjloader
            INCLUDE_DIRS ${TINYOBJLOADER_INCLUDE_DIRS}
            DEPENDS      ext_tinyobjloader
    )
    target_compile_definitions(3rdparty_tinyobjloader INTERFACE TINYOBJLOADER_IMPLEMENTATION)
    list(APPEND Open3D_3RDPARTY_PRIVATE_TARGETS_FROM_CUSTOM Open3D::3rdparty_tinyobjloader)
else()
    list(APPEND Open3D_3RDPARTY_PRIVATE_TARGETS_FROM_SYSTEM Open3D::3rdparty_tinyobjloader)
endif()

# Qhullcpp
if(USE_SYSTEM_QHULLCPP)
    open3d_find_package_3rdparty_library(3rdparty_qhullcpp
            PACKAGE Qhull
            TARGETS Qhull::qhullcpp Qhull::qhull_r
    )
    if(NOT 3rdparty_qhullcpp_FOUND)
        set(USE_SYSTEM_QHULLCPP OFF)
    endif()
endif()
if(NOT USE_SYSTEM_QHULLCPP)
    include(${Open3D_3RDPARTY_DIR}/qhull/qhull.cmake)
    open3d_build_3rdparty_library(3rdparty_qhull_r DIRECTORY ${QHULL_SOURCE_DIR}
            SOURCES
            src/libqhull_r/global_r.c
            src/libqhull_r/stat_r.c
            src/libqhull_r/geom2_r.c
            src/libqhull_r/poly2_r.c
            src/libqhull_r/merge_r.c
            src/libqhull_r/libqhull_r.c
            src/libqhull_r/geom_r.c
            src/libqhull_r/poly_r.c
            src/libqhull_r/qset_r.c
            src/libqhull_r/mem_r.c
            src/libqhull_r/random_r.c
            src/libqhull_r/usermem_r.c
            src/libqhull_r/io_r.c
            src/libqhull_r/user_r.c
            src/libqhull_r/rboxlib_r.c
            INCLUDE_DIRS
            src/
    )
    open3d_build_3rdparty_library(3rdparty_qhullcpp DIRECTORY ${QHULL_SOURCE_DIR}
            SOURCES
            src/libqhullcpp/Coordinates.cpp
            src/libqhullcpp/PointCoordinates.cpp
            src/libqhullcpp/Qhull.cpp
            src/libqhullcpp/QhullFacet.cpp
            src/libqhullcpp/QhullFacetList.cpp
            src/libqhullcpp/QhullFacetSet.cpp
            src/libqhullcpp/QhullHyperplane.cpp
            src/libqhullcpp/QhullPoint.cpp
            src/libqhullcpp/QhullPointSet.cpp
            src/libqhullcpp/QhullPoints.cpp
            src/libqhullcpp/QhullQh.cpp
            src/libqhullcpp/QhullRidge.cpp
            src/libqhullcpp/QhullSet.cpp
            src/libqhullcpp/QhullStat.cpp
            src/libqhullcpp/QhullUser.cpp
            src/libqhullcpp/QhullVertex.cpp
            src/libqhullcpp/QhullVertexSet.cpp
            src/libqhullcpp/RboxPoints.cpp
            src/libqhullcpp/RoadError.cpp
            src/libqhullcpp/RoadLogEvent.cpp
            INCLUDE_DIRS
            src/
    )
    target_link_libraries(3rdparty_qhullcpp PRIVATE 3rdparty_qhull_r)
    list(APPEND Open3D_3RDPARTY_PRIVATE_TARGETS_FROM_CUSTOM Open3D::3rdparty_qhullcpp)
else()
    list(APPEND Open3D_3RDPARTY_PRIVATE_TARGETS_FROM_SYSTEM Open3D::3rdparty_qhullcpp)
endif()

# fmt
if(USE_SYSTEM_FMT)
    # MSVC >= 17.x required for building fmt 8+
    # SYCL / DPC++ needs fmt ver <8 or >= 9.2: https://github.com/fmtlib/fmt/issues/3005
    open3d_find_package_3rdparty_library(3rdparty_fmt
            PUBLIC
            PACKAGE fmt
            TARGETS fmt::fmt
    )
    if(NOT 3rdparty_fmt_FOUND)
        set(USE_SYSTEM_FMT OFF)
    endif()
endif()
if(NOT USE_SYSTEM_FMT)
    include(${Open3D_3RDPARTY_DIR}/fmt/fmt.cmake)
    open3d_import_3rdparty_library(3rdparty_fmt
            HEADER
            INCLUDE_DIRS ${FMT_INCLUDE_DIRS}
            LIB_DIR      ${FMT_LIB_DIR}
            LIBRARIES    ${FMT_LIBRARIES}
            DEPENDS      ext_fmt
    )
    # FMT 6.0, newer versions may require different flags
    target_compile_definitions(3rdparty_fmt INTERFACE FMT_HEADER_ONLY=0)
    target_compile_definitions(3rdparty_fmt INTERFACE FMT_USE_WINDOWS_H=0)
    target_compile_definitions(3rdparty_fmt INTERFACE FMT_STRING_ALIAS=1)
    list(APPEND Open3D_3RDPARTY_HEADER_TARGETS_FROM_CUSTOM Open3D::3rdparty_fmt)
else()
    list(APPEND Open3D_3RDPARTY_PUBLIC_TARGETS_FROM_SYSTEM Open3D::3rdparty_fmt)
endif()

# Pybind11
if (BUILD_PYTHON_MODULE)
    if(USE_SYSTEM_PYBIND11)
        find_package(pybind11)
    endif()
    if (NOT USE_SYSTEM_PYBIND11 OR NOT TARGET pybind11::module)
        set(USE_SYSTEM_PYBIND11 OFF)
        include(${Open3D_3RDPARTY_DIR}/pybind11/pybind11.cmake)
        # pybind11 will automatically become available.
    endif()
endif()

# Azure Kinect
set(BUILD_AZURE_KINECT_COMMENT "//") # Set include header files in Open3D.h
if (BUILD_AZURE_KINECT)
    include(${Open3D_3RDPARTY_DIR}/azure_kinect/azure_kinect.cmake)
    open3d_import_3rdparty_library(3rdparty_k4a
            INCLUDE_DIRS ${K4A_INCLUDE_DIR}
            DEPENDS      ext_k4a
    )
    list(APPEND Open3D_3RDPARTY_PRIVATE_TARGETS_FROM_CUSTOM Open3D::3rdparty_k4a)
endif()

# PoissonRecon
include(${Open3D_3RDPARTY_DIR}/possionrecon/possionrecon.cmake)
open3d_import_3rdparty_library(3rdparty_poisson
        INCLUDE_DIRS ${POISSON_INCLUDE_DIRS}
        DEPENDS      ext_poisson
)
list(APPEND Open3D_3RDPARTY_PRIVATE_TARGETS_FROM_CUSTOM Open3D::3rdparty_poisson)

# Minizip
if(WITH_MINIZIP)
    open3d_pkg_config_3rdparty_library(3rdparty_minizip
            SEARCH_ARGS minizip
    )
    list(APPEND Open3D_3RDPARTY_PRIVATE_TARGETS_FROM_SYSTEM Open3D::3rdparty_minizip)
endif()

# Googletest
if (BUILD_UNIT_TESTS)
    if(USE_SYSTEM_GOOGLETEST)
        open3d_find_package_3rdparty_library(3rdparty_googletest
                PACKAGE GTest
                TARGETS GTest::gmock
        )
        if(NOT 3rdparty_googletest_FOUND)
            set(USE_SYSTEM_GOOGLETEST OFF)
        endif()
    endif()
    if(NOT USE_SYSTEM_GOOGLETEST)
        include(${Open3D_3RDPARTY_DIR}/googletest/googletest.cmake)
        open3d_build_3rdparty_library(3rdparty_googletest DIRECTORY ${GOOGLETEST_SOURCE_DIR}
                SOURCES
                googletest/src/gtest-all.cc
                googlemock/src/gmock-all.cc
                INCLUDE_DIRS
                googletest/include/
                googletest/
                googlemock/include/
                googlemock/
        )
    endif()
endif()

# Google benchmark
if (BUILD_BENCHMARKS)
    include(${Open3D_3RDPARTY_DIR}/benchmark/benchmark.cmake)
    # benchmark and benchmark_main will automatically become available.
endif()

# imgui
if(BUILD_GUI)
    if(USE_SYSTEM_IMGUI)
        open3d_find_package_3rdparty_library(3rdparty_imgui
                PACKAGE ImGui
                TARGETS ImGui::ImGui
        )
        if(NOT 3rdparty_imgui_FOUND)
            set(USE_SYSTEM_IMGUI OFF)
        endif()
    endif()
    if(NOT USE_SYSTEM_IMGUI)
        include(${Open3D_3RDPARTY_DIR}/imgui/imgui.cmake)
        open3d_build_3rdparty_library(3rdparty_imgui DIRECTORY ${IMGUI_SOURCE_DIR}
                SOURCES
                imgui_demo.cpp
                imgui_draw.cpp
                imgui_tables.cpp
                imgui_widgets.cpp
                imgui.cpp
        )
        list(APPEND Open3D_3RDPARTY_PRIVATE_TARGETS_FROM_CUSTOM Open3D::3rdparty_imgui)
    else()
        list(APPEND Open3D_3RDPARTY_PRIVATE_TARGETS_FROM_SYSTEM Open3D::3rdparty_imgui)
    endif()
endif()

# Filament
if(BUILD_GUI)
    if(USE_SYSTEM_FILAMENT)
        open3d_find_package_3rdparty_library(3rdparty_filament
                PACKAGE filament
                TARGETS filament::filament filament::geometry filament::image
        )
        if(3rdparty_filament_FOUND)
            set(FILAMENT_MATC "/usr/bin/matc")
        else()
            set(USE_SYSTEM_FILAMENT OFF)
        endif()
    endif()
    if(NOT USE_SYSTEM_FILAMENT)
        set(FILAMENT_RUNTIME_VER "")
        if(BUILD_FILAMENT_FROM_SOURCE)
            message(STATUS "Building third-party library Filament from source")
            if(MSVC OR (CMAKE_C_COMPILER_ID MATCHES ".*Clang" AND
                    CMAKE_CXX_COMPILER_ID MATCHES ".*Clang"
                    AND CMAKE_CXX_COMPILER_VERSION VERSION_GREATER_EQUAL 7))
                set(FILAMENT_C_COMPILER "${CMAKE_C_COMPILER}")
                set(FILAMENT_CXX_COMPILER "${CMAKE_CXX_COMPILER}")
            else()
                message(STATUS "Filament can only be built with Clang >= 7")
                # First, check default version, because the user may have configured
                # a particular version as default for a reason.
                find_program(CLANG_DEFAULT_CC NAMES clang)
                find_program(CLANG_DEFAULT_CXX NAMES clang++)
                if(CLANG_DEFAULT_CC AND CLANG_DEFAULT_CXX)
                    execute_process(COMMAND ${CLANG_DEFAULT_CXX} --version OUTPUT_VARIABLE clang_version)
                    if(clang_version MATCHES "clang version ([0-9]+)")
                        if (CMAKE_MATCH_1 GREATER_EQUAL 7)
                            message(STATUS "Using ${CLANG_DEFAULT_CXX} to build Filament")
                            set(FILAMENT_C_COMPILER "${CLANG_DEFAULT_CC}")
                            set(FILAMENT_CXX_COMPILER "${CLANG_DEFAULT_CXX}")
                        endif()
                    endif()
                endif()
                # If the default version is not sufficient, look for some specific versions
                if(NOT FILAMENT_C_COMPILER OR NOT FILAMENT_CXX_COMPILER)
                    find_program(CLANG_VERSIONED_CC NAMES
                            clang-19
                            clang-18
                            clang-17
                            clang-16
                            clang-15
                            clang-14
                            clang-13
                            clang-12
                            clang-11
                            clang-10
                            clang-9
                            clang-8
                            clang-7
                    )
                    find_program(CLANG_VERSIONED_CXX NAMES
                            clang++-19
                            clang++-18
                            clang++-17
                            clang++-16
                            clang++-15
                            clang++-14
                            clang++-13
                            clang++-12
                            clang++-11
                            clang++-10
                            clang++-9
                            clang++-8
                            clang++-7
                    )
                    if (CLANG_VERSIONED_CC AND CLANG_VERSIONED_CXX)
                        set(FILAMENT_C_COMPILER "${CLANG_VERSIONED_CC}")
                        set(FILAMENT_CXX_COMPILER "${CLANG_VERSIONED_CXX}")
                        message(STATUS "Using ${CLANG_VERSIONED_CXX} to build Filament")
                    else()
                        message(FATAL_ERROR "Need Clang >= 7 to compile Filament from source")
                    endif()
                endif()
            endif()
            if (UNIX AND NOT APPLE)
                # Find corresponding libc++ and libc++abi libraries. On Ubuntu,
                # clang libraries are located at /usr/lib/llvm-{version}/lib,
                # and the default version will have a sybolic link at
                # /usr/lib/x86_64-linux-gnu/ or /usr/lib/aarch64-linux-gnu.
                #
                # On aarch64, the symbolic link path may not work for CMake's
                # find_library. Therefore, when compiling Filament from source,
                # we explicitly find the corresponding path based on the clang
                # version.
                execute_process(COMMAND ${FILAMENT_CXX_COMPILER} --version OUTPUT_VARIABLE clang_version)
                if(clang_version MATCHES "clang version ([0-9]+)")
                    set(CLANG_LIBDIR "/usr/lib/llvm-${CMAKE_MATCH_1}/lib")
                endif()
            endif()
            include(${Open3D_3RDPARTY_DIR}/filament/filament_build.cmake)
        else()
            message(STATUS "Using prebuilt third-party library Filament")
            include(${Open3D_3RDPARTY_DIR}/filament/filament_download.cmake)
            # Set lib directory for filament v1.9.9 on Windows.
            # Assume newer version if FILAMENT_PRECOMPILED_ROOT is set.
            if (WIN32 AND NOT FILAMENT_PRECOMPILED_ROOT)
                if (STATIC_WINDOWS_RUNTIME)
                    set(FILAMENT_RUNTIME_VER "x86_64/mt$<$<CONFIG:DEBUG>:d>")
                else()
                    set(FILAMENT_RUNTIME_VER "x86_64/md$<$<CONFIG:DEBUG>:d>")
                endif()
            endif()
        endif()
        if (UNIX AND NOT APPLE)
            if (CMAKE_SYSTEM_PROCESSOR MATCHES "^(aarch64|arm64)$")
                set(FILAMENT_RUNTIME_VER aarch64)
            else()
                set(FILAMENT_RUNTIME_VER x86_64)
            endif()
        elseif (APPLE)
            if (APPLE_AARCH64)
                set(FILAMENT_RUNTIME_VER arm64)
            else()
                set(FILAMENT_RUNTIME_VER x86_64)
            endif()
        else()  # WIN32
            set(FILAMENT_RUNTIME_VER x86_64)
        endif()
        open3d_import_3rdparty_library(3rdparty_filament
                HEADER
                INCLUDE_DIRS ${FILAMENT_ROOT}/include/
                LIB_DIR ${FILAMENT_ROOT}/lib/${FILAMENT_RUNTIME_VER}
                LIBRARIES ${filament_LIBRARIES}
                DEPENDS ext_filament
        )
        set(FILAMENT_MATC "${FILAMENT_ROOT}/bin/matc")
        target_link_libraries(3rdparty_filament INTERFACE Open3D::3rdparty_threads ${CMAKE_DL_LIBS})
        if(UNIX AND NOT APPLE)
            # For ubuntu, llvm libs are located in /usr/lib/llvm-{version}/lib.
            # We first search for these paths, and then search CMake's default
            # search path. LLVM version must be >= 7 to compile Filament.
            if (NOT CLANG_LIBDIR)
                message(STATUS "Searching /usr/lib/llvm-[7..19]/lib/ for libc++ and libc++abi")
                foreach(llvm_ver RANGE 7 19)
                    set(llvm_lib_dir "/usr/lib/llvm-${llvm_ver}/lib")
                    find_library(CPP_LIBRARY    c++ PATHS ${llvm_lib_dir} NO_DEFAULT_PATH)
                    find_library(CPPABI_LIBRARY c++abi PATHS ${llvm_lib_dir} NO_DEFAULT_PATH)
                    if (CPP_LIBRARY AND CPPABI_LIBRARY)
                        set(CLANG_LIBDIR ${llvm_lib_dir})
                        message(STATUS "CLANG_LIBDIR found in ubuntu-default: ${CLANG_LIBDIR}")
                        set(LIBCPP_VERSION ${llvm_ver})
                        break()
                    endif()
                endforeach()
            endif()

            # Fallback to non-ubuntu-default paths. Note that the PATH_SUFFIXES
            # is not enforced by CMake.
            if (NOT CLANG_LIBDIR)
                message(STATUS "Clang C++ libraries not found. Searching other paths...")
                find_library(CPPABI_LIBRARY c++abi PATH_SUFFIXES
                        llvm-19/lib
                        llvm-18/lib
                        llvm-17/lib
                        llvm-16/lib
                        llvm-15/lib
                        llvm-14/lib
                        llvm-13/lib
                        llvm-12/lib
                        llvm-11/lib
                        llvm-10/lib
                        llvm-9/lib
                        llvm-8/lib
                        llvm-7/lib
                )
                file(REAL_PATH ${CPPABI_LIBRARY} CPPABI_LIBRARY)
                get_filename_component(CLANG_LIBDIR ${CPPABI_LIBRARY} DIRECTORY)
                string(REGEX MATCH "llvm-([0-9]+)/lib" _ ${CLANG_LIBDIR})
                set(LIBCPP_VERSION ${CMAKE_MATCH_1})
            endif()

            # Find clang libraries at the exact path ${CLANG_LIBDIR}.
            if (CLANG_LIBDIR)
                message(STATUS "Using CLANG_LIBDIR: ${CLANG_LIBDIR}")
            else()
                message(FATAL_ERROR "Cannot find matching libc++ and libc++abi libraries with version >=7.")
            endif()
            find_library(CPP_LIBRARY    c++    PATHS ${CLANG_LIBDIR} REQUIRED NO_DEFAULT_PATH)
            find_library(CPPABI_LIBRARY c++abi PATHS ${CLANG_LIBDIR} REQUIRED NO_DEFAULT_PATH)

            # Ensure that libstdc++ gets linked first.
            target_link_libraries(3rdparty_filament INTERFACE -lstdc++
                    ${CPP_LIBRARY}.1 ${CPPABI_LIBRARY})
            message(STATUS "Filament C++ libraries: ${CPP_LIBRARY}.1 ${CPPABI_LIBRARY}")
            if (LIBCPP_VERSION GREATER 11)
                message(WARNING "libc++ (LLVM) version ${LIBCPP_VERSION} > 11 includes libunwind that "
                        "interferes with the system libunwind.so.8 and may crash Python code when exceptions "
                        "are used. Please consider using libc++ (LLVM) v11.")
            endif()
        endif()
        if (APPLE)
            find_library(CORE_VIDEO CoreVideo)
            find_library(QUARTZ_CORE QuartzCore)
            find_library(OPENGL_LIBRARY OpenGL)
            find_library(METAL_LIBRARY Metal)
            find_library(APPKIT_LIBRARY AppKit)
            target_link_libraries(3rdparty_filament INTERFACE ${CORE_VIDEO} ${QUARTZ_CORE} ${OPENGL_LIBRARY} ${METAL_LIBRARY} ${APPKIT_LIBRARY})
            target_link_options(3rdparty_filament INTERFACE "-fobjc-link-runtime")
        endif()
        list(APPEND Open3D_3RDPARTY_HEADER_TARGETS_FROM_CUSTOM Open3D::3rdparty_filament)
    else()
        list(APPEND Open3D_3RDPARTY_HEADER_TARGETS_FROM_SYSTEM Open3D::3rdparty_filament)
    endif() # if(NOT USE_SYSTEM_FILAMENT)
endif()

# Headless rendering
if (ENABLE_HEADLESS_RENDERING)
    open3d_find_package_3rdparty_library(3rdparty_opengl
            REQUIRED
            PACKAGE OSMesa
            INCLUDE_DIRS OSMESA_INCLUDE_DIR
            LIBRARIES OSMESA_LIBRARY
    )
else()
    open3d_find_package_3rdparty_library(3rdparty_opengl
            PACKAGE OpenGL
            TARGETS OpenGL::GL
    )
    set(USE_SYSTEM_OPENGL ON)
endif()
list(APPEND Open3D_3RDPARTY_HEADER_TARGETS_FROM_SYSTEM Open3D::3rdparty_opengl)

# RPC interface
# zeromq
if(USE_SYSTEM_ZEROMQ)
    open3d_pkg_config_3rdparty_library(3rdparty_zeromq SEARCH_ARGS libzmq)
    if(NOT 3rdparty_zeromq_FOUND)
        set(USE_USE_SYSTEM_ZEROMQ OFF)
    endif()
endif()
if(NOT USE_SYSTEM_ZEROMQ)
    include(${Open3D_3RDPARTY_DIR}/zeromq/zeromq_build.cmake)
    open3d_import_3rdparty_library(3rdparty_zeromq
            HIDDEN
            INCLUDE_DIRS ${ZEROMQ_INCLUDE_DIRS}
            LIB_DIR      ${ZEROMQ_LIB_DIR}
            LIBRARIES    ${ZEROMQ_LIBRARIES}
            DEPENDS      ext_zeromq ext_cppzmq
    )
    list(APPEND Open3D_3RDPARTY_PRIVATE_TARGETS_FROM_CUSTOM Open3D::3rdparty_zeromq)
    if(DEFINED ZEROMQ_ADDITIONAL_LIBS)
        list(APPEND Open3D_3RDPARTY_PRIVATE_TARGETS_FROM_CUSTOM ${ZEROMQ_ADDITIONAL_LIBS})
    endif()
else()
    list(APPEND Open3D_3RDPARTY_PRIVATE_TARGETS_FROM_SYSTEM Open3D::3rdparty_zeromq)
    if(DEFINED ZEROMQ_ADDITIONAL_LIBS)
        list(APPEND Open3D_3RDPARTY_PRIVATE_TARGETS_FROM_SYSTEM ${ZEROMQ_ADDITIONAL_LIBS})
    endif()
endif()

# msgpack
if(USE_SYSTEM_MSGPACK)
    open3d_find_package_3rdparty_library(3rdparty_msgpack
            PACKAGE msgpack-cxx
            TARGETS msgpack-cxx
    )
    if(NOT 3rdparty_msgpack_FOUND)
        open3d_find_package_3rdparty_library(3rdparty_msgpack
                PACKAGE msgpack
                TARGETS msgpackc
        )
    endif()
    if(NOT 3rdparty_msgpack_FOUND)
        open3d_pkg_config_3rdparty_library(3rdparty_msgpack
                SEARCH_ARGS msgpack
        )
        if(NOT 3rdparty_msgpack_FOUND)
            set(USE_SYSTEM_MSGPACK OFF)
        endif()
    endif()
endif()
if(NOT USE_SYSTEM_MSGPACK)
    include(${Open3D_3RDPARTY_DIR}/msgpack/msgpack_build.cmake)
    open3d_import_3rdparty_library(3rdparty_msgpack
            INCLUDE_DIRS ${MSGPACK_INCLUDE_DIRS}
            DEPENDS      ext_msgpack-c
    )
    list(APPEND Open3D_3RDPARTY_PRIVATE_TARGETS_FROM_CUSTOM Open3D::3rdparty_msgpack)
else()
    list(APPEND Open3D_3RDPARTY_PRIVATE_TARGETS_FROM_SYSTEM Open3D::3rdparty_msgpack)
endif()

# VTK
if(USE_SYSTEM_VTK)
    open3d_find_package_3rdparty_library(3rdparty_vtk
            PACKAGE VTK
            TARGETS
            VTK::FiltersGeneral
            VTK::FiltersSources
            VTK::FiltersModeling
            VTK::FiltersCore
            VTK::CommonExecutionModel
            VTK::CommonDataModel
            VTK::CommonTransforms
            VTK::CommonMath
            VTK::CommonMisc
            VTK::CommonSystem
            VTK::CommonCore
            VTK::kissfft
            VTK::pugixml
            VTK::vtksys
    )
    if(NOT 3rdparty_vtk_FOUND)
        set(USE_SYSTEM_VTK OFF)
    endif()
endif()
if(NOT USE_SYSTEM_VTK)
    include(${Open3D_3RDPARTY_DIR}/vtk/vtk_build.cmake)
    open3d_import_3rdparty_library(3rdparty_vtk
            HIDDEN
            INCLUDE_DIRS ${VTK_INCLUDE_DIRS}
            LIB_DIR      ${VTK_LIB_DIR}
            LIBRARIES    ${VTK_LIBRARIES}
            DEPENDS      ext_vtk
    )
    if(UNIX AND NOT APPLE)
        target_link_libraries(3rdparty_vtk INTERFACE ${CMAKE_DL_LIBS})
    endif()
endif()
list(APPEND Open3D_3RDPARTY_PRIVATE_TARGETS_FROM_CUSTOM Open3D::3rdparty_vtk)

# UVAtlas
include(${Open3D_3RDPARTY_DIR}/uvatlas/uvatlas.cmake)
open3d_import_3rdparty_library(3rdparty_uvatlas
        HIDDEN
        INCLUDE_DIRS ${UVATLAS_INCLUDE_DIRS}
        LIB_DIR      ${UVATLAS_LIB_DIR}
        LIBRARIES    ${UVATLAS_LIBRARIES}
        DEPENDS      ext_uvatlas
)
list(APPEND Open3D_3RDPARTY_PRIVATE_TARGETS_FROM_CUSTOM Open3D::3rdparty_uvatlas)


# SYCL link options are specified here. Compile options are only applied to SYCL source files and are specified in cmake/Open3DSYCLTargetSources.cmake
if(BUILD_SYCL_MODULE)
    add_library(3rdparty_sycl INTERFACE)
    target_link_libraries(3rdparty_sycl INTERFACE
            $<$<AND:$<CXX_COMPILER_ID:IntelLLVM>,$<NOT:$<LINK_LANGUAGE:ISPC>>>:sycl>)
    target_link_options(3rdparty_sycl INTERFACE
            $<$<AND:$<CXX_COMPILER_ID:IntelLLVM>,$<NOT:$<LINK_LANGUAGE:ISPC>>>:-fsycl -fsycl-targets=${OPEN3D_SYCL_TARGETS}>)
    if (OPEN3D_SYCL_TARGET_BACKEND_OPTIONS)
        target_link_options(3rdparty_sycl INTERFACE
                $<$<AND:$<CXX_COMPILER_ID:IntelLLVM>,$<NOT:$<LINK_LANGUAGE:ISPC>>>:-Xs ${OPEN3D_SYCL_TARGET_BACKEND_OPTIONS}>)
    endif()
    if(NOT BUILD_SHARED_LIBS OR arg_PUBLIC)
        install(TARGETS 3rdparty_sycl EXPORT Open3DTargets)
    endif()
    add_library(Open3D::3rdparty_sycl ALIAS 3rdparty_sycl)
    list(APPEND Open3D_3RDPARTY_PRIVATE_TARGETS_FROM_SYSTEM Open3D::3rdparty_sycl)
endif()

if(BUILD_SYCL_MODULE)
    option(OPEN3D_USE_ONEAPI_PACKAGES "Use the oneAPI distribution of MKL/TBB." ON)
else()
    option(OPEN3D_USE_ONEAPI_PACKAGES "Use the oneAPI distribution of MKL/TBB." OFF)
endif()
mark_as_advanced(OPEN3D_USE_ONEAPI_PACKAGES)

if(OPEN3D_USE_ONEAPI_PACKAGES)
    # 1. oneMKL
    # /opt/intel/oneapi/mkl/latest/lib/cmake/mkl
    set(MKL_THREADING tbb_thread)
    set(MKL_LINK static)
    find_package(MKL REQUIRED)
    open3d_import_3rdparty_library(3rdparty_mkl
            HIDDEN
            GROUPED
            INCLUDE_DIRS ${MKL_INCLUDE}/
            LIB_DIR      ${MKL_ROOT}/lib/intel64
            LIBRARIES    $<$<BOOL:${BUILD_SYCL_MODULE}>:mkl_sycl> mkl_intel_ilp64 mkl_tbb_thread mkl_core
    )
    if (BUILD_SYCL_MODULE)
        # target_link_options(3rdparty_mkl INTERFACE "-Wl,-export-dynamic")
        target_link_libraries(3rdparty_mkl INTERFACE OpenCL)
    endif()
    # MKL definitions
    target_compile_options(3rdparty_mkl INTERFACE "$<$<PLATFORM_ID:Linux,Darwin>:$<$<COMPILE_LANGUAGE:CXX>:-m64>>")
    target_compile_definitions(3rdparty_mkl INTERFACE "$<$<COMPILE_LANGUAGE:CXX>:MKL_ILP64>")
    # Other global macros
    target_compile_definitions(3rdparty_mkl INTERFACE OPEN3D_USE_ONEAPI_PACKAGES)
    list(APPEND Open3D_3RDPARTY_PRIVATE_TARGETS_FROM_SYSTEM Open3D::3rdparty_mkl)

    # 2. oneTBB
    # /opt/intel/oneapi/tbb/latest/lib/cmake/tbb
    open3d_find_package_3rdparty_library(3rdparty_tbb
            PACKAGE TBB
            TARGETS TBB::tbb
    )
    list(APPEND Open3D_3RDPARTY_PRIVATE_TARGETS_FROM_SYSTEM Open3D::3rdparty_tbb)

else(OPEN3D_USE_ONEAPI_PACKAGES)
    # MKL/BLAS
    if(USE_BLAS)
        if (USE_SYSTEM_BLAS)
            find_package(BLAS)
            find_package(LAPACK)
            find_package(LAPACKE)
            if(BLAS_FOUND AND LAPACK_FOUND AND LAPACKE_FOUND)
                message(STATUS "System BLAS/LAPACK/LAPACKE found.")
                list(APPEND Open3D_3RDPARTY_PRIVATE_TARGETS_FROM_SYSTEM
                        ${BLAS_LIBRARIES}
                        ${LAPACK_LIBRARIES}
                        ${LAPACKE_LIBRARIES}
                )
            else()
                message(STATUS "System BLAS/LAPACK/LAPACKE not found, setting USE_SYSTEM_BLAS=OFF.")
                set(USE_SYSTEM_BLAS OFF)
            endif()
        endif()

        if (NOT USE_SYSTEM_BLAS)
            # Install gfortran first for compiling OpenBLAS/Lapack from source.
            message(STATUS "Building OpenBLAS with LAPACK from source")

            find_program(gfortran_bin "gfortran")
            if (gfortran_bin)
                message(STATUS "gfortran found at ${gfortran}")
            else()
                message(FATAL_ERROR "gfortran is required to compile LAPACK from source. "
<<<<<<< HEAD
                        "On Ubuntu, please install by `apt install gfortran`. "
                        "On macOS, please install by `brew install gfortran`. ")
=======
                                    "On Ubuntu, please install by `apt install gfortran`. "
                                    "On macOS, please install by `brew install gcc`. ")
>>>>>>> 50c99618
            endif()

            include(${Open3D_3RDPARTY_DIR}/openblas/openblas.cmake)
            open3d_import_3rdparty_library(3rdparty_blas
                    HIDDEN
                    INCLUDE_DIRS ${OPENBLAS_INCLUDE_DIR}
                    LIB_DIR      ${OPENBLAS_LIB_DIR}
                    LIBRARIES    ${OPENBLAS_LIBRARIES}
                    DEPENDS      ext_openblas
            )
            # Get gfortran library search directories.
            execute_process(COMMAND ${gfortran_bin} -print-search-dirs
                    OUTPUT_VARIABLE gfortran_search_dirs
                    RESULT_VARIABLE RET
                    OUTPUT_STRIP_TRAILING_WHITESPACE
            )
            if(RET AND NOT RET EQUAL 0)
                message(FATAL_ERROR "Failed to run `${gfortran_bin} -print-search-dirs`")
            endif()

            # Parse gfortran library search directories into CMake list.
            string(REGEX MATCH "libraries: =(.*)" match_result ${gfortran_search_dirs})
            if (match_result)
                string(REPLACE ":" ";" gfortran_lib_dirs ${CMAKE_MATCH_1})
            else()
                message(FATAL_ERROR "Failed to parse gfortran_search_dirs: ${gfortran_search_dirs}")
            endif()

            if(LINUX_AARCH64 OR APPLE_AARCH64)
<<<<<<< HEAD
                # Find libgfortran.a and libgcc.a inside the gfortran library search
                # directories. This ensures that the library matches the compiler.
                # On ARM64 Ubuntu and ARM64 macOS, libgfortran.a is compiled with `-fPIC`.
                # find_library(gfortran_lib NAMES libgfortran.a PATHS ${gfortran_lib_dirs} REQUIRED)
                # find_library(gcc_lib      NAMES libgcc.a      PATHS ${gfortran_lib_dirs} REQUIRED)
                # target_link_libraries(3rdparty_blas INTERFACE
                #         ${gfortran_lib}
                #         ${gcc_lib}
                # )
                # On some aarch64 systems, libgfortran.a is not compiled with -fPIC,
                # which prevents it from being used in a shared library.
                # We link the shared version (-lgfortran) instead. This also handles libgcc.
                target_link_libraries(3rdparty_blas INTERFACE gfortran)
=======
                if(APPLE_AARCH64)
                    # Find libgfortran.a and libgcc.a inside the gfortran library search
                    # directories. This ensures that the library matches the compiler.
                    # On ARM64 Ubuntu and ARM64 macOS, libgfortran.a is compiled with `-fPIC`.
                    find_library(gfortran_lib NAMES libgfortran.a PATHS ${gfortran_lib_dirs} REQUIRED)
                    find_library(gcc_lib      NAMES libgcc.a      PATHS ${gfortran_lib_dirs} REQUIRED)
                endif()
                if(LINUX_AARCH64)
                    # On some aarch64 systems, libgfortran.a is not compiled with -fPIC,
                    # which prevents it from being used in a shared library.
                    # We link the shared version (-lgfortran) instead.
                    # TODO: This requires packaging libgfortran with the Python
                    # wheel
                    find_library(gfortran_lib NAMES libgfortran${CMAKE_SHARED_LIBRARY_SUFFIX} PATHS ${gfortran_lib_dirs} REQUIRED)
                    find_library(gcc_lib      NAMES libgcc${CMAKE_SHARED_LIBRARY_SUFFIX}      PATHS ${gfortran_lib_dirs} REQUIRED)
                endif()
                target_link_libraries(3rdparty_blas INTERFACE ${gfortran_lib} ${gcc_lib})
>>>>>>> 50c99618
                if(APPLE_AARCH64)
                    find_library(quadmath_lib NAMES libquadmath.a PATHS ${gfortran_lib_dirs} REQUIRED)
                    target_link_libraries(3rdparty_blas INTERFACE
                            ${quadmath_lib})
                    # Suppress Apple compiler warnigns.
                    if(NOT ${CMAKE_BUILD_TYPE} STREQUAL "Debug")
                        message(WARNING "All link warnings have been disabled on Apple Silicon builds "
                                "due to the large number of spurious warnings that are generated. If you "
                                "need to see link warnings please build with -DCMAKE_BUILD_TYPE=Debug.")
                        target_link_options(3rdparty_blas INTERFACE "-Wl,-w")
                    endif()
                endif()
            elseif(UNIX AND NOT APPLE)
                # On Ubuntu 22.04 x86-64, libgfortran.a is not compiled with `-fPIC`.
                # The temporary solution is to link the shared library libgfortran.so.
                # If we distribute a Python wheel, the user's system will also need
                # to have libgfortran.so preinstalled.
                #
                # If you have to link libgfortran.a statically
                # - Read https://gcc.gnu.org/wiki/InstallingGCC
                # - Run `gfortran --version`, e.g. you get 9.3.0
                # - Checkout gcc source code to the corresponding version
                # - Configure with
                #   ${PWD}/../gcc/configure --prefix=${HOME}/gcc-9.3.0 \
                #                           --enable-languages=c,c++,fortran \
                #                           --with-pic --disable-multilib
                # - make install -j$(nproc) # This will take a while
                # - Change this cmake file to libgfortran.a statically.
                # - Link
                #   - libgfortran.a
                #   - libgcc.a
                #   - libquadmath.a
                target_link_libraries(3rdparty_blas INTERFACE gfortran)
            endif()
            list(APPEND Open3D_3RDPARTY_PRIVATE_TARGETS_FROM_CUSTOM Open3D::3rdparty_blas)
        endif()
    else()
        include(${Open3D_3RDPARTY_DIR}/mkl/mkl.cmake)
        # MKL, cuSOLVER, cuBLAS
        # We link MKL statically. For MKL link flags, refer to:
        # https://software.intel.com/content/www/us/en/develop/articles/intel-mkl-link-line-advisor.html
        message(STATUS "Using MKL to support BLAS and LAPACK functionalities.")
        open3d_import_3rdparty_library(3rdparty_blas
                GROUPED
                HIDDEN
                INCLUDE_DIRS ${STATIC_MKL_INCLUDE_DIR}
                LIB_DIR      ${STATIC_MKL_LIB_DIR}
                LIBRARIES    ${STATIC_MKL_LIBRARIES}
                DEPENDS      Open3D::3rdparty_tbb ext_mkl_include ext_mkl
        )
        if(UNIX)
            target_compile_options(3rdparty_blas INTERFACE "$<$<COMPILE_LANGUAGE:CXX>:-m64>")
            target_link_libraries(3rdparty_blas INTERFACE Open3D::3rdparty_threads ${CMAKE_DL_LIBS})
        endif()
        target_compile_definitions(3rdparty_blas INTERFACE "$<$<COMPILE_LANGUAGE:CXX>:MKL_ILP64>")
        list(APPEND Open3D_3RDPARTY_PRIVATE_TARGETS_FROM_CUSTOM Open3D::3rdparty_blas)
    endif()

    # TBB
    if(USE_SYSTEM_TBB)
        open3d_find_package_3rdparty_library(3rdparty_tbb
                PACKAGE TBB
                TARGETS TBB::tbb
        )
        if(NOT 3rdparty_tbb_FOUND)
            set(USE_SYSTEM_TBB OFF)
        endif()
    endif()
    if(NOT USE_SYSTEM_TBB)
        include(${Open3D_3RDPARTY_DIR}/mkl/tbb.cmake)
        list(APPEND Open3D_3RDPARTY_PRIVATE_TARGETS_FROM_CUSTOM Open3D::3rdparty_tbb)
    else()
        list(APPEND Open3D_3RDPARTY_PRIVATE_TARGETS_FROM_SYSTEM Open3D::3rdparty_tbb)
    endif()

endif(OPEN3D_USE_ONEAPI_PACKAGES)

# cuBLAS
if(BUILD_CUDA_MODULE)
    if(WIN32)
        # Nvidia does not provide static libraries for Windows. We don't release
        # pip wheels for Windows with CUDA support at the moment. For the pip
        # wheels to support CUDA on Windows out-of-the-box, we need to either
        # ship the CUDA toolkit with the wheel (e.g. PyTorch can make use of the
        # cudatoolkit conda package), or have a mechanism to locate the CUDA
        # toolkit from the system.
        list(APPEND Open3D_3RDPARTY_PRIVATE_TARGETS_FROM_SYSTEM CUDA::cudart CUDA::cusolver CUDA::cublas)
    else()
        # CMake docs   : https://cmake.org/cmake/help/latest/module/FindCUDAToolkit.html
        # cusolver 11.0: https://docs.nvidia.com/cuda/archive/11.0/cusolver/index.html#static-link-lapack
        # cublas   11.0: https://docs.nvidia.com/cuda/archive/11.0/cublas/index.html#static-library
        # The link order below is important. Theoretically we should use
        # open3d_find_package_3rdparty_library, but we have to insert
        # liblapack_static.a in the middle of the targets.
        add_library(3rdparty_cublas INTERFACE)
        if(CUDAToolkit_VERSION VERSION_LESS "12.0")
            target_link_libraries(3rdparty_cublas INTERFACE
                    CUDA::cusolver_static
                    ${CUDAToolkit_LIBRARY_DIR}/liblapack_static.a
                    CUDA::cusparse_static
                    CUDA::cublas_static
                    CUDA::cublasLt_static
                    CUDA::culibos
            )
        else()
            # In CUDA 12.0 the liblapack_static.a is deprecated and removed.
            # Use the libcusolver_lapack_static.a instead.
            # Use of static libraries is preferred.
            if(BUILD_WITH_CUDA_STATIC)
                # Use static CUDA libraries.
                target_link_libraries(3rdparty_cublas INTERFACE
                        CUDA::cusolver_static
                        ${CUDAToolkit_LIBRARY_DIR}/libcusolver_lapack_static.a
                        CUDA::cusparse_static
                        CUDA::cublas_static
                        CUDA::cublasLt_static
                        CUDA::culibos
                )
            else()
                # Use shared CUDA libraries.
                target_link_libraries(3rdparty_cublas INTERFACE
                        CUDA::cusolver
                        ${CUDAToolkit_LIBRARY_DIR}/libcusolver.so
                        CUDA::cusparse
                        CUDA::cublas
                        CUDA::cublasLt
                        CUDA::culibos
                )
            endif()
        endif()
        if(NOT BUILD_SHARED_LIBS)
            # Listed in ${CMAKE_INSTALL_PREFIX}/lib/cmake/Open3D/Open3DTargets.cmake.
            install(TARGETS 3rdparty_cublas EXPORT Open3DTargets)
            list(APPEND Open3D_3RDPARTY_EXTERNAL_MODULES "CUDAToolkit")
        endif()
        add_library(Open3D::3rdparty_cublas ALIAS 3rdparty_cublas)
        list(APPEND Open3D_3RDPARTY_PRIVATE_TARGETS_FROM_SYSTEM Open3D::3rdparty_cublas)
    endif()
endif()

# NPP
if (BUILD_CUDA_MODULE)
    # NPP library list: https://docs.nvidia.com/cuda/npp/index.html
    if(WIN32)
        open3d_find_package_3rdparty_library(3rdparty_cuda_npp
                REQUIRED
                PACKAGE CUDAToolkit
                TARGETS CUDA::nppc
                CUDA::nppicc
                CUDA::nppif
                CUDA::nppig
                CUDA::nppim
                CUDA::nppial
        )
    else()
        if(BUILD_WITH_CUDA_STATIC)
            # Use static CUDA libraries.
            open3d_find_package_3rdparty_library(3rdparty_cuda_npp
                    REQUIRED
                    PACKAGE CUDAToolkit
                    TARGETS CUDA::nppc_static
                    CUDA::nppicc_static
                    CUDA::nppif_static
                    CUDA::nppig_static
                    CUDA::nppim_static
                    CUDA::nppial_static
            )
        else()
            # Use shared CUDA libraries.
            open3d_find_package_3rdparty_library(3rdparty_cuda_npp
                    REQUIRED
                    PACKAGE CUDAToolkit
                    TARGETS CUDA::nppc
                    CUDA::nppicc
                    CUDA::nppif
                    CUDA::nppig
                    CUDA::nppim
                    CUDA::nppial
            )
        endif()
    endif()
    if(NOT 3rdparty_cuda_npp_FOUND)
        message(FATAL_ERROR "CUDA NPP libraries not found.")
    endif()
    list(APPEND Open3D_3RDPARTY_PRIVATE_TARGETS_FROM_SYSTEM Open3D::3rdparty_cuda_npp)
endif ()

# IPP
if (WITH_IPP)
    # Ref: https://stackoverflow.com/a/45125525
    set(IPP_SUPPORTED_HW AMD64 x86_64 x64)  # 32 bit deprecated: x86 X86 i386 i686
    # Unsupported: ARM64 aarch64 armv7l armv8b armv8l ...
    if (NOT CMAKE_HOST_SYSTEM_PROCESSOR IN_LIST IPP_SUPPORTED_HW)
        set(WITH_IPP OFF)
        message(WARNING "Intel IPP disabled: Unsupported Platform.")
    else ()
        include(${Open3D_3RDPARTY_DIR}/ipp/ipp.cmake)
        if (WITH_IPP)
            message(STATUS "Using Intel IPP ${IPP_VERSION_STRING}.")
            open3d_import_3rdparty_library(3rdparty_ipp
                    HIDDEN
                    INCLUDE_DIRS ${IPP_INCLUDE_DIR}
                    LIBRARIES    ${IPP_LIBRARIES}
                    LIB_DIR      ${IPP_LIB_DIR}
                    DEPENDS      ext_ipp
            )
            target_compile_definitions(3rdparty_ipp INTERFACE IPP_VERSION_INT=${IPP_VERSION_INT})
            list(APPEND Open3D_3RDPARTY_PRIVATE_TARGETS_FROM_SYSTEM Open3D::3rdparty_ipp)
        endif()
    endif()
endif ()

# Stdgpu
if (BUILD_CUDA_MODULE)
    if(USE_SYSTEM_STDGPU)
        open3d_find_package_3rdparty_library(3rdparty_stdgpu
                PACKAGE stdgpu
                TARGETS stdgpu::stdgpu
        )
        if(NOT 3rdparty_stdgpu_FOUND)
            set(USE_SYSTEM_STDGPU OFF)
        endif()
    endif()
    if(NOT USE_SYSTEM_STDGPU)
        include(${Open3D_3RDPARTY_DIR}/stdgpu/stdgpu.cmake)
        open3d_import_3rdparty_library(3rdparty_stdgpu
                INCLUDE_DIRS ${STDGPU_INCLUDE_DIRS}
                LIB_DIR      ${STDGPU_LIB_DIR}
                LIBRARIES    ${STDGPU_LIBRARIES}
                DEPENDS      ext_stdgpu
        )
    endif()
    list(APPEND Open3D_3RDPARTY_PRIVATE_TARGETS_FROM_CUSTOM Open3D::3rdparty_stdgpu)
endif ()

# embree
if(USE_SYSTEM_EMBREE)
    open3d_find_package_3rdparty_library(3rdparty_embree
        PACKAGE embree
        TARGETS embree
        VERSION 4.3.3 # for "rtcGetErrorString"
    )
    if(NOT 3rdparty_embree_FOUND)
        set(USE_SYSTEM_EMBREE OFF)
    endif()
endif()
if(NOT USE_SYSTEM_EMBREE)
    include(${Open3D_3RDPARTY_DIR}/embree/embree.cmake)
    open3d_import_3rdparty_library(3rdparty_embree
            HIDDEN
            INCLUDE_DIRS ${EMBREE_INCLUDE_DIRS}
            LIB_DIR      ${EMBREE_LIB_DIR}
            LIBRARIES    ${EMBREE_LIBRARIES}
            DEPENDS      ext_embree
    )
endif()
list(APPEND Open3D_3RDPARTY_PRIVATE_TARGETS_FROM_CUSTOM Open3D::3rdparty_embree)

# WebRTC
if(BUILD_WEBRTC)
    # Include WebRTC headers in Open3D.h.
    set(BUILD_WEBRTC_COMMENT "")

    # Build WebRTC from source for advanced users.
    option(BUILD_WEBRTC_FROM_SOURCE "Build WebRTC from source" OFF)
    mark_as_advanced(BUILD_WEBRTC_FROM_SOURCE)

    # WebRTC
    if(BUILD_WEBRTC_FROM_SOURCE)
        include(${Open3D_3RDPARTY_DIR}/webrtc/webrtc_build.cmake)
    else()
        include(${Open3D_3RDPARTY_DIR}/webrtc/webrtc_download.cmake)
    endif()
    open3d_import_3rdparty_library(3rdparty_webrtc
            HIDDEN
            INCLUDE_DIRS ${WEBRTC_INCLUDE_DIRS}
            LIB_DIR      ${WEBRTC_LIB_DIR}
            LIBRARIES    ${WEBRTC_LIBRARIES}
            DEPENDS      ext_webrtc_all
    )
    target_link_libraries(3rdparty_webrtc INTERFACE Open3D::3rdparty_threads ${CMAKE_DL_LIBS})
    if (MSVC) # https://github.com/iimachines/webrtc-build/issues/2#issuecomment-503535704
        target_link_libraries(3rdparty_webrtc INTERFACE secur32 winmm dmoguids wmcodecdspuuid msdmo strmiids)
    endif()
    list(APPEND Open3D_3RDPARTY_PRIVATE_TARGETS_FROM_CUSTOM Open3D::3rdparty_webrtc)

    # CivetWeb server
    include(${Open3D_3RDPARTY_DIR}/civetweb/civetweb.cmake)
    open3d_import_3rdparty_library(3rdparty_civetweb
            INCLUDE_DIRS ${CIVETWEB_INCLUDE_DIRS}
            LIB_DIR      ${CIVETWEB_LIB_DIR}
            LIBRARIES    ${CIVETWEB_LIBRARIES}
            DEPENDS      ext_civetweb
    )
    list(APPEND Open3D_3RDPARTY_PRIVATE_TARGETS_FROM_CUSTOM Open3D::3rdparty_civetweb)
else()
    # Don't include WebRTC headers in Open3D.h.
    set(BUILD_WEBRTC_COMMENT "//")
endif()

# Compactify list of external modules.
# This must be called after all dependencies are processed.
list(REMOVE_DUPLICATES Open3D_3RDPARTY_EXTERNAL_MODULES)

# Target linking order matters. When linking a target, the link libraries and
# include directories are set. If the order is wrong, it can cause missing
# symbols or wrong header versions. Generally, we want to link custom libs
# before system libs; the order among differnt libs can also matter.
#
# Current rules:
# 1. 3rdparty_curl should be linked before 3rdparty_png.
# 2. Link "FROM_CUSTOM" before "FROM_SYSTEM" targets.
# 3. ...
set(Open3D_3RDPARTY_PUBLIC_TARGETS
        ${Open3D_3RDPARTY_PUBLIC_TARGETS_FROM_CUSTOM}
        ${Open3D_3RDPARTY_PUBLIC_TARGETS_FROM_SYSTEM})
set(Open3D_3RDPARTY_HEADER_TARGETS
        ${Open3D_3RDPARTY_HEADER_TARGETS_FROM_CUSTOM}
        ${Open3D_3RDPARTY_HEADER_TARGETS_FROM_SYSTEM})
set(Open3D_3RDPARTY_PRIVATE_TARGETS
        ${Open3D_3RDPARTY_PRIVATE_TARGETS_FROM_CUSTOM}
        ${Open3D_3RDPARTY_PRIVATE_TARGETS_FROM_SYSTEM})<|MERGE_RESOLUTION|>--- conflicted
+++ resolved
@@ -1620,9 +1620,9 @@
             if(BLAS_FOUND AND LAPACK_FOUND AND LAPACKE_FOUND)
                 message(STATUS "System BLAS/LAPACK/LAPACKE found.")
                 list(APPEND Open3D_3RDPARTY_PRIVATE_TARGETS_FROM_SYSTEM
-                        ${BLAS_LIBRARIES}
-                        ${LAPACK_LIBRARIES}
-                        ${LAPACKE_LIBRARIES}
+                    ${BLAS_LIBRARIES}
+                    ${LAPACK_LIBRARIES}
+                    ${LAPACKE_LIBRARIES}
                 )
             else()
                 message(STATUS "System BLAS/LAPACK/LAPACKE not found, setting USE_SYSTEM_BLAS=OFF.")
@@ -1639,13 +1639,8 @@
                 message(STATUS "gfortran found at ${gfortran}")
             else()
                 message(FATAL_ERROR "gfortran is required to compile LAPACK from source. "
-<<<<<<< HEAD
-                        "On Ubuntu, please install by `apt install gfortran`. "
-                        "On macOS, please install by `brew install gfortran`. ")
-=======
                                     "On Ubuntu, please install by `apt install gfortran`. "
                                     "On macOS, please install by `brew install gcc`. ")
->>>>>>> 50c99618
             endif()
 
             include(${Open3D_3RDPARTY_DIR}/openblas/openblas.cmake)
@@ -1673,23 +1668,7 @@
             else()
                 message(FATAL_ERROR "Failed to parse gfortran_search_dirs: ${gfortran_search_dirs}")
             endif()
-
             if(LINUX_AARCH64 OR APPLE_AARCH64)
-<<<<<<< HEAD
-                # Find libgfortran.a and libgcc.a inside the gfortran library search
-                # directories. This ensures that the library matches the compiler.
-                # On ARM64 Ubuntu and ARM64 macOS, libgfortran.a is compiled with `-fPIC`.
-                # find_library(gfortran_lib NAMES libgfortran.a PATHS ${gfortran_lib_dirs} REQUIRED)
-                # find_library(gcc_lib      NAMES libgcc.a      PATHS ${gfortran_lib_dirs} REQUIRED)
-                # target_link_libraries(3rdparty_blas INTERFACE
-                #         ${gfortran_lib}
-                #         ${gcc_lib}
-                # )
-                # On some aarch64 systems, libgfortran.a is not compiled with -fPIC,
-                # which prevents it from being used in a shared library.
-                # We link the shared version (-lgfortran) instead. This also handles libgcc.
-                target_link_libraries(3rdparty_blas INTERFACE gfortran)
-=======
                 if(APPLE_AARCH64)
                     # Find libgfortran.a and libgcc.a inside the gfortran library search
                     # directories. This ensures that the library matches the compiler.
@@ -1707,16 +1686,15 @@
                     find_library(gcc_lib      NAMES libgcc${CMAKE_SHARED_LIBRARY_SUFFIX}      PATHS ${gfortran_lib_dirs} REQUIRED)
                 endif()
                 target_link_libraries(3rdparty_blas INTERFACE ${gfortran_lib} ${gcc_lib})
->>>>>>> 50c99618
                 if(APPLE_AARCH64)
                     find_library(quadmath_lib NAMES libquadmath.a PATHS ${gfortran_lib_dirs} REQUIRED)
                     target_link_libraries(3rdparty_blas INTERFACE
-                            ${quadmath_lib})
+                        ${quadmath_lib})
                     # Suppress Apple compiler warnigns.
                     if(NOT ${CMAKE_BUILD_TYPE} STREQUAL "Debug")
                         message(WARNING "All link warnings have been disabled on Apple Silicon builds "
-                                "due to the large number of spurious warnings that are generated. If you "
-                                "need to see link warnings please build with -DCMAKE_BUILD_TYPE=Debug.")
+                            "due to the large number of spurious warnings that are generated. If you "
+                            "need to see link warnings please build with -DCMAKE_BUILD_TYPE=Debug.")
                         target_link_options(3rdparty_blas INTERFACE "-Wl,-w")
                     endif()
                 endif()
