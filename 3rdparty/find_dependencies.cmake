#
# Open3D 3rd party library integration
#
set(Open3D_3RDPARTY_DIR "${PROJECT_SOURCE_DIR}/3rdparty")

# EXTERNAL_MODULES
# CMake modules we depend on in our public interface. These are modules we
# need to find_package() in our CMake config script, because we will use their
# targets.
set(Open3D_3RDPARTY_EXTERNAL_MODULES)

# PUBLIC_TARGETS
# CMake targets we link against in our public interface. They are
# either locally defined and installed, or imported from an external module
# (see above).
set(Open3D_3RDPARTY_PUBLIC_TARGETS)

# HEADER_TARGETS
# CMake targets we use in our public interface, but as a special case we do not
# need to link against the library. This simplifies dependencies where we merely
# expose declared data types from other libraries in our public headers, so it
# would be overkill to require all library users to link against that dependency.
set(Open3D_3RDPARTY_HEADER_TARGETS)

# PRIVATE_TARGETS
# CMake targets for dependencies which are not exposed in the public API. This
# will probably include HEADER_TARGETS, but also anything else we use internally.
set(Open3D_3RDPARTY_PRIVATE_TARGETS)

find_package(PkgConfig QUIET)

#
# build_3rdparty_library(name ...)
#
# Builds a third-party library from source
#
# Valid options:
#    PUBLIC
#        the library belongs to the public interface and must be installed
#    HEADER
#        the library headers belong to the public interface, but the library
#        itself is linked privately
#    INCLUDE_ALL
#        install all files in the include directories. Default is *.h, *.hpp
#    DIRECTORY <dir>
#        the library sources are in the subdirectory <dir> of 3rdparty/
#    INCLUDE_DIRS <dir> [<dir> ...]
#        include headers are in the subdirectories <dir>. Trailing slashes
#        have the same meaning as with install(DIRECTORY). <dir> must be
#        relative to the library source directory.
#        If your include is "#include <x.hpp>" and the path of the file is
#        "path/to/libx/x.hpp" then you need to pass "path/to/libx/"
#        with the trailing "/". If you have "#include <libx/x.hpp>" then you
#        need to pass "path/to/libx".
#    SOURCES <src> [<src> ...]
#        the library sources. Can be omitted for header-only libraries.
#        All sources must be relative to the library source directory.
#    LIBS <target> [<target> ...]
#        extra link dependencies
#
function(build_3rdparty_library name)
    cmake_parse_arguments(arg "PUBLIC;HEADER;INCLUDE_ALL" "DIRECTORY" "INCLUDE_DIRS;SOURCES;LIBS" ${ARGN})
    if(arg_UNPARSED_ARGUMENTS)
        message(FATAL_ERROR "Invalid syntax: build_3rdparty_library(${name} ${ARGN})")
    endif()
    if(NOT arg_DIRECTORY)
        set(arg_DIRECTORY "${name}")
    endif()
    if(arg_INCLUDE_DIRS)
        set(include_dirs)
        foreach(incl IN LISTS arg_INCLUDE_DIRS)
            list(APPEND include_dirs "${Open3D_3RDPARTY_DIR}/${arg_DIRECTORY}/${incl}")
        endforeach()
    else()
        set(include_dirs "${Open3D_3RDPARTY_DIR}/${arg_DIRECTORY}/")
    endif()
    message(STATUS "Building library ${name} from source")
    if(arg_SOURCES)
        set(sources)
        foreach(src ${arg_SOURCES})
            list(APPEND sources "${Open3D_3RDPARTY_DIR}/${arg_DIRECTORY}/${src}")
        endforeach()
        add_library(${name} STATIC ${sources})
        foreach(incl IN LISTS include_dirs)
            if (incl MATCHES "(.*)/$")
                set(incl_path ${CMAKE_MATCH_1})
            else()
                get_filename_component(incl_path "${incl}" DIRECTORY)
            endif()
            target_include_directories(${name} SYSTEM PUBLIC
                $<BUILD_INTERFACE:${incl_path}>
            )
        endforeach()
        target_include_directories(${name} PUBLIC
            $<INSTALL_INTERFACE:${Open3D_INSTALL_INCLUDE_DIR}/open3d/3rdparty>
        )
        open3d_set_global_properties(${name})
        set_target_properties(${name} PROPERTIES
            OUTPUT_NAME "${PROJECT_NAME}_${name}"
        )
        if(arg_LIBS)
            target_link_libraries(${name} PRIVATE ${arg_LIBS})
        endif()
    else()
        add_library(${name} INTERFACE)
        foreach(incl IN LISTS include_dirs)
            if (incl MATCHES "(.*)/$")
                set(incl_path ${CMAKE_MATCH_1})
            else()
                get_filename_component(incl_path "${incl}" DIRECTORY)
            endif()
            target_include_directories(${name} SYSTEM INTERFACE
                $<BUILD_INTERFACE:${incl_path}>
            )
        endforeach()
        target_include_directories(${name} INTERFACE
            $<INSTALL_INTERFACE:${Open3D_INSTALL_INCLUDE_DIR}/open3d/3rdparty>
        )
    endif()
    if(NOT BUILD_SHARED_LIBS OR arg_PUBLIC)
        install(TARGETS ${name} EXPORT ${PROJECT_NAME}Targets
            RUNTIME DESTINATION ${Open3D_INSTALL_BIN_DIR}
            ARCHIVE DESTINATION ${Open3D_INSTALL_LIB_DIR}
            LIBRARY DESTINATION ${Open3D_INSTALL_LIB_DIR}
        )
    endif()
    if(arg_PUBLIC OR arg_HEADER)
        foreach(incl IN LISTS include_dirs)
            if(arg_INCLUDE_ALL)
                install(DIRECTORY ${incl}
                    DESTINATION ${Open3D_INSTALL_INCLUDE_DIR}/open3d/3rdparty
                )
            else()
                install(DIRECTORY ${incl}
                    DESTINATION ${Open3D_INSTALL_INCLUDE_DIR}/open3d/3rdparty
                    FILES_MATCHING
                        PATTERN "*.h"
                        PATTERN "*.hpp"
                )
            endif()
        endforeach()
    endif()
    add_library(${PROJECT_NAME}::${name} ALIAS ${name})
endfunction()

#
# pkg_config_3rdparty_library(name ...)
#
# Creates an interface library for a pkg-config dependency.
# All arguments are passed verbatim to pkg_search_module()
#
# The function will set ${name}_FOUND to TRUE or FALSE
# indicating whether or not the library could be found.
#
function(pkg_config_3rdparty_library name)
    if(PKGCONFIG_FOUND)
        pkg_search_module(pc_${name} ${ARGN})
    endif()
    if(pc_${name}_FOUND)
        message(STATUS "Using installed third-party library ${name} ${${name_uc}_VERSION}")
        add_library(${name} INTERFACE)
        target_include_directories(${name} SYSTEM INTERFACE ${pc_${name}_INCLUDE_DIRS})
        target_link_libraries(${name} INTERFACE ${pc_${name}_LINK_LIBRARIES})
        foreach(flag IN LISTS pc_${name}_CFLAGS_OTHER)
            if(flag MATCHES "-D(.*)")
                target_compile_definitions(${name} INTERFACE ${CMAKE_MATCH_1})
            endif()
        endforeach()
        install(TARGETS ${name} EXPORT ${PROJECT_NAME}Targets)
        set(${name}_FOUND TRUE PARENT_SCOPE)
        add_library(${PROJECT_NAME}::${name} ALIAS ${name})
    else()
        message(STATUS "Unable to find installed third-party library ${name}")
        set(${name}_FOUND FALSE PARENT_SCOPE)
    endif()
endfunction()

#
# import_3rdparty_library(name ...)
#
# Imports a third-party library that has been built independently in a sub project.
#
# Valid options:
#    PUBLIC
#        the library belongs to the public interface and must be installed
#    HEADER
#        the library headers belong to the public interface and will be
#        installed, but the library is linked privately.
#    INCLUDE_DIRS
#        the temporary location where the library headers have been installed.
#        Trailing slashes have the same meaning as with install(DIRECTORY).
#        If your include is "#include <x.hpp>" and the path of the file is
#        "/path/to/libx/x.hpp" then you need to pass "/path/to/libx/"
#        with the trailing "/". If you have "#include <libx/x.hpp>" then you
#        need to pass "/path/to/libx".
#    LIBRARIES
#        the built library name(s). It is assumed that the library is static.
#        If the library is PUBLIC, it will be renamed to Open3D_${name} at
#        install time to prevent name collisions in the install space.
#    LIB_DIR
#        the temporary location of the library. Defaults to
#        CMAKE_ARCHIVE_OUTPUT_DIRECTORY.
#
function(import_3rdparty_library name)
    cmake_parse_arguments(arg "PUBLIC;HEADER" "LIB_DIR" "INCLUDE_DIRS;LIBRARIES" ${ARGN})
    if(arg_UNPARSED_ARGUMENTS)
        message(STATUS "Unparsed: ${arg_UNPARSED_ARGUMENTS}")
        message(FATAL_ERROR "Invalid syntax: import_3rdparty_library(${name} ${ARGN})")
    endif()
    if(NOT arg_LIB_DIR)
        set(arg_LIB_DIR "${CMAKE_ARCHIVE_OUTPUT_DIRECTORY}")
    endif()
    add_library(${name} INTERFACE)
    if(arg_INCLUDE_DIRS)
        foreach(incl IN LISTS arg_INCLUDE_DIRS)
            if (incl MATCHES "(.*)/$")
                set(incl_path ${CMAKE_MATCH_1})
            else()
                get_filename_component(incl_path "${incl}" DIRECTORY)
            endif()
            target_include_directories(${name} SYSTEM INTERFACE $<BUILD_INTERFACE:${incl_path}>)
            if(arg_PUBLIC OR arg_HEADER)
                install(DIRECTORY ${incl} DESTINATION ${Open3D_INSTALL_INCLUDE_DIR}/open3d/3rdparty
                    FILES_MATCHING PATTERN "*.h" PATTERN "*.hpp"
                )
                target_include_directories(${name} INTERFACE $<INSTALL_INTERFACE:${Open3D_INSTALL_INCLUDE_DIR}/open3d/3rdparty>)
            endif()
        endforeach()
    endif()
    if(arg_LIBRARIES)
        list(LENGTH arg_LIBRARIES libcount)
        foreach(arg_LIBRARY IN LISTS arg_LIBRARIES)
            set(library_filename ${CMAKE_STATIC_LIBRARY_PREFIX}${arg_LIBRARY}${CMAKE_STATIC_LIBRARY_SUFFIX})
            if(libcount EQUAL 1)
                set(installed_library_filename ${CMAKE_STATIC_LIBRARY_PREFIX}${PROJECT_NAME}_${name}${CMAKE_STATIC_LIBRARY_SUFFIX})
            else()
                set(installed_library_filename ${CMAKE_STATIC_LIBRARY_PREFIX}${PROJECT_NAME}_${name}_${arg_LIBRARY}${CMAKE_STATIC_LIBRARY_SUFFIX})
            endif()
            target_link_libraries(${name} INTERFACE $<BUILD_INTERFACE:${arg_LIB_DIR}/${library_filename}>)
            if(NOT BUILD_SHARED_LIBS OR arg_PUBLIC)
                install(FILES ${arg_LIB_DIR}/${library_filename}
                    DESTINATION ${Open3D_INSTALL_LIB_DIR}
                    RENAME ${installed_library_filename}
                )
                target_link_libraries(${name} INTERFACE $<INSTALL_INTERFACE:$<INSTALL_PREFIX>/${Open3D_INSTALL_LIB_DIR}/${installed_library_filename}>)
            endif()
        endforeach()
    endif()
    if(NOT BUILD_SHARED_LIBS OR arg_PUBLIC)
        install(TARGETS ${name} EXPORT ${PROJECT_NAME}Targets)
    endif()
    add_library(${PROJECT_NAME}::${name} ALIAS ${name})
endfunction()

# Threads
set(CMAKE_THREAD_PREFER_PTHREAD TRUE)
set(THREADS_PREFER_PTHREAD_FLAG TRUE) # -pthread instead of -lpthread
find_package(Threads REQUIRED)
list(APPEND Open3D_3RDPARTY_EXTERNAL_MODULES "Threads")

# OpenMP
if(WITH_OPENMP)
    find_package(OpenMP)
    if(TARGET OpenMP::OpenMP_CXX)
        message(STATUS "Building with OpenMP")
        set(OPENMP_TARGET "OpenMP::OpenMP_CXX")
        list(APPEND Open3D_3RDPARTY_PRIVATE_TARGETS "${OPENMP_TARGET}")
        if(NOT BUILD_SHARED_LIBS)
            list(APPEND Open3D_3RDPARTY_EXTERNAL_MODULES "OpenMP")
        endif()
    endif()
endif()

# X11
if(UNIX)
    find_package(X11 QUIET)
    if(X11_FOUND)
        add_library(3rdparty_x11 INTERFACE)
        target_link_libraries(3rdparty_x11 INTERFACE ${X11_X11_LIB} ${CMAKE_THREAD_LIBS_INIT})
        if(NOT BUILD_SHARED_LIBS)
            install(TARGETS 3rdparty_x11 EXPORT ${PROJECT_NAME}Targets)
        endif()
        set(X11_TARGET "3rdparty_x11")
    endif()
endif()

# Dirent
if(WIN32)
    message(STATUS "Building library 3rdparty_dirent from source (WIN32)")
    build_3rdparty_library(3rdparty_dirent DIRECTORY dirent)
    set(DIRENT_TARGET "3rdparty_dirent")
    list(APPEND Open3D_3RDPARTY_PRIVATE_TARGETS "${DIRENT_TARGET}")
endif()

# Eigen3
if(USE_SYSTEM_EIGEN3)
    find_package(Eigen3)
    if(TARGET Eigen3::Eigen)
        message(STATUS "Using installed third-party library Eigen3 ${EIGEN3_VERSION_STRING}")
        # Eigen3 is a publicly visible dependency, so add it to the list of
        # modules we need to find in the Open3D config script.
        list(APPEND Open3D_3RDPARTY_EXTERNAL_MODULES "Eigen3")
        set(EIGEN3_TARGET "Eigen3::Eigen")
    else()
        message(STATUS "Unable to find installed third-party library Eigen3")
        set(USE_SYSTEM_EIGEN3 OFF)
    endif()
endif()
if(NOT USE_SYSTEM_EIGEN3)
    build_3rdparty_library(3rdparty_eigen3 PUBLIC DIRECTORY Eigen INCLUDE_DIRS Eigen INCLUDE_ALL)
    set(EIGEN3_TARGET "3rdparty_eigen3")
endif()
list(APPEND Open3D_3RDPARTY_PUBLIC_TARGETS "${EIGEN3_TARGET}")

# Flann
if(USE_SYSTEM_FLANN)
    pkg_config_3rdparty_library(3rdparty_flann flann)
endif()
if(NOT USE_SYSTEM_FLANN OR NOT 3rdparty_flann_FOUND)
    build_3rdparty_library(3rdparty_flann DIRECTORY flann)
endif()
set(FLANN_TARGET "3rdparty_flann")
list(APPEND Open3D_3RDPARTY_PRIVATE_TARGETS "${FLANN_TARGET}")

# GLEW
if(USE_SYSTEM_GLEW)
    find_package(GLEW)
    if(TARGET GLEW::GLEW)
        message(STATUS "Using installed third-party library GLEW ${GLEW_VERSION}")
        list(APPEND Open3D_3RDPARTY_EXTERNAL_MODULES "GLEW")
        set(GLEW_TARGET "GLEW::GLEW")
    else()
        pkg_config_3rdparty_library(3rdparty_glew glew)
        if(3rdparty_glew_FOUND)
            set(GLEW_TARGET "3rdparty_glew")
        else()
            set(USE_SYSTEM_GLEW OFF)
        endif()
    endif()
endif()
if(NOT USE_SYSTEM_GLEW)
    build_3rdparty_library(3rdparty_glew HEADER DIRECTORY glew SOURCES src/glew.c INCLUDE_DIRS include/)
    if(ENABLE_HEADLESS_RENDERING)
        target_compile_definitions(3rdparty_glew PUBLIC GLEW_OSMESA)
    endif()
    if(WIN32)
        target_compile_definitions(3rdparty_glew PUBLIC GLEW_STATIC)
    endif()
    set(GLEW_TARGET "3rdparty_glew")
endif()
list(APPEND Open3D_3RDPARTY_HEADER_TARGETS "${GLEW_TARGET}")
list(APPEND Open3D_3RDPARTY_PRIVATE_TARGETS "${GLEW_TARGET}")

# GLFW
if(USE_SYSTEM_GLFW)
    find_package(glfw3)
    if(TARGET glfw)
        message(STATUS "Using installed third-party library glfw3")
        list(APPEND Open3D_3RDPARTY_EXTERNAL_MODULES "glfw3")
        set(GLFW_TARGET "glfw")
    else()
        pkg_config_3rdparty_library(3rdparty_glfw3 glfw3)
        if(3rdparty_glfw3_FOUND)
            set(GLFW_TARGET "3rdparty_glfw3")
        else()
            set(USE_SYSTEM_GLFW OFF)
        endif()
    endif()
endif()
if(NOT USE_SYSTEM_GLFW)
    message(STATUS "Building library 3rdparty_glfw3 from source")
    add_subdirectory(${Open3D_3RDPARTY_DIR}/GLFW)
    import_3rdparty_library(3rdparty_glfw3 HEADER INCLUDE_DIRS ${Open3D_3RDPARTY_DIR}/GLFW/include/ LIBRARIES glfw3)
    add_dependencies(3rdparty_glfw3 glfw)
    target_link_libraries(3rdparty_glfw3 INTERFACE Threads::Threads)
    if(UNIX AND NOT APPLE)
        if(X11_TARGET)
            target_link_libraries(3rdparty_glfw3 INTERFACE ${X11_TARGET})
        endif()
        find_library(RT_LIBRARY rt)
        if(RT_LIBRARY)
            target_link_libraries(3rdparty_glfw3 INTERFACE ${RT_LIBRARY})
        endif()
        find_library(MATH_LIBRARY m)
        if(MATH_LIBRARY)
            target_link_libraries(3rdparty_glfw3 INTERFACE ${MATH_LIBRARY})
        endif()
        if(CMAKE_DL_LIBS)
            target_link_libraries(3rdparty_glfw3 INTERFACE ${CMAKE_DL_LIBS})
        endif()
    endif()
    if(APPLE)
        find_library(COCOA_FRAMEWORK Cocoa)
        find_library(IOKIT_FRAMEWORK IOKit)
        find_library(CORE_FOUNDATION_FRAMEWORK CoreFoundation)
        find_library(CORE_VIDEO_FRAMEWORK CoreVideo)
        target_link_libraries(3rdparty_glfw3 INTERFACE ${COCOA_FRAMEWORK} ${IOKIT_FRAMEWORK} ${CORE_FOUNDATION_FRAMEWORK} ${CORE_VIDEO_FRAMEWORK})
    endif()
    if(WIN32)
        target_link_libraries(3rdparty_glfw3 INTERFACE gdi32)
    endif()
    set(GLFW_TARGET "3rdparty_glfw3")
endif()
list(APPEND Open3D_3RDPARTY_HEADER_TARGETS "${GLFW_TARGET}")
list(APPEND Open3D_3RDPARTY_PRIVATE_TARGETS "${GLFW_TARGET}")

# TurboJPEG
if(USE_SYSTEM_JPEG AND BUILD_AZURE_KINECT)
    pkg_config_3rdparty_library(3rdparty_turbojpeg turbojpeg)
    if(3rdparty_turbojpeg_FOUND)
        message(STATUS "Using installed third-party library turbojpeg")
        set(TURBOJPEG_TARGET "3rdparty_turbojpeg")
    else()
        message(STATUS "Unable to find installed third-party library turbojpeg")
        message(STATUS "Azure Kinect driver needs TurboJPEG API")
        set(USE_SYSTEM_JPEG OFF)
    endif()
endif()

# JPEG
if(USE_SYSTEM_JPEG)
    find_package(JPEG)
    if(TARGET JPEG::JPEG)
        message(STATUS "Using installed third-party library JPEG")
        if(NOT BUILD_SHARED_LIBS)
            list(APPEND Open3D_3RDPARTY_EXTERNAL_MODULES "JPEG")
        endif()
        set(JPEG_TARGET "JPEG::JPEG")
        if(TURBOJPEG_TARGET)
            list(APPEND Open3D_3RDPARTY_PRIVATE_TARGETS "${TURBOJPEG_TARGET}")
        endif()
    else()
        message(STATUS "Unable to find installed third-party library JPEG")
        set(USE_SYSTEM_JPEG OFF)
    endif()
endif()
if(NOT USE_SYSTEM_JPEG)
    message(STATUS "Building third-party library JPEG from source")
    include(${Open3D_3RDPARTY_DIR}/libjpeg-turbo/libjpeg-turbo.cmake)
    import_3rdparty_library(3rdparty_jpeg
        INCLUDE_DIRS ${CMAKE_CURRENT_BINARY_DIR}/libjpeg-turbo-install/include/
        LIBRARIES ${JPEG_TURBO_LIBRARIES}
        LIB_DIR ${CMAKE_CURRENT_BINARY_DIR}/libjpeg-turbo-install/lib
    )
    add_dependencies(3rdparty_jpeg ext_turbojpeg)
    set(JPEG_TARGET "3rdparty_jpeg")
endif()
list(APPEND Open3D_3RDPARTY_PRIVATE_TARGETS "${JPEG_TARGET}")

# jsoncpp: always compile from source to avoid ABI issues.
build_3rdparty_library(3rdparty_jsoncpp DIRECTORY jsoncpp
    SOURCES
        json_reader.cpp
        json_value.cpp
        json_writer.cpp
    INCLUDE_DIRS
        include/
)
target_compile_features(3rdparty_jsoncpp PUBLIC cxx_override cxx_noexcept cxx_rvalue_references)
set(JSONCPP_TARGET "3rdparty_jsoncpp")
list(APPEND Open3D_3RDPARTY_PRIVATE_TARGETS "${JSONCPP_TARGET}")

# liblzf
if(USE_SYSTEM_LIBLZF)
    find_package(liblzf)
    if(TARGET liblzf::liblzf)
        message(STATUS "Using installed third-party library liblzf")
        if(NOT BUILD_SHARED_LIBS)
            list(APPEND Open3D_3RDPARTY_EXTERNAL_MODULES "liblzf")
        endif()
        set(LIBLZF_TARGET "liblzf::liblzf")
    else()
        message(STATUS "Unable to find installed third-party library liblzf")
        set(USE_SYSTEM_LIBLZF OFF)
    endif()
endif()
if(NOT USE_SYSTEM_LIBLZF)
    build_3rdparty_library(3rdparty_lzf DIRECTORY liblzf
        SOURCES
            liblzf/lzf_c.c
            liblzf/lzf_d.c
    )
    set(LIBLZF_TARGET "3rdparty_lzf")
endif()
list(APPEND Open3D_3RDPARTY_PRIVATE_TARGETS "${LIBLZF_TARGET}")

# tritriintersect
build_3rdparty_library(3rdparty_tritriintersect DIRECTORY tomasakeninemoeller INCLUDE_DIRS include/)
set(TRITRIINTERSECT_TARGET "3rdparty_tritriintersect")
list(APPEND Open3D_3RDPARTY_PRIVATE_TARGETS "${TRITRIINTERSECT_TARGET}")

# RealSense
if (BUILD_LIBREALSENSE)
    message(STATUS "Building third-party library librealsense from source")
    add_subdirectory(${Open3D_3RDPARTY_DIR}/librealsense)
    import_3rdparty_library(3rdparty_realsense INCLUDE_DIRS ${Open3D_3RDPARTY_DIR}/librealsense/include/ LIBRARIES ${REALSENSE_LIBRARY})
    add_dependencies(3rdparty_realsense ${REALSENSE_LIBRARY})
    set(LIBREALSENSE_TARGET "3rdparty_realsense")
    list(APPEND Open3D_3RDPARTY_PRIVATE_TARGETS "${LIBREALSENSE_TARGET}")
endif ()

# PNG
if(USE_SYSTEM_PNG)
    find_package(PNG)
    if(TARGET PNG::PNG)
        message(STATUS "Using installed third-party library libpng")
        if(NOT BUILD_SHARED_LIBS)
            list(APPEND Open3D_3RDPARTY_EXTERNAL_MODULES "PNG")
        endif()
        set(PNG_TARGET "PNG::PNG")
    else()
        message(STATUS "Unable to find installed third-party library libpng")
        set(USE_SYSTEM_PNG OFF)
    endif()
endif()
if(NOT USE_SYSTEM_PNG)
    message(STATUS "Building third-party library zlib from source")
    add_subdirectory(${Open3D_3RDPARTY_DIR}/zlib)
    import_3rdparty_library(3rdparty_zlib INCLUDE_DIRS ${Open3D_3RDPARTY_DIR}/zlib LIBRARIES ${ZLIB_LIBRARY})
    add_dependencies(3rdparty_zlib ${ZLIB_LIBRARY})
    message(STATUS "Building third-party library libpng from source")
    add_subdirectory(${Open3D_3RDPARTY_DIR}/libpng)
    import_3rdparty_library(3rdparty_png INCLUDE_DIRS ${Open3D_3RDPARTY_DIR}/libpng/ LIBRARIES ${PNG_LIBRARIES})
    add_dependencies(3rdparty_png ${PNG_LIBRARIES})
    target_link_libraries(3rdparty_png INTERFACE 3rdparty_zlib)
    set(PNG_TARGET "3rdparty_png")
    set(ZLIB_TARGET "3rdparty_zlib")
endif()
list(APPEND Open3D_3RDPARTY_PRIVATE_TARGETS "${PNG_TARGET}")

# rply
build_3rdparty_library(3rdparty_rply DIRECTORY rply SOURCES rply/rply.c INCLUDE_DIRS rply/)
set(RPLY_TARGET "3rdparty_rply")
list(APPEND Open3D_3RDPARTY_PRIVATE_TARGETS "${RPLY_TARGET}")

# tinyfiledialogs
build_3rdparty_library(3rdparty_tinyfiledialogs
    DIRECTORY tinyfiledialogs
    SOURCES include/tinyfiledialogs/tinyfiledialogs.c
    INCLUDE_DIRS include/
)
set(TINYFILEDIALOGS_TARGET "3rdparty_tinyfiledialogs")
list(APPEND Open3D_3RDPARTY_PRIVATE_TARGETS "${TINYFILEDIALOGS_TARGET}")

# tinygltf
if(USE_SYSTEM_TINYGLTF)
    find_package(TinyGLTF)
    if(TARGET TinyGLTF::TinyGLTF)
        message(STATUS "Using installed third-party library TinyGLTF")
        if(NOT BUILD_SHARED_LIBS)
            list(APPEND Open3D_3RDPARTY_EXTERNAL_MODULES "TinyGLTF")
        endif()
        set(TINYGLTF_TARGET "TinyGLTF::TinyGLTF")
    else()
        message(STATUS "Unable to find installed third-party library TinyGLTF")
        set(USE_SYSTEM_TINYGLTF OFF)
    endif()
endif()
if(NOT USE_SYSTEM_TINYGLTF)
    build_3rdparty_library(3rdparty_tinygltf DIRECTORY tinygltf INCLUDE_DIRS tinygltf/)
    target_compile_definitions(3rdparty_tinygltf INTERFACE TINYGLTF_IMPLEMENTATION STB_IMAGE_IMPLEMENTATION STB_IMAGE_WRITE_IMPLEMENTATION)
    set(TINYGLTF_TARGET "3rdparty_tinygltf")
endif()
list(APPEND Open3D_3RDPARTY_PRIVATE_TARGETS "${TINYGLTF_TARGET}")

# tinyobjloader
if(USE_SYSTEM_TINYOBJLOADER)
    find_package(tinyobjloader)
    if(TARGET tinyobjloader::tinyobjloader)
        message(STATUS "Using installed third-party library tinyobjloader")
        if(NOT BUILD_SHARED_LIBS)
            list(APPEND Open3D_3RDPARTY_EXTERNAL_MODULES "tinyobjloader")
        endif()
        set(TINYOBJLOADER_TARGET "tinyobjloader::tinyobjloader")
    else()
        message(STATUS "Unable to find installed third-party library tinyobjloader")
        set(USE_SYSTEM_TINYOBJLOADER OFF)
    endif()
endif()
if(NOT USE_SYSTEM_TINYOBJLOADER)
    build_3rdparty_library(3rdparty_tinyobjloader DIRECTORY tinyobjloader INCLUDE_DIRS tinyobjloader/)
    target_compile_definitions(3rdparty_tinyobjloader INTERFACE TINYOBJLOADER_IMPLEMENTATION)
    set(TINYOBJLOADER_TARGET "3rdparty_tinyobjloader")
endif()
list(APPEND Open3D_3RDPARTY_PRIVATE_TARGETS "${TINYOBJLOADER_TARGET}")

# Qhull
if(USE_SYSTEM_QHULL)
    find_package(Qhull)
    if(TARGET Qhull::qhullcpp)
        message(STATUS "Using installed third-party library Qhull")
        if(NOT BUILD_SHARED_LIBS)
            list(APPEND Open3D_3RDPARTY_EXTERNAL_MODULES "Qhull")
        endif()
        set(QHULL_TARGET "Qhull::qhullcpp")
    else()
        message(STATUS "Unable to find installed third-party library Qhull")
        set(USE_SYSTEM_QHULL OFF)
    endif()
endif()
if(NOT USE_SYSTEM_QHULL)
    build_3rdparty_library(3rdparty_qhull_r DIRECTORY qhull
        SOURCES
            src/libqhull_r/global_r.c
            src/libqhull_r/stat_r.c
            src/libqhull_r/geom2_r.c
            src/libqhull_r/poly2_r.c
            src/libqhull_r/merge_r.c
            src/libqhull_r/libqhull_r.c
            src/libqhull_r/geom_r.c
            src/libqhull_r/poly_r.c
            src/libqhull_r/qset_r.c
            src/libqhull_r/mem_r.c
            src/libqhull_r/random_r.c
            src/libqhull_r/usermem_r.c
            src/libqhull_r/userprintf_r.c
            src/libqhull_r/io_r.c
            src/libqhull_r/user_r.c
            src/libqhull_r/rboxlib_r.c
            src/libqhull_r/userprintf_rbox_r.c
        INCLUDE_DIRS
            src/
    )
    build_3rdparty_library(3rdparty_qhullcpp DIRECTORY qhull
        SOURCES
            src/libqhullcpp/Coordinates.cpp
            src/libqhullcpp/PointCoordinates.cpp
            src/libqhullcpp/Qhull.cpp
            src/libqhullcpp/QhullFacet.cpp
            src/libqhullcpp/QhullFacetList.cpp
            src/libqhullcpp/QhullFacetSet.cpp
            src/libqhullcpp/QhullHyperplane.cpp
            src/libqhullcpp/QhullPoint.cpp
            src/libqhullcpp/QhullPointSet.cpp
            src/libqhullcpp/QhullPoints.cpp
            src/libqhullcpp/QhullQh.cpp
            src/libqhullcpp/QhullRidge.cpp
            src/libqhullcpp/QhullSet.cpp
            src/libqhullcpp/QhullStat.cpp
            src/libqhullcpp/QhullVertex.cpp
            src/libqhullcpp/QhullVertexSet.cpp
            src/libqhullcpp/RboxPoints.cpp
            src/libqhullcpp/RoadError.cpp
            src/libqhullcpp/RoadLogEvent.cpp
        INCLUDE_DIRS
            src/
    )
    target_link_libraries(3rdparty_qhullcpp PRIVATE 3rdparty_qhull_r)
    set(QHULL_TARGET "3rdparty_qhullcpp")
endif()
list(APPEND Open3D_3RDPARTY_PRIVATE_TARGETS "${QHULL_TARGET}")

# fmt
if(USE_SYSTEM_FMT)
    find_package(fmt)
    if(TARGET fmt::fmt-header-only)
        message(STATUS "Using installed third-party library fmt (header only)")
        list(APPEND Open3D_3RDPARTY_EXTERNAL_MODULES "fmt")
        set(FMT_TARGET "fmt::fmt-header-only")
    elseif(TARGET fmt::fmt)
        message(STATUS "Using installed third-party library fmt")
        list(APPEND Open3D_3RDPARTY_EXTERNAL_MODULES "fmt")
        set(FMT_TARGET "fmt::fmt")
    else()
        message(STATUS "Unable to find installed third-party library fmt")
        set(USE_SYSTEM_FMT OFF)
    endif()
endif()
if(NOT USE_SYSTEM_FMT)
    # We set the FMT_HEADER_ONLY macro, so no need to actually compile the source
    build_3rdparty_library(3rdparty_fmt PUBLIC DIRECTORY fmt INCLUDE_DIRS include/)
    target_compile_definitions(3rdparty_fmt INTERFACE FMT_HEADER_ONLY=1)
    set(FMT_TARGET "3rdparty_fmt")
endif()
list(APPEND Open3D_3RDPARTY_PUBLIC_TARGETS "${FMT_TARGET}")

# Pybind11
if(USE_SYSTEM_PYBIND11)
    find_package(pybind11)
endif()
if (NOT USE_SYSTEM_PYBIND11 OR NOT TARGET pybind11::module)
    set(USE_SYSTEM_PYBIND11 OFF)
    add_subdirectory(${Open3D_3RDPARTY_DIR}/pybind11)
endif()
if(TARGET pybind11::module)
    set(PYBIND11_TARGET "pybind11::module")
endif()

# Azure Kinect
include(${Open3D_3RDPARTY_DIR}/azure_kinect/azure_kinect.cmake)
if(BUILD_AZURE_KINECT)
    if(TARGET k4a::k4a)
        set(K4A_TARGET "k4a::k4a")
        if(NOT BUILD_SHARED_LIBS)
            list(APPEND Open3D_3RDPARTY_EXTERNAL_MODULES "k4a" "k4arecord")
        endif()
    else()
        add_library(3rdparty_k4a INTERFACE)
        target_include_directories(3rdparty_k4a INTERFACE ${k4a_INCLUDE_DIRS})
        set(K4A_TARGET "3rdparty_k4a")
    endif()
    list(APPEND Open3D_3RDPARTY_PRIVATE_TARGETS "${K4A_TARGET}")
endif()

# PoissonRecon
build_3rdparty_library(3rdparty_poisson DIRECTORY PoissonRecon INCLUDE_DIRS PoissonRecon)
set(POISSON_TARGET "3rdparty_poisson")
list(APPEND Open3D_3RDPARTY_PRIVATE_TARGETS "${POISSON_TARGET}")

# Googletest
if (BUILD_UNIT_TESTS)
    if(USE_SYSTEM_GOOGLETEST)
        find_path(gtest_INCLUDE_DIRS gtest/gtest.h)
        find_library(gtest_LIBRARY gtest)
        find_path(gmock_INCLUDE_DIRS gmock/gmock.h)
        find_library(gmock_LIBRARY gmock)
        if(gtest_INCLUDE_DIRS AND gtest_LIBRARY AND gmock_INCLUDE_DIRS AND gmock_LIBRARY)
            message(STATUS "Using installed googletest")
            add_library(3rdparty_googletest INTERFACE)
            target_include_directories(3rdparty_googletest INTERFACE ${gtest_INCLUDE_DIRS} ${gmock_INCLUDE_DIRS})
            target_link_libraries(3rdparty_googletest INTERFACE ${gtest_LIBRARY} ${gmock_LIBRARY})
            set(GOOGLETEST_TARGET "3rdparty_googletest")
        else()
            message(STATUS "Unable to find installed googletest")
            set(USE_SYSTEM_GOOGLETEST OFF)
        endif()
    endif()
    if(NOT USE_SYSTEM_GOOGLETEST)
        build_3rdparty_library(3rdparty_googletest DIRECTORY googletest
            SOURCES
                googletest/src/gtest-all.cc
                googlemock/src/gmock-all.cc
            INCLUDE_DIRS
                googletest/include/
                googletest/
                googlemock/include/
                googlemock/
        )
        set(GOOGLETEST_TARGET "3rdparty_googletest")
    endif()
endif()

# Headless rendering
if (ENABLE_HEADLESS_RENDERING)
    find_package(OSMesa REQUIRED)
    add_library(3rdparty_osmesa INTERFACE)
    target_include_directories(3rdparty_osmesa INTERFACE ${OSMESA_INCLUDE_DIR})
    target_link_libraries(3rdparty_osmesa INTERFACE ${OSMESA_LIBRARY})
    if(NOT BUILD_SHARED_LIBS)
        install(TARGETS 3rdparty_osmesa EXPORT ${PROJECT_NAME}Targets
        RUNTIME DESTINATION ${Open3D_INSTALL_BIN_DIR}
        ARCHIVE DESTINATION ${Open3D_INSTALL_LIB_DIR}
        LIBRARY DESTINATION ${Open3D_INSTALL_LIB_DIR}
    )
    endif()
    set(OPENGL_TARGET "3rdparty_osmesa")
    list(APPEND Open3D_3RDPARTY_PRIVATE_TARGETS "${OPENGL_TARGET}")
else()
    find_package(OpenGL)
    if(TARGET OpenGL::GL)
        if(NOT BUILD_SHARED_LIBS)
            list(APPEND Open3D_3RDPARTY_EXTERNAL_MODULES "OpenGL")
        endif()
        set(OPENGL_TARGET "OpenGL::GL")
        list(APPEND Open3D_3RDPARTY_PRIVATE_TARGETS "${OPENGL_TARGET}")
    endif()
endif()

# imgui
if(BUILD_GUI)
    if(USE_SYSTEM_IMGUI)
        find_package(ImGui)
        if(TARGET ImGui::ImGui)
            message(STATUS "Using installed third-party library ImGui")
            if(NOT BUILD_SHARED_LIBS)
                list(APPEND Open3D_3RDPARTY_EXTERNAL_MODULES "ImGui")
            endif()
            set(IMGUI_TARGET "ImGui::ImGui")
        else()
            message(STATUS "Unable to find installed third-party library ImGui")
            set(USE_SYSTEM_IMGUI OFF)
        endif()
    endif()
    if(NOT USE_SYSTEM_IMGUI)
        build_3rdparty_library(3rdparty_imgui DIRECTORY imgui
            SOURCES
                imgui_demo.cpp
                imgui_draw.cpp
                imgui_widgets.cpp
                imgui.cpp
        )
        set(IMGUI_TARGET "3rdparty_imgui")
    endif()
    list(APPEND Open3D_3RDPARTY_PRIVATE_TARGETS "${IMGUI_TARGET}")
endif()

# Filament
if(BUILD_GUI)
    if(BUILD_FILAMENT_FROM_SOURCE)
        message(STATUS "Building third-party library Filament from source")
        if(MSVC OR (CMAKE_C_COMPILER_ID STREQUAL "Clang" AND CMAKE_CXX_COMPILER_ID STREQUAL "Clang" AND CMAKE_CXX_COMPILER_VERSION VERSION_GREATER_EQUAL 7))
            set(FILAMENT_C_COMPILER "${CMAKE_C_COMPILER}")
            set(FILAMENT_CXX_COMPILER "${CMAKE_CXX_COMPILER}")
        else()
            message(STATUS "Filament can only be built with Clang >= 7")
            # First, check default version, because the user may have configured
            # a particular version as default for a reason.
            find_program(CLANG_DEFAULT_CC NAMES clang)
            find_program(CLANG_DEFAULT_CXX NAMES clang++)
            if(CLANG_DEFAULT_CC AND CLANG_DEFAULT_CXX)
                execute_process(COMMAND ${CLANG_DEFAULT_CXX} --version OUTPUT_VARIABLE clang_version)
                if(clang_version MATCHES "clang version ([0-9]+)")
                    if (CMAKE_MATCH_1 GREATER_EQUAL 7)
                        message(STATUS "Using ${CLANG_DEFAULT_CXX} to build Filament")
                        set(FILAMENT_C_COMPILER "${CLANG_DEFAULT_CC}")
                        set(FILAMENT_CXX_COMPILER "${CLANG_DEFAULT_CC}")
                    endif()
                endif()
            endif()
            # If the default version is not sufficient, look for some specific versions
            if(NOT FILAMENT_C_COMPILER OR NOT FILAMENT_CXX_COMPILER)
                find_program(CLANG_VERSIONED_CC NAMES clang-10 clang-9 clang-8 clang-7)
                find_program(CLANG_VERSIONED_CXX NAMES clang++-10 clang++-9 clang++-8 clang++-7)
                if (CLANG_VERSIONED_CC AND CLANG_VERSIONED_CXX)
                    set(FILAMENT_C_COMPILER "${CLANG_VERSIONED_CC}")
                    set(FILAMENT_CXX_COMPILER "${CLANG_VERSIONED_CXX}")
                    message(STATUS "Using ${CLANG_VERSIONED_CXX} to build Filament")
                else()
                    message(FATAL_ERROR "Need Clang >= 7 to compile Filament from source")
                endif()
            endif()
        endif()
        include(${Open3D_3RDPARTY_DIR}/filament/filament_build.cmake)
    else()
        message(STATUS "Using prebuilt third-party library Filament")
        include(${Open3D_3RDPARTY_DIR}/filament/filament_download.cmake)
    endif()
    import_3rdparty_library(3rdparty_filament HEADER
        INCLUDE_DIRS ${FILAMENT_ROOT}/include/
        LIB_DIR ${FILAMENT_ROOT}/lib/x86_64
        LIBRARIES ${filament_LIBRARIES}
    )
    set(FILAMENT_MATC "${FILAMENT_ROOT}/bin/matc")
    target_link_libraries(3rdparty_filament INTERFACE Threads::Threads ${CMAKE_DL_LIBS})
    if(UNIX AND NOT APPLE)
        find_library(CPP_LIBRARY c++)
        if(CPP_LIBRARY)
            # Ensure that libstdc++ gets linked first
            target_link_libraries(3rdparty_filament INTERFACE -lstdc++ ${CPP_LIBRARY})
        endif()
    endif()
    if (APPLE)
        find_library(CORE_VIDEO CoreVideo)
        find_library(QUARTZ_CORE QuartzCore)
        find_library(OPENGL_LIBRARY OpenGL)
        find_library(METAL_LIBRARY Metal)
        find_library(APPKIT_LIBRARY AppKit)
        target_link_libraries(3rdparty_filament INTERFACE ${CORE_VIDEO} ${QUARTZ_CORE} ${OPENGL_LIBRARY} ${METAL_LIBRARY} ${APPKIT_LIBRARY})
        target_link_options(3rdparty_filament INTERFACE "-fobjc-link-runtime")
    endif()
    if(TARGET ext_filament)
        # Make sure that the external project is built first
        add_dependencies(3rdparty_filament ext_filament)
    endif()
    set(FILAMENT_TARGET "3rdparty_filament")
    list(APPEND Open3D_3RDPARTY_PRIVATE_TARGETS "${FILAMENT_TARGET}")
endif()

<<<<<<< HEAD
# RPC interface
# - boost: predef
# - zeromq
# - msgpack
if(BUILD_RPC_INTERFACE)
    # boost: predef
    include(${Open3D_3RDPARTY_DIR}/boost/boost.cmake)
    import_3rdparty_library(3rdparty_boost
        INCLUDE_DIRS ${BOOST_INCLUDE_DIRS}
    )
    set(BOOST_TARGET "3rdparty_boost")
    add_dependencies(3rdparty_boost ext_boost)
    list(APPEND Open3D_3RDPARTY_PRIVATE_TARGETS "${BOOST_TARGET}")

    # zeromq
    include(${Open3D_3RDPARTY_DIR}/zeromq/zeromq_build.cmake)
    import_3rdparty_library(3rdparty_zeromq
        INCLUDE_DIRS ${ZEROMQ_INCLUDE_DIRS}
        LIB_DIR ${ZEROMQ_LIB_DIR}
        LIBRARIES ${ZEROMQ_LIBRARIES}
    )
    set(ZEROMQ_TARGET "3rdparty_zeromq")
    add_dependencies(${ZEROMQ_TARGET} ext_zeromq)
    list(APPEND Open3D_3RDPARTY_PRIVATE_TARGETS "${ZEROMQ_TARGET}")

    # msgpack
    include(${Open3D_3RDPARTY_DIR}/msgpack/msgpack_build.cmake)
    import_3rdparty_library(3rdparty_msgpack
        INCLUDE_DIRS ${MSGPACK_INCLUDE_DIRS}
    )
    set(MSGPACK_TARGET "3rdparty_msgpack")
    list(APPEND Open3D_3RDPARTY_PRIVATE_TARGETS "${MSGPACK_TARGET}")
endif()

# MKL
=======
# MKL, cuSOLVER, cuBLAS
>>>>>>> b52035de
# We link MKL statically. For MKL link flags, refer to:
# https://software.intel.com/content/www/us/en/develop/articles/intel-mkl-link-line-advisor.html
message(STATUS "Using MKL to support BLAS and LAPACK functionalities.")
include(${Open3D_3RDPARTY_DIR}/mkl/mkl.cmake)
import_3rdparty_library(3rdparty_mkl
    INCLUDE_DIRS ${STATIC_MKL_INCLUDE_DIR}
    LIB_DIR      ${STATIC_MKL_LIB_DIR}
    LIBRARIES    ${STATIC_MKL_LIBRARIES}
)
set(MKL_TARGET "3rdparty_mkl")
add_dependencies(3rdparty_mkl ext_tbb ext_mkl_include ext_mkl)
message(STATUS "STATIC_MKL_INCLUDE_DIR: ${STATIC_MKL_INCLUDE_DIR}")
message(STATUS "STATIC_MKL_LIB_DIR: ${STATIC_MKL_LIB_DIR}")
message(STATUS "STATIC_MKL_LIBRARIES: ${STATIC_MKL_LIBRARIES}")
if(UNIX)
    target_compile_options(3rdparty_mkl INTERFACE "-DMKL_ILP64 -m64")
    target_link_libraries(3rdparty_mkl INTERFACE Threads::Threads ${CMAKE_DL_LIBS})
    # cuSOLVER and cuBLAS
    if(BUILD_CUDA_MODULE)
        target_link_libraries(3rdparty_mkl INTERFACE
                              ${CUDA_cusolver_LIBRARY}
                              ${CUDA_CUBLAS_LIBRARIES})
    endif()
elseif(MSVC)
    target_compile_options(3rdparty_mkl INTERFACE "/DMKL_ILP64")
endif()
list(APPEND Open3D_3RDPARTY_PRIVATE_TARGETS "${MKL_TARGET}")<|MERGE_RESOLUTION|>--- conflicted
+++ resolved
@@ -866,7 +866,6 @@
     list(APPEND Open3D_3RDPARTY_PRIVATE_TARGETS "${FILAMENT_TARGET}")
 endif()
 
-<<<<<<< HEAD
 # RPC interface
 # - boost: predef
 # - zeromq
@@ -901,10 +900,7 @@
     list(APPEND Open3D_3RDPARTY_PRIVATE_TARGETS "${MSGPACK_TARGET}")
 endif()
 
-# MKL
-=======
 # MKL, cuSOLVER, cuBLAS
->>>>>>> b52035de
 # We link MKL statically. For MKL link flags, refer to:
 # https://software.intel.com/content/www/us/en/develop/articles/intel-mkl-link-line-advisor.html
 message(STATUS "Using MKL to support BLAS and LAPACK functionalities.")
