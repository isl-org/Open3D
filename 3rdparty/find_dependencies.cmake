#
# Open3D 3rd party library integration
#
set(Open3D_3RDPARTY_DIR "${CMAKE_CURRENT_LIST_DIR}")

# EXTERNAL_MODULES
# CMake modules we depend on in our public interface. These are modules we
# need to find_package() in our CMake config script, because we will use their
# targets.
set(Open3D_3RDPARTY_EXTERNAL_MODULES)

# XXX_FROM_CUSTOM vs. XXX_FROM_SYSTEM
# - "FROM_CUSTOM": downloaded or compiled
# - "FROM_SYSTEM": installed with a system package manager, deteced by CMake

# PUBLIC_TARGETS
# CMake targets we link against in our public interface. They are either locally
# defined and installed, or imported from an external module (see above).
set(Open3D_3RDPARTY_PUBLIC_TARGETS_FROM_CUSTOM)
set(Open3D_3RDPARTY_PUBLIC_TARGETS_FROM_SYSTEM)

# HEADER_TARGETS
# CMake targets we use in our public interface, but as a special case we only
# need to link privately against the library. This simplifies dependencies
# where we merely expose declared data types from other libraries in our
# public headers, so it would be overkill to require all library users to link
# against that dependency.
set(Open3D_3RDPARTY_HEADER_TARGETS_FROM_CUSTOM)
set(Open3D_3RDPARTY_HEADER_TARGETS_FROM_SYSTEM)

# PRIVATE_TARGETS
# CMake targets for dependencies which are not exposed in the public API. This
# will include anything else we use internally.
set(Open3D_3RDPARTY_PRIVATE_TARGETS_FROM_CUSTOM)
set(Open3D_3RDPARTY_PRIVATE_TARGETS_FROM_SYSTEM)

find_package(PkgConfig QUIET)

# open3d_build_3rdparty_library(name ...)
#
# Builds a third-party library from source
#
# Valid options:
#    PUBLIC
#        the library belongs to the public interface and must be installed
#    HEADER
#        the library headers belong to the public interface, but the library
#        itself is linked privately
#    INCLUDE_ALL
#        install all files in the include directories. Default is *.h, *.hpp
#    VISIBLE
#        Symbols from this library will be visible for use outside Open3D.
#        Required, for example, if it may throw exceptions that need to be
#        caught in client code.
#    DIRECTORY <dir>
#        the library source directory <dir> is either a subdirectory of
#        3rdparty/ or an absolute directory.
#    INCLUDE_DIRS <dir> [<dir> ...]
#        include headers are in the subdirectories <dir>. Trailing slashes
#        have the same meaning as with install(DIRECTORY). <dir> must be
#        relative to the library source directory.
#        If your include is "#include <x.hpp>" and the path of the file is
#        "path/to/libx/x.hpp" then you need to pass "path/to/libx/"
#        with the trailing "/". If you have "#include <libx/x.hpp>" then you
#        need to pass "path/to/libx".
#    SOURCES <src> [<src> ...]
#        the library sources. Can be omitted for header-only libraries.
#        All sources must be relative to the library source directory.
#    LIBS <target> [<target> ...]
#        extra link dependencies
#    DEPENDS <target> [<target> ...]
#        targets on which <name> depends on and that must be built before.
#
function(open3d_build_3rdparty_library name)
    cmake_parse_arguments(arg "PUBLIC;HEADER;INCLUDE_ALL;VISIBLE" "DIRECTORY" "INCLUDE_DIRS;SOURCES;LIBS;DEPENDS" ${ARGN})
    if(arg_UNPARSED_ARGUMENTS)
        message(STATUS "Unparsed: ${arg_UNPARSED_ARGUMENTS}")
        message(FATAL_ERROR "Invalid syntax: open3d_build_3rdparty_library(${name} ${ARGN})")
    endif()
    get_filename_component(arg_DIRECTORY "${arg_DIRECTORY}" ABSOLUTE BASE_DIR "${Open3D_3RDPARTY_DIR}")
    if(arg_SOURCES)
        add_library(${name} STATIC)
        set_target_properties(${name} PROPERTIES OUTPUT_NAME "${PROJECT_NAME}_${name}")
        open3d_set_global_properties(${name})
    else()
        add_library(${name} INTERFACE)
    endif()
    if(arg_INCLUDE_DIRS)
        set(include_dirs)
        foreach(incl IN LISTS arg_INCLUDE_DIRS)
            list(APPEND include_dirs "${arg_DIRECTORY}/${incl}")
        endforeach()
    else()
        set(include_dirs "${arg_DIRECTORY}/")
    endif()
    if(arg_SOURCES)
        foreach(src IN LISTS arg_SOURCES)
            get_filename_component(abs_src "${src}" ABSOLUTE BASE_DIR "${arg_DIRECTORY}")
            target_sources(${name} PRIVATE ${abs_src})
        endforeach()
        foreach(incl IN LISTS include_dirs)
            if (incl MATCHES "(.*)/$")
                set(incl_path ${CMAKE_MATCH_1})
            else()
                get_filename_component(incl_path "${incl}" DIRECTORY)
            endif()
            target_include_directories(${name} SYSTEM PUBLIC $<BUILD_INTERFACE:${incl_path}>)
        endforeach()
        # Do not export symbols from 3rd party libraries outside the Open3D DSO.
        if(NOT arg_PUBLIC AND NOT arg_HEADER AND NOT arg_VISIBLE)
            set_target_properties(${name} PROPERTIES
                    C_VISIBILITY_PRESET hidden
                    CXX_VISIBILITY_PRESET hidden
                    CUDA_VISIBILITY_PRESET hidden
                    VISIBILITY_INLINES_HIDDEN ON
            )
        endif()
        if(arg_LIBS)
            target_link_libraries(${name} PRIVATE ${arg_LIBS})
        endif()
    else()
        foreach(incl IN LISTS include_dirs)
            if (incl MATCHES "(.*)/$")
                set(incl_path ${CMAKE_MATCH_1})
            else()
                get_filename_component(incl_path "${incl}" DIRECTORY)
            endif()
            target_include_directories(${name} SYSTEM INTERFACE $<BUILD_INTERFACE:${incl_path}>)
        endforeach()
    endif()
    if(NOT BUILD_SHARED_LIBS OR arg_PUBLIC)
        install(TARGETS ${name} EXPORT ${PROJECT_NAME}Targets
                RUNTIME DESTINATION ${Open3D_INSTALL_BIN_DIR}
                ARCHIVE DESTINATION ${Open3D_INSTALL_LIB_DIR}
                LIBRARY DESTINATION ${Open3D_INSTALL_LIB_DIR}
        )
    endif()
    if(arg_PUBLIC OR arg_HEADER)
        foreach(incl IN LISTS include_dirs)
            if(arg_INCLUDE_ALL)
                install(DIRECTORY ${incl}
                        DESTINATION ${Open3D_INSTALL_INCLUDE_DIR}/open3d/3rdparty
                )
            else()
                install(DIRECTORY ${incl}
                        DESTINATION ${Open3D_INSTALL_INCLUDE_DIR}/open3d/3rdparty
                        FILES_MATCHING
                        PATTERN "*.h"
                        PATTERN "*.hpp"
                )
            endif()
            target_include_directories(${name} INTERFACE $<INSTALL_INTERFACE:${Open3D_INSTALL_INCLUDE_DIR}/open3d/3rdparty>)
        endforeach()
    endif()
    if(arg_DEPENDS)
        add_dependencies(${name} ${arg_DEPENDS})
    endif()
    add_library(${PROJECT_NAME}::${name} ALIAS ${name})
endfunction()

# CMake arguments for configuring ExternalProjects. Use the second _hidden
# version by default.
set(ExternalProject_CMAKE_ARGS
        -DCMAKE_C_COMPILER=${CMAKE_C_COMPILER}
        -DCMAKE_CXX_COMPILER=${CMAKE_CXX_COMPILER}
        -DCMAKE_CUDA_COMPILER=${CMAKE_CUDA_COMPILER}
        -DCMAKE_C_COMPILER_LAUNCHER=${CMAKE_C_COMPILER_LAUNCHER}
        -DCMAKE_CXX_COMPILER_LAUNCHER=${CMAKE_CXX_COMPILER_LAUNCHER}
        -DCMAKE_CUDA_COMPILER_LAUNCHER=${CMAKE_CUDA_COMPILER_LAUNCHER}
        -DCMAKE_OSX_DEPLOYMENT_TARGET=${CMAKE_OSX_DEPLOYMENT_TARGET}
        -DCMAKE_CUDA_FLAGS=${CMAKE_CUDA_FLAGS}
        -DCMAKE_SYSTEM_VERSION=${CMAKE_SYSTEM_VERSION}
        -DCMAKE_INSTALL_LIBDIR=${Open3D_INSTALL_LIB_DIR}
        # Always build 3rd party code in Release mode. Ignored by multi-config
        # generators (XCode, MSVC). MSVC needs matching config anyway.
        -DCMAKE_BUILD_TYPE=Release
        -DCMAKE_POLICY_DEFAULT_CMP0091:STRING=NEW
        -DCMAKE_MSVC_RUNTIME_LIBRARY:STRING=${CMAKE_MSVC_RUNTIME_LIBRARY}
        -DCMAKE_POSITION_INDEPENDENT_CODE=ON
)
# Keep 3rd party symbols hidden from Open3D user code. Do not use if 3rd party
# libraries throw exceptions that escape Open3D.
set(ExternalProject_CMAKE_ARGS_hidden
        ${ExternalProject_CMAKE_ARGS}
        # Apply LANG_VISIBILITY_PRESET to static libraries and archives as well
        -DCMAKE_POLICY_DEFAULT_CMP0063:STRING=NEW
        -DCMAKE_CXX_VISIBILITY_PRESET=hidden
        -DCMAKE_CUDA_VISIBILITY_PRESET=hidden
        -DCMAKE_C_VISIBILITY_PRESET=hidden
        -DCMAKE_VISIBILITY_INLINES_HIDDEN=ON
)

# open3d_pkg_config_3rdparty_library(name ...)
#
# Creates an interface library for a pkg-config dependency.
#
# The function will set ${name}_FOUND to TRUE or FALSE
# indicating whether or not the library could be found.
#
# Valid options:
#    PUBLIC
#        the library belongs to the public interface and must be installed
#    HEADER
#        the library headers belong to the public interface, but the library
#        itself is linked privately
#    SEARCH_ARGS
#        the arguments passed to pkg_search_module()
#
function(open3d_pkg_config_3rdparty_library name)
    cmake_parse_arguments(arg "PUBLIC;HEADER" "" "SEARCH_ARGS" ${ARGN})
    if(arg_UNPARSED_ARGUMENTS)
        message(STATUS "Unparsed: ${arg_UNPARSED_ARGUMENTS}")
        message(FATAL_ERROR "Invalid syntax: open3d_pkg_config_3rdparty_library(${name} ${ARGN})")
    endif()
    if(PKGCONFIG_FOUND)
        pkg_search_module(pc_${name} ${arg_SEARCH_ARGS})
    endif()
    if(pc_${name}_FOUND)
        message(STATUS "Using installed third-party library ${name} ${${name_uc}_VERSION}")
        add_library(${name} INTERFACE)
        target_include_directories(${name} SYSTEM INTERFACE ${pc_${name}_INCLUDE_DIRS})
        target_link_libraries(${name} INTERFACE ${pc_${name}_LINK_LIBRARIES})
        foreach(flag IN LISTS pc_${name}_CFLAGS_OTHER)
            if(flag MATCHES "-D(.*)")
                target_compile_definitions(${name} INTERFACE ${CMAKE_MATCH_1})
            endif()
        endforeach()
        if(NOT BUILD_SHARED_LIBS OR arg_PUBLIC)
            install(TARGETS ${name} EXPORT ${PROJECT_NAME}Targets)
        endif()
        set(${name}_FOUND TRUE PARENT_SCOPE)
        add_library(${PROJECT_NAME}::${name} ALIAS ${name})
    else()
        message(STATUS "Unable to find installed third-party library ${name}")
        set(${name}_FOUND FALSE PARENT_SCOPE)
    endif()
endfunction()

# open3d_find_package_3rdparty_library(name ...)
#
# Creates an interface library for a find_package dependency.
#
# The function will set ${name}_FOUND to TRUE or FALSE
# indicating whether or not the library could be found.
#
# Valid options:
#    PUBLIC
#        the library belongs to the public interface and must be installed
#    HEADER
#        the library headers belong to the public interface, but the library
#        itself is linked privately
#    REQUIRED
#        finding the package is required
#    QUIET
#        finding the package is quiet
#    PACKAGE <pkg>
#        the name of the queried package <pkg> forwarded to find_package()
#    PACKAGE_VERSION_VAR <pkg_version>
#        the variable <pkg_version> where to find the version of the queried package <pkg> find_package().
#        If not provided, PACKAGE_VERSION_VAR will default to <pkg>_VERSION.
#    TARGETS <target> [<target> ...]
#        the expected targets to be found in <pkg>
#    INCLUDE_DIRS
#        the expected include directory variable names to be found in <pkg>.
#        If <pkg> also defines targets, use them instead and pass them via TARGETS option.
#    LIBRARIES
#        the expected library variable names to be found in <pkg>.
#        If <pkg> also defines targets, use them instead and pass them via TARGETS option.
#    PATHS
#        Paths with hardcoded guesses. Same as in find_package.
#    DEPENDS
#        Adds targets that should be build before "name" as dependency.
#
function(open3d_find_package_3rdparty_library name)
    cmake_parse_arguments(arg "PUBLIC;HEADER;REQUIRED;QUIET"
            "PACKAGE;VERSION;PACKAGE_VERSION_VAR"
            "TARGETS;INCLUDE_DIRS;LIBRARIES;PATHS;DEPENDS" ${ARGN})
    if(arg_UNPARSED_ARGUMENTS)
        message(STATUS "Unparsed: ${arg_UNPARSED_ARGUMENTS}")
        message(FATAL_ERROR "Invalid syntax: open3d_find_package_3rdparty_library(${name} ${ARGN})")
    endif()
    if(NOT arg_PACKAGE)
        message(FATAL_ERROR "open3d_find_package_3rdparty_library: Expected value for argument PACKAGE")
    endif()
    if(NOT arg_PACKAGE_VERSION_VAR)
        set(arg_PACKAGE_VERSION_VAR "${arg_PACKAGE}_VERSION")
    endif()
    set(find_package_args "")
    if(arg_VERSION)
        list(APPEND find_package_args "${arg_VERSION}")
    endif()
    if(arg_REQUIRED)
        list(APPEND find_package_args "REQUIRED")
    endif()
    if(arg_QUIET)
        list(APPEND find_package_args "QUIET")
    endif()
    if (arg_PATHS)
        list(APPEND find_package_args PATHS ${arg_PATHS} NO_DEFAULT_PATH)
    endif()
    find_package(${arg_PACKAGE} ${find_package_args})
    if(${arg_PACKAGE}_FOUND)
        message(STATUS "Using installed third-party library ${name} ${${arg_PACKAGE}_VERSION}")
        add_library(${name} INTERFACE)
        if(arg_TARGETS)
            foreach(target IN LISTS arg_TARGETS)
                if (TARGET ${target})
                    target_link_libraries(${name} INTERFACE ${target})
                else()
                    message(WARNING "Skipping undefined target ${target}")
                endif()
            endforeach()
        endif()
        if(arg_INCLUDE_DIRS)
            foreach(incl IN LISTS arg_INCLUDE_DIRS)
                target_include_directories(${name} INTERFACE ${${incl}})
            endforeach()
        endif()
        if(arg_LIBRARIES)
            foreach(lib IN LISTS arg_LIBRARIES)
                target_link_libraries(${name} INTERFACE ${${lib}})
            endforeach()
        endif()
        if(NOT BUILD_SHARED_LIBS OR arg_PUBLIC)
            install(TARGETS ${name} EXPORT ${PROJECT_NAME}Targets)
            # Ensure that imported targets will be found again.
            if(arg_TARGETS)
                list(APPEND Open3D_3RDPARTY_EXTERNAL_MODULES ${arg_PACKAGE})
                set(Open3D_3RDPARTY_EXTERNAL_MODULES ${Open3D_3RDPARTY_EXTERNAL_MODULES} PARENT_SCOPE)
            endif()
        endif()
        if(arg_DEPENDS)
            add_dependencies(${name} ${arg_DEPENDS})
        endif()
        set(${name}_FOUND TRUE PARENT_SCOPE)
        set(${name}_VERSION ${${arg_PACKAGE_VERSION_VAR}} PARENT_SCOPE)
        add_library(${PROJECT_NAME}::${name} ALIAS ${name})
    else()
        message(STATUS "Unable to find installed third-party library ${name}")
        set(${name}_FOUND FALSE PARENT_SCOPE)
    endif()
endfunction()

# List of linker options for libOpen3D client binaries (eg: pybind) to hide Open3D 3rd
# party dependencies. Only needed with GCC, not AppleClang.
set(OPEN3D_HIDDEN_3RDPARTY_LINK_OPTIONS)

if (CMAKE_CXX_COMPILER_ID STREQUAL AppleClang)
    find_library(LexLIB libl.a)    # test archive in macOS
    if (LexLIB)
        include(CheckCXXSourceCompiles)
        set(CMAKE_REQUIRED_LINK_OPTIONS -load_hidden ${LexLIB})
        check_cxx_source_compiles("int main() {return 0;}" FLAG_load_hidden)
        unset(CMAKE_REQUIRED_LINK_OPTIONS)
    endif()
endif()
if (NOT FLAG_load_hidden)
    set(FLAG_load_hidden 0)
endif()

# open3d_import_3rdparty_library(name ...)
#
# Imports a third-party library that has been built independently in a sub project.
#
# Valid options:
#    PUBLIC
#        the library belongs to the public interface and must be installed
#    HEADER
#        the library headers belong to the public interface and will be
#        installed, but the library is linked privately.
#    INCLUDE_ALL
#        install all files in the include directories. Default is *.h, *.hpp
#    HIDDEN
#        Symbols from this library will not be exported to client code during
#        linking with Open3D. This is the opposite of the VISIBLE option in
#        open3d_build_3rdparty_library.  Prefer hiding symbols during building 3rd
#        party libraries, since this option is not supported by the MSVC linker.
#    GROUPED
#        add "-Wl,--start-group" libx.a liby.a libz.a "-Wl,--end-group" around
#        the libraries.
#    INCLUDE_DIRS
#        the temporary location where the library headers have been installed.
#        Trailing slashes have the same meaning as with install(DIRECTORY).
#        If your include is "#include <x.hpp>" and the path of the file is
#        "/path/to/libx/x.hpp" then you need to pass "/path/to/libx/"
#        with the trailing "/". If you have "#include <libx/x.hpp>" then you
#        need to pass "/path/to/libx".
#    LIBRARIES
#        the built library name(s). It is assumed that the library is static.
#        If the library is PUBLIC, it will be renamed to Open3D_${name} at
#        install time to prevent name collisions in the install space.
#    LIB_DIR
#        the temporary location of the library. Defaults to
#        CMAKE_ARCHIVE_OUTPUT_DIRECTORY.
#    DEPENDS <target> [<target> ...]
#        targets on which <name> depends on and that must be built before.
#
function(open3d_import_3rdparty_library name)
    cmake_parse_arguments(arg "PUBLIC;HEADER;INCLUDE_ALL;HIDDEN;GROUPED" "LIB_DIR" "INCLUDE_DIRS;LIBRARIES;DEPENDS" ${ARGN})
    if(arg_UNPARSED_ARGUMENTS)
        message(STATUS "Unparsed: ${arg_UNPARSED_ARGUMENTS}")
        message(FATAL_ERROR "Invalid syntax: open3d_import_3rdparty_library(${name} ${ARGN})")
    endif()
    if(NOT arg_LIB_DIR)
        set(arg_LIB_DIR "${CMAKE_ARCHIVE_OUTPUT_DIRECTORY}")
    endif()
    add_library(${name} INTERFACE)
    if(arg_INCLUDE_DIRS)
        foreach(incl IN LISTS arg_INCLUDE_DIRS)
            if (incl MATCHES "(.*)/$")
                set(incl_path ${CMAKE_MATCH_1})
            else()
                get_filename_component(incl_path "${incl}" DIRECTORY)
            endif()
            target_include_directories(${name} SYSTEM INTERFACE $<BUILD_INTERFACE:${incl_path}>)
            if(arg_PUBLIC OR arg_HEADER)
                if(arg_INCLUDE_ALL)
                    install(DIRECTORY ${incl}
                            DESTINATION ${Open3D_INSTALL_INCLUDE_DIR}/open3d/3rdparty
                    )
                else()
                    install(DIRECTORY ${incl}
                            DESTINATION ${Open3D_INSTALL_INCLUDE_DIR}/open3d/3rdparty
                            FILES_MATCHING
                            PATTERN "*.h"
                            PATTERN "*.hpp"
                    )
                endif()
                target_include_directories(${name} INTERFACE $<INSTALL_INTERFACE:${Open3D_INSTALL_INCLUDE_DIR}/open3d/3rdparty>)
            endif()
        endforeach()
    endif()
    if(arg_LIBRARIES)
        list(LENGTH arg_LIBRARIES libcount)
        if(arg_HIDDEN AND NOT arg_PUBLIC AND NOT arg_HEADER)
            set(HIDDEN 1)
        else()
            set(HIDDEN 0)
        endif()
        if(arg_GROUPED AND UNIX AND NOT APPLE)
            target_link_libraries(${name} INTERFACE "-Wl,--start-group")
        endif()
        foreach(arg_LIBRARY IN LISTS arg_LIBRARIES)
            set(library_filename ${CMAKE_STATIC_LIBRARY_PREFIX}${arg_LIBRARY}${CMAKE_STATIC_LIBRARY_SUFFIX})
            if(libcount EQUAL 1)
                set(installed_library_filename ${CMAKE_STATIC_LIBRARY_PREFIX}${PROJECT_NAME}_${name}${CMAKE_STATIC_LIBRARY_SUFFIX})
            else()
                set(installed_library_filename ${CMAKE_STATIC_LIBRARY_PREFIX}${PROJECT_NAME}_${name}_${arg_LIBRARY}${CMAKE_STATIC_LIBRARY_SUFFIX})
            endif()
            # Apple compiler ld
            target_link_libraries(${name} INTERFACE
                    "$<BUILD_INTERFACE:$<$<AND:${HIDDEN},${FLAG_load_hidden}>:-load_hidden >${arg_LIB_DIR}/${library_filename}>")
            if(NOT BUILD_SHARED_LIBS OR arg_PUBLIC)
                install(FILES ${arg_LIB_DIR}/${library_filename}
                        DESTINATION ${Open3D_INSTALL_LIB_DIR}
                        RENAME ${installed_library_filename}
                )
                target_link_libraries(${name} INTERFACE $<INSTALL_INTERFACE:$<INSTALL_PREFIX>/${Open3D_INSTALL_LIB_DIR}/${installed_library_filename}>)
            endif()
            if (HIDDEN)
                # GNU compiler ld
                target_link_options(${name} INTERFACE
                        $<$<CXX_COMPILER_ID:GNU>:LINKER:--exclude-libs,${library_filename}>)
                list(APPEND OPEN3D_HIDDEN_3RDPARTY_LINK_OPTIONS $<$<CXX_COMPILER_ID:GNU>:LINKER:--exclude-libs,${library_filename}>)
                set(OPEN3D_HIDDEN_3RDPARTY_LINK_OPTIONS
                        ${OPEN3D_HIDDEN_3RDPARTY_LINK_OPTIONS} PARENT_SCOPE)
            endif()
        endforeach()
        if(arg_GROUPED AND UNIX AND NOT APPLE)
            target_link_libraries(${name} INTERFACE "-Wl,--end-group")
        endif()
    endif()
    if(NOT BUILD_SHARED_LIBS OR arg_PUBLIC)
        install(TARGETS ${name} EXPORT ${PROJECT_NAME}Targets)
    endif()
    if(arg_DEPENDS)
        add_dependencies(${name} ${arg_DEPENDS})
    endif()
    add_library(${PROJECT_NAME}::${name} ALIAS ${name})
endfunction()

include(ProcessorCount)
ProcessorCount(NPROC)

# CUDAToolkit (required at this point for subsequent checks and targets)
if(BUILD_CUDA_MODULE)
    find_package(CUDAToolkit REQUIRED)
endif()

# Threads
open3d_find_package_3rdparty_library(3rdparty_threads
        REQUIRED
        PACKAGE Threads
        TARGETS Threads::Threads
)

# Assimp
if(USE_SYSTEM_ASSIMP)
    open3d_find_package_3rdparty_library(3rdparty_assimp
<<<<<<< HEAD
            PACKAGE assimp
            TARGETS assimp::assimp
=======
        PACKAGE assimp
        TARGETS assimp::assimp
        DEPENDS ext_zlib
>>>>>>> e960b22c
    )
    if(NOT 3rdparty_assimp_FOUND)
        set(USE_SYSTEM_ASSIMP OFF)
    endif()
endif()
if(NOT USE_SYSTEM_ASSIMP)
    include(${Open3D_3RDPARTY_DIR}/assimp/assimp.cmake)
    open3d_import_3rdparty_library(3rdparty_assimp
            INCLUDE_DIRS ${ASSIMP_INCLUDE_DIR}
            LIB_DIR      ${ASSIMP_LIB_DIR}
            LIBRARIES    ${ASSIMP_LIBRARIES}
            DEPENDS      ext_assimp
    )
    list(APPEND Open3D_3RDPARTY_PRIVATE_TARGETS_FROM_CUSTOM Open3D::3rdparty_assimp)
else()
    list(APPEND Open3D_3RDPARTY_PRIVATE_TARGETS_FROM_SYSTEM Open3D::3rdparty_assimp)
endif()

# OpenMP
if(WITH_OPENMP)
    open3d_find_package_3rdparty_library(3rdparty_openmp
            PACKAGE OpenMP
            PACKAGE_VERSION_VAR OpenMP_CXX_VERSION
            TARGETS OpenMP::OpenMP_CXX
    )
    if(3rdparty_openmp_FOUND)
        message(STATUS "Building with OpenMP")
        list(APPEND Open3D_3RDPARTY_PRIVATE_TARGETS_FROM_SYSTEM Open3D::3rdparty_openmp)
    else()
        set(WITH_OPENMP OFF)
    endif()
endif()

# X11
if(UNIX AND NOT APPLE)
    open3d_find_package_3rdparty_library(3rdparty_x11
            QUIET
            PACKAGE X11
            TARGETS X11::X11
    )
endif()

# CUB (already included in CUDA 11.0+)
if(BUILD_CUDA_MODULE AND CUDAToolkit_VERSION VERSION_LESS "11.0")
    include(${Open3D_3RDPARTY_DIR}/cub/cub.cmake)
    open3d_import_3rdparty_library(3rdparty_cub
            INCLUDE_DIRS ${CUB_INCLUDE_DIRS}
            DEPENDS      ext_cub
    )
    list(APPEND Open3D_3RDPARTY_PRIVATE_TARGETS_FROM_CUSTOM Open3D::3rdparty_cub)
endif()

# cutlass
if(BUILD_CUDA_MODULE)
    if(USE_SYSTEM_CUTLASS)
        find_path(3rdparty_cutlass_INCLUDE_DIR NAMES cutlass/cutlass.h)
        if(3rdparty_cutlass_INCLUDE_DIR)
            add_library(3rdparty_cutlass INTERFACE)
            target_include_directories(3rdparty_cutlass INTERFACE ${3rdparty_cutlass_INCLUDE_DIR})
            add_library(Open3D::3rdparty_cutlass ALIAS 3rdparty_cutlass)
            if(NOT BUILD_SHARED_LIBS)
                install(TARGETS 3rdparty_cutlass EXPORT ${PROJECT_NAME}Targets)
            endif()
        else()
            set(USE_SYSTEM_CUTLASS OFF)
        endif()
    endif()
    if(NOT USE_SYSTEM_CUTLASS)
        include(${Open3D_3RDPARTY_DIR}/cutlass/cutlass.cmake)
        open3d_import_3rdparty_library(3rdparty_cutlass
                INCLUDE_DIRS ${CUTLASS_INCLUDE_DIRS}
                DEPENDS      ext_cutlass
        )
    endif()
    list(APPEND Open3D_3RDPARTY_PRIVATE_TARGETS_FROM_CUSTOM Open3D::3rdparty_cutlass)
endif()

# Dirent
if(WIN32)
    open3d_build_3rdparty_library(3rdparty_dirent DIRECTORY dirent)
    list(APPEND Open3D_3RDPARTY_PRIVATE_TARGETS_FROM_CUSTOM Open3D::3rdparty_dirent)
endif()

# Eigen3
if(USE_SYSTEM_EIGEN3)
    open3d_find_package_3rdparty_library(3rdparty_eigen3
            PUBLIC
            PACKAGE Eigen3
            TARGETS Eigen3::Eigen
    )
    if(NOT 3rdparty_eigen3_FOUND)
        set(USE_SYSTEM_EIGEN3 OFF)
    endif()
endif()
if(NOT USE_SYSTEM_EIGEN3)
    include(${Open3D_3RDPARTY_DIR}/eigen/eigen.cmake)
    open3d_import_3rdparty_library(3rdparty_eigen3
            PUBLIC
            INCLUDE_DIRS ${EIGEN_INCLUDE_DIRS}
            INCLUDE_ALL
            DEPENDS      ext_eigen
    )
    list(APPEND Open3D_3RDPARTY_PUBLIC_TARGETS_FROM_CUSTOM Open3D::3rdparty_eigen3)
else()
    list(APPEND Open3D_3RDPARTY_PUBLIC_TARGETS_FROM_SYSTEM Open3D::3rdparty_eigen3)
endif()

# Nanoflann
if(USE_SYSTEM_NANOFLANN)
    open3d_find_package_3rdparty_library(3rdparty_nanoflann
            PACKAGE nanoflann
            VERSION 1.5.0
            TARGETS nanoflann::nanoflann
    )
    if(NOT 3rdparty_nanoflann_FOUND)
        set(USE_SYSTEM_NANOFLANN OFF)
    endif()
endif()
if(NOT USE_SYSTEM_NANOFLANN)
    include(${Open3D_3RDPARTY_DIR}/nanoflann/nanoflann.cmake)
    open3d_import_3rdparty_library(3rdparty_nanoflann
            INCLUDE_DIRS ${NANOFLANN_INCLUDE_DIRS}
            DEPENDS      ext_nanoflann
    )
    list(APPEND Open3D_3RDPARTY_PRIVATE_TARGETS_FROM_CUSTOM Open3D::3rdparty_nanoflann)
else()
    list(APPEND Open3D_3RDPARTY_PRIVATE_TARGETS_FROM_SYSTEM Open3D::3rdparty_nanoflann)
endif()

# GLEW
if(USE_SYSTEM_GLEW)
    open3d_find_package_3rdparty_library(3rdparty_glew
            HEADER
            PACKAGE GLEW
            TARGETS GLEW::GLEW
    )
    if(NOT 3rdparty_glew_FOUND)
        open3d_pkg_config_3rdparty_library(3rdparty_glew
                HEADER
                SEARCH_ARGS glew
        )
        if(NOT 3rdparty_glew_FOUND)
            set(USE_SYSTEM_GLEW OFF)
        endif()
    endif()
endif()
if(NOT USE_SYSTEM_GLEW)
    open3d_build_3rdparty_library(3rdparty_glew DIRECTORY glew
            HEADER
            SOURCES
            src/glew.c
            INCLUDE_DIRS
            include/
    )
    if(ENABLE_HEADLESS_RENDERING)
        target_compile_definitions(3rdparty_glew PUBLIC GLEW_OSMESA)
    endif()
    if(WIN32)
        target_compile_definitions(3rdparty_glew PUBLIC GLEW_STATIC)
    endif()
    list(APPEND Open3D_3RDPARTY_HEADER_TARGETS_FROM_CUSTOM Open3D::3rdparty_glew)
else()
    list(APPEND Open3D_3RDPARTY_HEADER_TARGETS_FROM_SYSTEM Open3D::3rdparty_glew)
endif()

# GLFW
if(USE_SYSTEM_GLFW)
    open3d_find_package_3rdparty_library(3rdparty_glfw
            HEADER
            PACKAGE glfw3
            VERSION 3.4
            REQUIRED
            TARGETS glfw
    )
    if(NOT 3rdparty_glfw_FOUND)
        open3d_pkg_config_3rdparty_library(3rdparty_glfw
                HEADER
                SEARCH_ARGS glfw3
        )
        if(NOT 3rdparty_glfw_FOUND)
            set(USE_SYSTEM_GLFW OFF)
        endif()
    endif()
endif()
if(NOT USE_SYSTEM_GLFW)
    include(${Open3D_3RDPARTY_DIR}/glfw/glfw.cmake)
    open3d_import_3rdparty_library(3rdparty_glfw
            HEADER
            INCLUDE_DIRS ${GLFW_INCLUDE_DIRS}
            LIB_DIR      ${GLFW_LIB_DIR}
            LIBRARIES    ${GLFW_LIBRARIES}
            DEPENDS      ext_glfw
    )

    target_link_libraries(3rdparty_glfw INTERFACE Open3D::3rdparty_threads)
    if(UNIX AND NOT APPLE)
        find_library(RT_LIBRARY rt)
        if(RT_LIBRARY)
            target_link_libraries(3rdparty_glfw INTERFACE ${RT_LIBRARY})
        endif()
        find_library(MATH_LIBRARY m)
        if(MATH_LIBRARY)
            target_link_libraries(3rdparty_glfw INTERFACE ${MATH_LIBRARY})
        endif()
        if(CMAKE_DL_LIBS)
            target_link_libraries(3rdparty_glfw INTERFACE ${CMAKE_DL_LIBS})
        endif()
    endif()
    if(APPLE)
        find_library(COCOA_FRAMEWORK Cocoa)
        find_library(IOKIT_FRAMEWORK IOKit)
        find_library(CORE_FOUNDATION_FRAMEWORK CoreFoundation)
        find_library(CORE_VIDEO_FRAMEWORK CoreVideo)
        target_link_libraries(3rdparty_glfw INTERFACE
                ${COCOA_FRAMEWORK}
                ${IOKIT_FRAMEWORK}
                ${CORE_FOUNDATION_FRAMEWORK}
                ${CORE_VIDEO_FRAMEWORK}
        )
    endif()
    if(WIN32)
        target_link_libraries(3rdparty_glfw INTERFACE gdi32)
    endif()
    list(APPEND Open3D_3RDPARTY_HEADER_TARGETS_FROM_CUSTOM Open3D::3rdparty_glfw)
    list(APPEND Open3D_3RDPARTY_PRIVATE_TARGETS_FROM_CUSTOM Open3D::3rdparty_glfw)
else()
    list(APPEND Open3D_3RDPARTY_PRIVATE_TARGETS_FROM_SYSTEM Open3D::3rdparty_glfw)
endif()
if(TARGET Open3D::3rdparty_x11)
    target_link_libraries(3rdparty_glfw INTERFACE Open3D::3rdparty_x11)
endif()

# TurboJPEG
if(USE_SYSTEM_JPEG AND BUILD_AZURE_KINECT)
    open3d_pkg_config_3rdparty_library(3rdparty_turbojpeg
            SEARCH_ARGS turbojpeg
    )
    if(NOT 3rdparty_turbojpeg_FOUND)
        message(STATUS "Azure Kinect driver needs TurboJPEG API")
        set(USE_SYSTEM_JPEG OFF)
    endif()
endif()

# JPEG
if(USE_SYSTEM_JPEG)
    open3d_find_package_3rdparty_library(3rdparty_jpeg
            PACKAGE JPEG
            TARGETS JPEG::JPEG
    )
    if(3rdparty_jpeg_FOUND)
        if(TARGET Open3D::3rdparty_turbojpeg)
            list(APPEND Open3D_3RDPARTY_PRIVATE_TARGETS_FROM_SYSTEM Open3D::3rdparty_turbojpeg)
        endif()
    else()
        set(USE_SYSTEM_JPEG OFF)
    endif()
endif()
if(NOT USE_SYSTEM_JPEG)
    message(STATUS "Building third-party library JPEG from source")
    include(${Open3D_3RDPARTY_DIR}/libjpeg-turbo/libjpeg-turbo.cmake)
    open3d_import_3rdparty_library(3rdparty_jpeg
            INCLUDE_DIRS ${JPEG_TURBO_INCLUDE_DIRS}
            LIB_DIR      ${JPEG_TURBO_LIB_DIR}
            LIBRARIES    ${JPEG_TURBO_LIBRARIES}
            DEPENDS      ext_turbojpeg
    )
    list(APPEND Open3D_3RDPARTY_PRIVATE_TARGETS_FROM_CUSTOM Open3D::3rdparty_jpeg)
else()
    list(APPEND Open3D_3RDPARTY_PRIVATE_TARGETS_FROM_SYSTEM Open3D::3rdparty_jpeg)
endif()

# jsoncpp
if(USE_SYSTEM_JSONCPP)
    open3d_find_package_3rdparty_library(3rdparty_jsoncpp
            PACKAGE jsoncpp
            TARGETS jsoncpp_lib
    )
    if(NOT 3rdparty_jsoncpp_FOUND)
        set(USE_SYSTEM_JSONCPP OFF)
    endif()
endif()
if(NOT USE_SYSTEM_JSONCPP)
    include(${Open3D_3RDPARTY_DIR}/jsoncpp/jsoncpp.cmake)
    open3d_import_3rdparty_library(3rdparty_jsoncpp
            INCLUDE_DIRS ${JSONCPP_INCLUDE_DIRS}
            LIB_DIR      ${JSONCPP_LIB_DIR}
            LIBRARIES    ${JSONCPP_LIBRARIES}
            DEPENDS      ext_jsoncpp
    )
    list(APPEND Open3D_3RDPARTY_PRIVATE_TARGETS_FROM_CUSTOM Open3D::3rdparty_jsoncpp)
else()
    list(APPEND Open3D_3RDPARTY_PRIVATE_TARGETS_FROM_SYSTEM Open3D::3rdparty_jsoncpp)
endif()

# liblzf
if(USE_SYSTEM_LIBLZF)
    open3d_find_package_3rdparty_library(3rdparty_liblzf
            PACKAGE liblzf
            TARGETS liblzf::liblzf
    )
    if(NOT 3rdparty_liblzf_FOUND)
        set(USE_SYSTEM_LIBLZF OFF)
    endif()
endif()
if(NOT USE_SYSTEM_LIBLZF)
    open3d_build_3rdparty_library(3rdparty_liblzf DIRECTORY liblzf
            SOURCES
            liblzf/lzf_c.c
            liblzf/lzf_d.c
    )
    list(APPEND Open3D_3RDPARTY_PRIVATE_TARGETS_FROM_CUSTOM Open3D::3rdparty_liblzf)
else()
    list(APPEND Open3D_3RDPARTY_PRIVATE_TARGETS_FROM_SYSTEM Open3D::3rdparty_liblzf)
endif()

# tritriintersect
open3d_build_3rdparty_library(3rdparty_tritriintersect DIRECTORY tomasakeninemoeller
        INCLUDE_DIRS include/
)
list(APPEND Open3D_3RDPARTY_PRIVATE_TARGETS_FROM_CUSTOM Open3D::3rdparty_tritriintersect)

# librealsense SDK
if (BUILD_LIBREALSENSE)
    if(USE_SYSTEM_LIBREALSENSE AND NOT GLIBCXX_USE_CXX11_ABI)
        # Turn off USE_SYSTEM_LIBREALSENSE.
        # Because it is affected by libraries built with different CXX ABIs.
        # See details: https://github.com/isl-org/Open3D/pull/2876
        message(STATUS "Set USE_SYSTEM_LIBREALSENSE=OFF, because GLIBCXX_USE_CXX11_ABI is OFF.")
        set(USE_SYSTEM_LIBREALSENSE OFF)
    endif()
    if(USE_SYSTEM_LIBREALSENSE)
        open3d_find_package_3rdparty_library(3rdparty_librealsense
                PACKAGE realsense2
                TARGETS realsense2::realsense2
        )
        if(NOT 3rdparty_librealsense_FOUND)
            set(USE_SYSTEM_LIBREALSENSE OFF)
        endif()
    endif()
    if(NOT USE_SYSTEM_LIBREALSENSE)
        include(${Open3D_3RDPARTY_DIR}/librealsense/librealsense.cmake)
        open3d_import_3rdparty_library(3rdparty_librealsense
                INCLUDE_DIRS ${LIBREALSENSE_INCLUDE_DIR}
                LIBRARIES    ${LIBREALSENSE_LIBRARIES}
                LIB_DIR      ${LIBREALSENSE_LIB_DIR}
                DEPENDS      ext_librealsense
        )
        if (UNIX AND NOT APPLE)    # Ubuntu dependency: libudev-dev
            find_library(UDEV_LIBRARY udev REQUIRED
                    DOC "Library provided by the deb package libudev-dev")
            target_link_libraries(3rdparty_librealsense INTERFACE ${UDEV_LIBRARY})
        endif()
        list(APPEND Open3D_3RDPARTY_PRIVATE_TARGETS_FROM_CUSTOM Open3D::3rdparty_librealsense)
    else()
        list(APPEND Open3D_3RDPARTY_PRIVATE_TARGETS_FROM_SYSTEM Open3D::3rdparty_librealsense)
    endif()
endif()

# Curl
# - Curl should be linked before PNG, otherwise it will have undefined symbols.
# - openssl.cmake needs to be included before curl.cmake, for the
#   BORINGSSL_ROOT_DIR variable.
if(USE_SYSTEM_CURL)
    open3d_pkg_config_3rdparty_library(3rdparty_curl
            SEARCH_ARGS libcurl
    )
    if(NOT 3rdparty_curl_FOUND)
        set(USE_SYSTEM_CURL OFF)
    endif()
endif()

if(USE_SYSTEM_OPENSSL)
    open3d_find_package_3rdparty_library(3rdparty_openssl
            PACKAGE OpenSSL
            REQUIRED
            TARGETS OpenSSL::Crypto
    )
    if(NOT 3rdparty_openssl_FOUND)
        set(USE_SYSTEM_OPENSSL OFF)
    endif()
endif()
if(NOT USE_SYSTEM_OPENSSL)
    # BoringSSL
    include(${Open3D_3RDPARTY_DIR}/boringssl/boringssl.cmake)
    open3d_import_3rdparty_library(3rdparty_openssl
            INCLUDE_DIRS ${BORINGSSL_INCLUDE_DIRS}
            INCLUDE_ALL
            INCLUDE_DIRS ${BORINGSSL_INCLUDE_DIRS}
            LIB_DIR      ${BORINGSSL_LIB_DIR}
            LIBRARIES    ${BORINGSSL_LIBRARIES}
            DEPENDS      ext_zlib ext_boringssl
    )
endif()

if(NOT USE_SYSTEM_CURL)
    if (APPLE)
        message(SEND_ERROR "Please build with USE_SYSTEM_CURL=ON for macOS to prevent linker errors.")
    endif()
    include(${Open3D_3RDPARTY_DIR}/curl/curl.cmake)
    open3d_import_3rdparty_library(3rdparty_curl
            INCLUDE_DIRS ${CURL_INCLUDE_DIRS}
            INCLUDE_ALL
            LIB_DIR      ${CURL_LIB_DIR}
            LIBRARIES    ${CURL_LIBRARIES}
            DEPENDS      ext_zlib ext_curl
    )
    if(APPLE)
        # Missing frameworks: https://stackoverflow.com/a/56157695/1255535
        # Link frameworks   : https://stackoverflow.com/a/18330634/1255535
        # Fixes error:
        # ```
        # Undefined symbols for architecture arm64:
        # "_SCDynamicStoreCopyProxies", referenced from:
        #     _Curl_resolv in libcurl.a(hostip.c.o)
        # ```
        # The "Foundation" framework is already linked by GLFW.
        target_link_libraries(3rdparty_curl INTERFACE "-framework SystemConfiguration -framework Foundation")
    elseif(UNIX)
        find_library(LIBIDN2 NAMES idn2 libidn2 libidn2.so.0  )
        if(LIBIDN2)
            target_link_libraries(3rdparty_curl INTERFACE ${LIBIDN2})
        endif()
    endif()
    target_link_libraries(3rdparty_curl INTERFACE 3rdparty_openssl)
endif()
list(APPEND Open3D_3RDPARTY_PRIVATE_TARGETS_FROM_CUSTOM Open3D::3rdparty_curl Open3D::3rdparty_openssl)

# PNG
if(USE_SYSTEM_PNG)
    # ZLIB::ZLIB is automatically included by the PNG package.
    open3d_find_package_3rdparty_library(3rdparty_png
            PACKAGE PNG
            PACKAGE_VERSION_VAR PNG_VERSION_STRING
            TARGETS PNG::PNG
    )
    if(NOT 3rdparty_png_FOUND)
        set(USE_SYSTEM_PNG OFF)
    endif()
endif()
if(NOT USE_SYSTEM_PNG)
    include(${Open3D_3RDPARTY_DIR}/zlib/zlib.cmake)
    open3d_import_3rdparty_library(3rdparty_zlib
            HIDDEN
            INCLUDE_DIRS ${ZLIB_INCLUDE_DIRS}
            LIB_DIR      ${ZLIB_LIB_DIR}
            LIBRARIES    ${ZLIB_LIBRARIES}
            DEPENDS      ext_zlib
    )

    include(${Open3D_3RDPARTY_DIR}/libpng/libpng.cmake)
    open3d_import_3rdparty_library(3rdparty_png
            INCLUDE_DIRS ${LIBPNG_INCLUDE_DIRS}
            LIB_DIR      ${LIBPNG_LIB_DIR}
            LIBRARIES    ${LIBPNG_LIBRARIES}
            DEPENDS      ext_libpng
    )
    add_dependencies(ext_libpng ext_zlib)
    target_link_libraries(3rdparty_png INTERFACE Open3D::3rdparty_zlib)
    list(APPEND Open3D_3RDPARTY_PRIVATE_TARGETS_FROM_CUSTOM Open3D::3rdparty_png)
else()
    list(APPEND Open3D_3RDPARTY_PRIVATE_TARGETS_FROM_SYSTEM Open3D::3rdparty_png)
endif()

# rply
open3d_build_3rdparty_library(3rdparty_rply DIRECTORY rply
        SOURCES
        rply/rply.c
        INCLUDE_DIRS
        rply/
)
list(APPEND Open3D_3RDPARTY_PRIVATE_TARGETS_FROM_CUSTOM Open3D::3rdparty_rply)

# tinyfiledialogs
open3d_build_3rdparty_library(3rdparty_tinyfiledialogs DIRECTORY tinyfiledialogs
        SOURCES
        include/tinyfiledialogs/tinyfiledialogs.c
        INCLUDE_DIRS
        include/
)
list(APPEND Open3D_3RDPARTY_PRIVATE_TARGETS_FROM_CUSTOM Open3D::3rdparty_tinyfiledialogs)

# tinygltf
if(USE_SYSTEM_TINYGLTF)
    open3d_find_package_3rdparty_library(3rdparty_tinygltf
            PACKAGE TinyGLTF
            TARGETS TinyGLTF::TinyGLTF
    )
    if(NOT 3rdparty_tinygltf_FOUND)
        set(USE_SYSTEM_TINYGLTF OFF)
    endif()
endif()
if(NOT USE_SYSTEM_TINYGLTF)
    include(${Open3D_3RDPARTY_DIR}/tinygltf/tinygltf.cmake)
    open3d_import_3rdparty_library(3rdparty_tinygltf
            INCLUDE_DIRS ${TINYGLTF_INCLUDE_DIRS}
            DEPENDS      ext_tinygltf
    )
    target_compile_definitions(3rdparty_tinygltf INTERFACE TINYGLTF_IMPLEMENTATION STB_IMAGE_IMPLEMENTATION STB_IMAGE_WRITE_IMPLEMENTATION)
    list(APPEND Open3D_3RDPARTY_PRIVATE_TARGETS_FROM_CUSTOM Open3D::3rdparty_tinygltf)
else()
    list(APPEND Open3D_3RDPARTY_PRIVATE_TARGETS_FROM_SYSTEM Open3D::3rdparty_tinygltf)
endif()

# tinyobjloader
if(USE_SYSTEM_TINYOBJLOADER)
    open3d_find_package_3rdparty_library(3rdparty_tinyobjloader
            PACKAGE tinyobjloader
            TARGETS tinyobjloader::tinyobjloader
    )
    if(NOT 3rdparty_tinyobjloader_FOUND)
        set(USE_SYSTEM_TINYOBJLOADER OFF)
    endif()
endif()
if(NOT USE_SYSTEM_TINYOBJLOADER)
    include(${Open3D_3RDPARTY_DIR}/tinyobjloader/tinyobjloader.cmake)
    open3d_import_3rdparty_library(3rdparty_tinyobjloader
            INCLUDE_DIRS ${TINYOBJLOADER_INCLUDE_DIRS}
            DEPENDS      ext_tinyobjloader
    )
    target_compile_definitions(3rdparty_tinyobjloader INTERFACE TINYOBJLOADER_IMPLEMENTATION)
    list(APPEND Open3D_3RDPARTY_PRIVATE_TARGETS_FROM_CUSTOM Open3D::3rdparty_tinyobjloader)
else()
    list(APPEND Open3D_3RDPARTY_PRIVATE_TARGETS_FROM_SYSTEM Open3D::3rdparty_tinyobjloader)
endif()

# Qhullcpp
if(USE_SYSTEM_QHULLCPP)
    open3d_find_package_3rdparty_library(3rdparty_qhullcpp
            PACKAGE Qhull
            TARGETS Qhull::qhullcpp Qhull::qhull_r
    )
    if(NOT 3rdparty_qhullcpp_FOUND)
        set(USE_SYSTEM_QHULLCPP OFF)
    endif()
endif()
if(NOT USE_SYSTEM_QHULLCPP)
    include(${Open3D_3RDPARTY_DIR}/qhull/qhull.cmake)
    open3d_build_3rdparty_library(3rdparty_qhull_r DIRECTORY ${QHULL_SOURCE_DIR}
            SOURCES
            src/libqhull_r/global_r.c
            src/libqhull_r/stat_r.c
            src/libqhull_r/geom2_r.c
            src/libqhull_r/poly2_r.c
            src/libqhull_r/merge_r.c
            src/libqhull_r/libqhull_r.c
            src/libqhull_r/geom_r.c
            src/libqhull_r/poly_r.c
            src/libqhull_r/qset_r.c
            src/libqhull_r/mem_r.c
            src/libqhull_r/random_r.c
            src/libqhull_r/usermem_r.c
            src/libqhull_r/io_r.c
            src/libqhull_r/user_r.c
            src/libqhull_r/rboxlib_r.c
            INCLUDE_DIRS
            src/
    )
    open3d_build_3rdparty_library(3rdparty_qhullcpp DIRECTORY ${QHULL_SOURCE_DIR}
            SOURCES
            src/libqhullcpp/Coordinates.cpp
            src/libqhullcpp/PointCoordinates.cpp
            src/libqhullcpp/Qhull.cpp
            src/libqhullcpp/QhullFacet.cpp
            src/libqhullcpp/QhullFacetList.cpp
            src/libqhullcpp/QhullFacetSet.cpp
            src/libqhullcpp/QhullHyperplane.cpp
            src/libqhullcpp/QhullPoint.cpp
            src/libqhullcpp/QhullPointSet.cpp
            src/libqhullcpp/QhullPoints.cpp
            src/libqhullcpp/QhullQh.cpp
            src/libqhullcpp/QhullRidge.cpp
            src/libqhullcpp/QhullSet.cpp
            src/libqhullcpp/QhullStat.cpp
            src/libqhullcpp/QhullUser.cpp
            src/libqhullcpp/QhullVertex.cpp
            src/libqhullcpp/QhullVertexSet.cpp
            src/libqhullcpp/RboxPoints.cpp
            src/libqhullcpp/RoadError.cpp
            src/libqhullcpp/RoadLogEvent.cpp
            INCLUDE_DIRS
            src/
    )
    target_link_libraries(3rdparty_qhullcpp PRIVATE 3rdparty_qhull_r)
    list(APPEND Open3D_3RDPARTY_PRIVATE_TARGETS_FROM_CUSTOM Open3D::3rdparty_qhullcpp)
else()
    list(APPEND Open3D_3RDPARTY_PRIVATE_TARGETS_FROM_SYSTEM Open3D::3rdparty_qhullcpp)
endif()

# fmt
if(USE_SYSTEM_FMT)
    # MSVC >= 17.x required for building fmt 8+
    # SYCL / DPC++ needs fmt ver <8 or >= 9.2: https://github.com/fmtlib/fmt/issues/3005
    open3d_find_package_3rdparty_library(3rdparty_fmt
            PUBLIC
            PACKAGE fmt
            TARGETS fmt::fmt
    )
    if(NOT 3rdparty_fmt_FOUND)
        set(USE_SYSTEM_FMT OFF)
    endif()
endif()
if(NOT USE_SYSTEM_FMT)
    include(${Open3D_3RDPARTY_DIR}/fmt/fmt.cmake)
    open3d_import_3rdparty_library(3rdparty_fmt
            HEADER
            INCLUDE_DIRS ${FMT_INCLUDE_DIRS}
            LIB_DIR      ${FMT_LIB_DIR}
            LIBRARIES    ${FMT_LIBRARIES}
            DEPENDS      ext_fmt
    )
    # FMT 6.0, newer versions may require different flags
    target_compile_definitions(3rdparty_fmt INTERFACE FMT_HEADER_ONLY=0)
    target_compile_definitions(3rdparty_fmt INTERFACE FMT_USE_WINDOWS_H=0)
    target_compile_definitions(3rdparty_fmt INTERFACE FMT_STRING_ALIAS=1)
    list(APPEND Open3D_3RDPARTY_HEADER_TARGETS_FROM_CUSTOM Open3D::3rdparty_fmt)
else()
    list(APPEND Open3D_3RDPARTY_PUBLIC_TARGETS_FROM_SYSTEM Open3D::3rdparty_fmt)
endif()

# Pybind11
if (BUILD_PYTHON_MODULE)
    if(USE_SYSTEM_PYBIND11)
        find_package(pybind11)
    endif()
    if (NOT USE_SYSTEM_PYBIND11 OR NOT TARGET pybind11::module)
        set(USE_SYSTEM_PYBIND11 OFF)
        include(${Open3D_3RDPARTY_DIR}/pybind11/pybind11.cmake)
        # pybind11 will automatically become available.
    endif()
endif()

# Azure Kinect
set(BUILD_AZURE_KINECT_COMMENT "//") # Set include header files in Open3D.h
if (BUILD_AZURE_KINECT)
    include(${Open3D_3RDPARTY_DIR}/azure_kinect/azure_kinect.cmake)
    open3d_import_3rdparty_library(3rdparty_k4a
            INCLUDE_DIRS ${K4A_INCLUDE_DIR}
            DEPENDS      ext_k4a
    )
    list(APPEND Open3D_3RDPARTY_PRIVATE_TARGETS_FROM_CUSTOM Open3D::3rdparty_k4a)
endif()

# PoissonRecon
include(${Open3D_3RDPARTY_DIR}/possionrecon/possionrecon.cmake)
open3d_import_3rdparty_library(3rdparty_poisson
        INCLUDE_DIRS ${POISSON_INCLUDE_DIRS}
        DEPENDS      ext_poisson
)
list(APPEND Open3D_3RDPARTY_PRIVATE_TARGETS_FROM_CUSTOM Open3D::3rdparty_poisson)

# Minizip
if(WITH_MINIZIP)
    open3d_pkg_config_3rdparty_library(3rdparty_minizip
            SEARCH_ARGS minizip
    )
    list(APPEND Open3D_3RDPARTY_PRIVATE_TARGETS_FROM_SYSTEM Open3D::3rdparty_minizip)
endif()

# Googletest
if (BUILD_UNIT_TESTS)
    if(USE_SYSTEM_GOOGLETEST)
        open3d_find_package_3rdparty_library(3rdparty_googletest
                PACKAGE GTest
                TARGETS GTest::gmock
        )
        if(NOT 3rdparty_googletest_FOUND)
            set(USE_SYSTEM_GOOGLETEST OFF)
        endif()
    endif()
    if(NOT USE_SYSTEM_GOOGLETEST)
        include(${Open3D_3RDPARTY_DIR}/googletest/googletest.cmake)
        open3d_build_3rdparty_library(3rdparty_googletest DIRECTORY ${GOOGLETEST_SOURCE_DIR}
                SOURCES
                googletest/src/gtest-all.cc
                googlemock/src/gmock-all.cc
                INCLUDE_DIRS
                googletest/include/
                googletest/
                googlemock/include/
                googlemock/
        )
    endif()
endif()

# Google benchmark
if (BUILD_BENCHMARKS)
    include(${Open3D_3RDPARTY_DIR}/benchmark/benchmark.cmake)
    # benchmark and benchmark_main will automatically become available.
endif()

# imgui
if(BUILD_GUI)
    if(USE_SYSTEM_IMGUI)
        open3d_find_package_3rdparty_library(3rdparty_imgui
                PACKAGE ImGui
                TARGETS ImGui::ImGui
        )
        if(NOT 3rdparty_imgui_FOUND)
            set(USE_SYSTEM_IMGUI OFF)
        endif()
    endif()
    if(NOT USE_SYSTEM_IMGUI)
        include(${Open3D_3RDPARTY_DIR}/imgui/imgui.cmake)
        open3d_build_3rdparty_library(3rdparty_imgui DIRECTORY ${IMGUI_SOURCE_DIR}
                SOURCES
                imgui_demo.cpp
                imgui_draw.cpp
                imgui_tables.cpp
                imgui_widgets.cpp
                imgui.cpp
        )
        list(APPEND Open3D_3RDPARTY_PRIVATE_TARGETS_FROM_CUSTOM Open3D::3rdparty_imgui)
    else()
        list(APPEND Open3D_3RDPARTY_PRIVATE_TARGETS_FROM_SYSTEM Open3D::3rdparty_imgui)
    endif()
endif()

# Filament
if(BUILD_GUI)
    if(USE_SYSTEM_FILAMENT)
        open3d_find_package_3rdparty_library(3rdparty_filament
                PACKAGE filament
                TARGETS filament::filament filament::geometry filament::image
        )
        if(3rdparty_filament_FOUND)
            set(FILAMENT_MATC "/usr/bin/matc")
        else()
            set(USE_SYSTEM_FILAMENT OFF)
        endif()
    endif()
    if(NOT USE_SYSTEM_FILAMENT)
        set(FILAMENT_RUNTIME_VER "")
        if(BUILD_FILAMENT_FROM_SOURCE)
            message(STATUS "Building third-party library Filament from source")
            if(MSVC OR (CMAKE_C_COMPILER_ID MATCHES ".*Clang" AND
                    CMAKE_CXX_COMPILER_ID MATCHES ".*Clang"
                    AND CMAKE_CXX_COMPILER_VERSION VERSION_GREATER_EQUAL 7))
                set(FILAMENT_C_COMPILER "${CMAKE_C_COMPILER}")
                set(FILAMENT_CXX_COMPILER "${CMAKE_CXX_COMPILER}")
            else()
                message(STATUS "Filament can only be built with Clang >= 7")
                # First, check default version, because the user may have configured
                # a particular version as default for a reason.
                find_program(CLANG_DEFAULT_CC NAMES clang)
                find_program(CLANG_DEFAULT_CXX NAMES clang++)
                if(CLANG_DEFAULT_CC AND CLANG_DEFAULT_CXX)
                    execute_process(COMMAND ${CLANG_DEFAULT_CXX} --version OUTPUT_VARIABLE clang_version)
                    if(clang_version MATCHES "clang version ([0-9]+)")
                        if (CMAKE_MATCH_1 GREATER_EQUAL 7)
                            message(STATUS "Using ${CLANG_DEFAULT_CXX} to build Filament")
                            set(FILAMENT_C_COMPILER "${CLANG_DEFAULT_CC}")
                            set(FILAMENT_CXX_COMPILER "${CLANG_DEFAULT_CXX}")
                        endif()
                    endif()
                endif()
                # If the default version is not sufficient, look for some specific versions
                if(NOT FILAMENT_C_COMPILER OR NOT FILAMENT_CXX_COMPILER)
                    find_program(CLANG_VERSIONED_CC NAMES
                            clang-19
                            clang-18
                            clang-17
                            clang-16
                            clang-15
                            clang-14
                            clang-13
                            clang-12
                            clang-11
                            clang-10
                            clang-9
                            clang-8
                            clang-7
                    )
                    find_program(CLANG_VERSIONED_CXX NAMES
                            clang++-19
                            clang++-18
                            clang++-17
                            clang++-16
                            clang++-15
                            clang++-14
                            clang++-13
                            clang++-12
                            clang++-11
                            clang++-10
                            clang++-9
                            clang++-8
                            clang++-7
                    )
                    if (CLANG_VERSIONED_CC AND CLANG_VERSIONED_CXX)
                        set(FILAMENT_C_COMPILER "${CLANG_VERSIONED_CC}")
                        set(FILAMENT_CXX_COMPILER "${CLANG_VERSIONED_CXX}")
                        message(STATUS "Using ${CLANG_VERSIONED_CXX} to build Filament")
                    else()
                        message(FATAL_ERROR "Need Clang >= 7 to compile Filament from source")
                    endif()
                endif()
            endif()
            if (UNIX AND NOT APPLE)
                # Find corresponding libc++ and libc++abi libraries. On Ubuntu,
                # clang libraries are located at /usr/lib/llvm-{version}/lib,
                # and the default version will have a sybolic link at
                # /usr/lib/x86_64-linux-gnu/ or /usr/lib/aarch64-linux-gnu.
                #
                # On aarch64, the symbolic link path may not work for CMake's
                # find_library. Therefore, when compiling Filament from source,
                # we explicitly find the corresponding path based on the clang
                # version.
                execute_process(COMMAND ${FILAMENT_CXX_COMPILER} --version OUTPUT_VARIABLE clang_version)
                if(clang_version MATCHES "clang version ([0-9]+)")
                    set(CLANG_LIBDIR "/usr/lib/llvm-${CMAKE_MATCH_1}/lib")
                endif()
            endif()
            include(${Open3D_3RDPARTY_DIR}/filament/filament_build.cmake)
        else()
            message(STATUS "Using prebuilt third-party library Filament")
            include(${Open3D_3RDPARTY_DIR}/filament/filament_download.cmake)
            # Set lib directory for filament v1.9.9 on Windows.
            # Assume newer version if FILAMENT_PRECOMPILED_ROOT is set.
            if (WIN32 AND NOT FILAMENT_PRECOMPILED_ROOT)
                if (STATIC_WINDOWS_RUNTIME)
                    set(FILAMENT_RUNTIME_VER "x86_64/mt$<$<CONFIG:DEBUG>:d>")
                else()
                    set(FILAMENT_RUNTIME_VER "x86_64/md$<$<CONFIG:DEBUG>:d>")
                endif()
            endif()
        endif()
        if (UNIX AND NOT APPLE)
            if (CMAKE_SYSTEM_PROCESSOR MATCHES "^(aarch64|arm64)$")
                set(FILAMENT_RUNTIME_VER aarch64)
            else()
                set(FILAMENT_RUNTIME_VER x86_64)
            endif()
        elseif (APPLE)
            if (APPLE_AARCH64)
                set(FILAMENT_RUNTIME_VER arm64)
            else()
                set(FILAMENT_RUNTIME_VER x86_64)
            endif()
        else()  # WIN32
            set(FILAMENT_RUNTIME_VER x86_64)
        endif()
        open3d_import_3rdparty_library(3rdparty_filament
                HEADER
                INCLUDE_DIRS ${FILAMENT_ROOT}/include/
                LIB_DIR ${FILAMENT_ROOT}/lib/${FILAMENT_RUNTIME_VER}
                LIBRARIES ${filament_LIBRARIES}
                DEPENDS ext_filament
        )
        set(FILAMENT_MATC "${FILAMENT_ROOT}/bin/matc")
        target_link_libraries(3rdparty_filament INTERFACE Open3D::3rdparty_threads ${CMAKE_DL_LIBS})
        if(UNIX AND NOT APPLE)
            # For ubuntu, llvm libs are located in /usr/lib/llvm-{version}/lib.
            # We first search for these paths, and then search CMake's default
            # search path. LLVM version must be >= 7 to compile Filament.
            if (NOT CLANG_LIBDIR)
                message(STATUS "Searching /usr/lib/llvm-[7..19]/lib/ for libc++ and libc++abi")
                foreach(llvm_ver RANGE 7 19)
                    set(llvm_lib_dir "/usr/lib/llvm-${llvm_ver}/lib")
                    find_library(CPP_LIBRARY    c++ PATHS ${llvm_lib_dir} NO_DEFAULT_PATH)
                    find_library(CPPABI_LIBRARY c++abi PATHS ${llvm_lib_dir} NO_DEFAULT_PATH)
                    if (CPP_LIBRARY AND CPPABI_LIBRARY)
                        set(CLANG_LIBDIR ${llvm_lib_dir})
                        message(STATUS "CLANG_LIBDIR found in ubuntu-default: ${CLANG_LIBDIR}")
                        set(LIBCPP_VERSION ${llvm_ver})
                        break()
                    endif()
                endforeach()
            endif()

            # Fallback to non-ubuntu-default paths. Note that the PATH_SUFFIXES
            # is not enforced by CMake.
            if (NOT CLANG_LIBDIR)
                message(STATUS "Clang C++ libraries not found. Searching other paths...")
                find_library(CPPABI_LIBRARY c++abi PATH_SUFFIXES
                        llvm-19/lib
                        llvm-18/lib
                        llvm-17/lib
                        llvm-16/lib
                        llvm-15/lib
                        llvm-14/lib
                        llvm-13/lib
                        llvm-12/lib
                        llvm-11/lib
                        llvm-10/lib
                        llvm-9/lib
                        llvm-8/lib
                        llvm-7/lib
                )
                file(REAL_PATH ${CPPABI_LIBRARY} CPPABI_LIBRARY)
                get_filename_component(CLANG_LIBDIR ${CPPABI_LIBRARY} DIRECTORY)
                string(REGEX MATCH "llvm-([0-9]+)/lib" _ ${CLANG_LIBDIR})
                set(LIBCPP_VERSION ${CMAKE_MATCH_1})
            endif()

            # Find clang libraries at the exact path ${CLANG_LIBDIR}.
            if (CLANG_LIBDIR)
                message(STATUS "Using CLANG_LIBDIR: ${CLANG_LIBDIR}")
            else()
                message(FATAL_ERROR "Cannot find matching libc++ and libc++abi libraries with version >=7.")
            endif()
            find_library(CPP_LIBRARY    c++    PATHS ${CLANG_LIBDIR} REQUIRED NO_DEFAULT_PATH)
            find_library(CPPABI_LIBRARY c++abi PATHS ${CLANG_LIBDIR} REQUIRED NO_DEFAULT_PATH)

            # Ensure that libstdc++ gets linked first.
            target_link_libraries(3rdparty_filament INTERFACE -lstdc++
                    ${CPP_LIBRARY}.1 ${CPPABI_LIBRARY})
            message(STATUS "Filament C++ libraries: ${CPP_LIBRARY}.1 ${CPPABI_LIBRARY}")
            if (LIBCPP_VERSION GREATER 11)
                message(WARNING "libc++ (LLVM) version ${LIBCPP_VERSION} > 11 includes libunwind that "
                        "interferes with the system libunwind.so.8 and may crash Python code when exceptions "
                        "are used. Please consider using libc++ (LLVM) v11.")
            endif()
        endif()
        if (APPLE)
            find_library(CORE_VIDEO CoreVideo)
            find_library(QUARTZ_CORE QuartzCore)
            find_library(OPENGL_LIBRARY OpenGL)
            find_library(METAL_LIBRARY Metal)
            find_library(APPKIT_LIBRARY AppKit)
            target_link_libraries(3rdparty_filament INTERFACE ${CORE_VIDEO} ${QUARTZ_CORE} ${OPENGL_LIBRARY} ${METAL_LIBRARY} ${APPKIT_LIBRARY})
            target_link_options(3rdparty_filament INTERFACE "-fobjc-link-runtime")
        endif()
        list(APPEND Open3D_3RDPARTY_HEADER_TARGETS_FROM_CUSTOM Open3D::3rdparty_filament)
    else()
        list(APPEND Open3D_3RDPARTY_HEADER_TARGETS_FROM_SYSTEM Open3D::3rdparty_filament)
    endif() # if(NOT USE_SYSTEM_FILAMENT)
endif()

# Headless rendering
if (ENABLE_HEADLESS_RENDERING)
    open3d_find_package_3rdparty_library(3rdparty_opengl
            REQUIRED
            PACKAGE OSMesa
            INCLUDE_DIRS OSMESA_INCLUDE_DIR
            LIBRARIES OSMESA_LIBRARY
    )
else()
    open3d_find_package_3rdparty_library(3rdparty_opengl
            PACKAGE OpenGL
            TARGETS OpenGL::GL
    )
    set(USE_SYSTEM_OPENGL ON)
endif()
list(APPEND Open3D_3RDPARTY_HEADER_TARGETS_FROM_SYSTEM Open3D::3rdparty_opengl)

# RPC interface
# zeromq
if(USE_SYSTEM_ZEROMQ)
    open3d_pkg_config_3rdparty_library(3rdparty_zeromq SEARCH_ARGS libzmq)
    if(NOT 3rdparty_zeromq_FOUND)
        set(USE_USE_SYSTEM_ZEROMQ OFF)
    endif()
endif()
if(NOT USE_SYSTEM_ZEROMQ)
    include(${Open3D_3RDPARTY_DIR}/zeromq/zeromq_build.cmake)
    open3d_import_3rdparty_library(3rdparty_zeromq
            HIDDEN
            INCLUDE_DIRS ${ZEROMQ_INCLUDE_DIRS}
            LIB_DIR      ${ZEROMQ_LIB_DIR}
            LIBRARIES    ${ZEROMQ_LIBRARIES}
            DEPENDS      ext_zeromq ext_cppzmq
    )
    list(APPEND Open3D_3RDPARTY_PRIVATE_TARGETS_FROM_CUSTOM Open3D::3rdparty_zeromq)
    if(DEFINED ZEROMQ_ADDITIONAL_LIBS)
        list(APPEND Open3D_3RDPARTY_PRIVATE_TARGETS_FROM_CUSTOM ${ZEROMQ_ADDITIONAL_LIBS})
    endif()
else()
    list(APPEND Open3D_3RDPARTY_PRIVATE_TARGETS_FROM_SYSTEM Open3D::3rdparty_zeromq)
    if(DEFINED ZEROMQ_ADDITIONAL_LIBS)
        list(APPEND Open3D_3RDPARTY_PRIVATE_TARGETS_FROM_SYSTEM ${ZEROMQ_ADDITIONAL_LIBS})
    endif()
endif()

# msgpack
if(USE_SYSTEM_MSGPACK)
    open3d_find_package_3rdparty_library(3rdparty_msgpack
            PACKAGE msgpack-cxx
            TARGETS msgpack-cxx
    )
    if(NOT 3rdparty_msgpack_FOUND)
        open3d_find_package_3rdparty_library(3rdparty_msgpack
                PACKAGE msgpack
                TARGETS msgpackc
        )
    endif()
    if(NOT 3rdparty_msgpack_FOUND)
        open3d_pkg_config_3rdparty_library(3rdparty_msgpack
                SEARCH_ARGS msgpack
        )
        if(NOT 3rdparty_msgpack_FOUND)
            set(USE_SYSTEM_MSGPACK OFF)
        endif()
    endif()
endif()
if(NOT USE_SYSTEM_MSGPACK)
    include(${Open3D_3RDPARTY_DIR}/msgpack/msgpack_build.cmake)
    open3d_import_3rdparty_library(3rdparty_msgpack
            INCLUDE_DIRS ${MSGPACK_INCLUDE_DIRS}
            DEPENDS      ext_msgpack-c
    )
    list(APPEND Open3D_3RDPARTY_PRIVATE_TARGETS_FROM_CUSTOM Open3D::3rdparty_msgpack)
else()
    list(APPEND Open3D_3RDPARTY_PRIVATE_TARGETS_FROM_SYSTEM Open3D::3rdparty_msgpack)
endif()

# VTK
if(USE_SYSTEM_VTK)
    open3d_find_package_3rdparty_library(3rdparty_vtk
            PACKAGE VTK
            TARGETS
            VTK::FiltersGeneral
            VTK::FiltersSources
            VTK::FiltersModeling
            VTK::FiltersCore
            VTK::CommonExecutionModel
            VTK::CommonDataModel
            VTK::CommonTransforms
            VTK::CommonMath
            VTK::CommonMisc
            VTK::CommonSystem
            VTK::CommonCore
            VTK::kissfft
            VTK::pugixml
            VTK::vtksys
    )
    if(NOT 3rdparty_vtk_FOUND)
        set(USE_SYSTEM_VTK OFF)
    endif()
endif()
if(NOT USE_SYSTEM_VTK)
    include(${Open3D_3RDPARTY_DIR}/vtk/vtk_build.cmake)
    open3d_import_3rdparty_library(3rdparty_vtk
            HIDDEN
            INCLUDE_DIRS ${VTK_INCLUDE_DIRS}
            LIB_DIR      ${VTK_LIB_DIR}
            LIBRARIES    ${VTK_LIBRARIES}
            DEPENDS      ext_vtk
    )
    if(UNIX AND NOT APPLE)
        target_link_libraries(3rdparty_vtk INTERFACE ${CMAKE_DL_LIBS})
    endif()
endif()
list(APPEND Open3D_3RDPARTY_PRIVATE_TARGETS_FROM_CUSTOM Open3D::3rdparty_vtk)

# UVAtlas
include(${Open3D_3RDPARTY_DIR}/uvatlas/uvatlas.cmake)
open3d_import_3rdparty_library(3rdparty_uvatlas
        HIDDEN
        INCLUDE_DIRS ${UVATLAS_INCLUDE_DIRS}
        LIB_DIR      ${UVATLAS_LIB_DIR}
        LIBRARIES    ${UVATLAS_LIBRARIES}
        DEPENDS      ext_uvatlas
)
list(APPEND Open3D_3RDPARTY_PRIVATE_TARGETS_FROM_CUSTOM Open3D::3rdparty_uvatlas)


# SYCL link options are specified here. Compile options are only applied to SYCL source files and are specified in cmake/Open3DSYCLTargetSources.cmake
if(BUILD_SYCL_MODULE)
    add_library(3rdparty_sycl INTERFACE)
    target_link_libraries(3rdparty_sycl INTERFACE
            $<$<AND:$<CXX_COMPILER_ID:IntelLLVM>,$<NOT:$<LINK_LANGUAGE:ISPC>>>:sycl>)
    target_link_options(3rdparty_sycl INTERFACE
            $<$<AND:$<CXX_COMPILER_ID:IntelLLVM>,$<NOT:$<LINK_LANGUAGE:ISPC>>>:-fsycl -fsycl-targets=${OPEN3D_SYCL_TARGETS}>)
    if (OPEN3D_SYCL_TARGET_BACKEND_OPTIONS)
        target_link_options(3rdparty_sycl INTERFACE
                $<$<AND:$<CXX_COMPILER_ID:IntelLLVM>,$<NOT:$<LINK_LANGUAGE:ISPC>>>:-Xs ${OPEN3D_SYCL_TARGET_BACKEND_OPTIONS}>)
    endif()
    if(NOT BUILD_SHARED_LIBS OR arg_PUBLIC)
        install(TARGETS 3rdparty_sycl EXPORT Open3DTargets)
    endif()
    add_library(Open3D::3rdparty_sycl ALIAS 3rdparty_sycl)
    list(APPEND Open3D_3RDPARTY_PRIVATE_TARGETS_FROM_SYSTEM Open3D::3rdparty_sycl)
endif()

if(BUILD_SYCL_MODULE)
    option(OPEN3D_USE_ONEAPI_PACKAGES "Use the oneAPI distribution of MKL/TBB." ON)
else()
    option(OPEN3D_USE_ONEAPI_PACKAGES "Use the oneAPI distribution of MKL/TBB." OFF)
endif()
mark_as_advanced(OPEN3D_USE_ONEAPI_PACKAGES)

if(OPEN3D_USE_ONEAPI_PACKAGES)
    # 1. oneMKL
    # /opt/intel/oneapi/mkl/latest/lib/cmake/mkl
    set(MKL_THREADING tbb_thread)
    set(MKL_LINK static)
    find_package(MKL REQUIRED)
    open3d_import_3rdparty_library(3rdparty_mkl
            HIDDEN
            GROUPED
            INCLUDE_DIRS ${MKL_INCLUDE}/
            LIB_DIR      ${MKL_ROOT}/lib/intel64
            LIBRARIES    $<$<BOOL:${BUILD_SYCL_MODULE}>:mkl_sycl> mkl_intel_ilp64 mkl_tbb_thread mkl_core
    )
    if (BUILD_SYCL_MODULE)
        # target_link_options(3rdparty_mkl INTERFACE "-Wl,-export-dynamic")
        target_link_libraries(3rdparty_mkl INTERFACE OpenCL)
    endif()
    # MKL definitions
    target_compile_options(3rdparty_mkl INTERFACE "$<$<PLATFORM_ID:Linux,Darwin>:$<$<COMPILE_LANGUAGE:CXX>:-m64>>")
    target_compile_definitions(3rdparty_mkl INTERFACE "$<$<COMPILE_LANGUAGE:CXX>:MKL_ILP64>")
    # Other global macros
    target_compile_definitions(3rdparty_mkl INTERFACE OPEN3D_USE_ONEAPI_PACKAGES)
    list(APPEND Open3D_3RDPARTY_PRIVATE_TARGETS_FROM_SYSTEM Open3D::3rdparty_mkl)

    # 2. oneTBB
    # /opt/intel/oneapi/tbb/latest/lib/cmake/tbb
    open3d_find_package_3rdparty_library(3rdparty_tbb
            PACKAGE TBB
            TARGETS TBB::tbb
    )
    list(APPEND Open3D_3RDPARTY_PRIVATE_TARGETS_FROM_SYSTEM Open3D::3rdparty_tbb)

else(OPEN3D_USE_ONEAPI_PACKAGES)
    # MKL/BLAS
    if(USE_BLAS)
        if (USE_SYSTEM_BLAS)
            find_package(BLAS)
            find_package(LAPACK)
            find_package(LAPACKE)
            if(BLAS_FOUND AND LAPACK_FOUND AND LAPACKE_FOUND)
                message(STATUS "System BLAS/LAPACK/LAPACKE found.")
                list(APPEND Open3D_3RDPARTY_PRIVATE_TARGETS_FROM_SYSTEM
                        ${BLAS_LIBRARIES}
                        ${LAPACK_LIBRARIES}
                        ${LAPACKE_LIBRARIES}
                )
            else()
                message(STATUS "System BLAS/LAPACK/LAPACKE not found, setting USE_SYSTEM_BLAS=OFF.")
                set(USE_SYSTEM_BLAS OFF)
            endif()
        endif()

        if (NOT USE_SYSTEM_BLAS)
            # Install gfortran first for compiling OpenBLAS/Lapack from source.
            message(STATUS "Building OpenBLAS with LAPACK from source")

            find_program(gfortran_bin "gfortran")
            if (gfortran_bin)
                message(STATUS "gfortran found at ${gfortran}")
            else()
                message(FATAL_ERROR "gfortran is required to compile LAPACK from source. "
                        "On Ubuntu, please install by `apt install gfortran`. "
                        "On macOS, please install by `brew install gfortran`. ")
            endif()

            include(${Open3D_3RDPARTY_DIR}/openblas/openblas.cmake)
            open3d_import_3rdparty_library(3rdparty_blas
                    HIDDEN
                    INCLUDE_DIRS ${OPENBLAS_INCLUDE_DIR}
                    LIB_DIR      ${OPENBLAS_LIB_DIR}
                    LIBRARIES    ${OPENBLAS_LIBRARIES}
                    DEPENDS      ext_openblas
            )
            # Get gfortran library search directories.
            execute_process(COMMAND ${gfortran_bin} -print-search-dirs
                    OUTPUT_VARIABLE gfortran_search_dirs
                    RESULT_VARIABLE RET
                    OUTPUT_STRIP_TRAILING_WHITESPACE
            )
            if(RET AND NOT RET EQUAL 0)
                message(FATAL_ERROR "Failed to run `${gfortran_bin} -print-search-dirs`")
            endif()

            # Parse gfortran library search directories into CMake list.
            string(REGEX MATCH "libraries: =(.*)" match_result ${gfortran_search_dirs})
            if (match_result)
                string(REPLACE ":" ";" gfortran_lib_dirs ${CMAKE_MATCH_1})
            else()
                message(FATAL_ERROR "Failed to parse gfortran_search_dirs: ${gfortran_search_dirs}")
            endif()

            if(LINUX_AARCH64 OR APPLE_AARCH64)
                # Find libgfortran.a and libgcc.a inside the gfortran library search
                # directories. This ensures that the library matches the compiler.
                # On ARM64 Ubuntu and ARM64 macOS, libgfortran.a is compiled with `-fPIC`.
                # find_library(gfortran_lib NAMES libgfortran.a PATHS ${gfortran_lib_dirs} REQUIRED)
                # find_library(gcc_lib      NAMES libgcc.a      PATHS ${gfortran_lib_dirs} REQUIRED)
                # target_link_libraries(3rdparty_blas INTERFACE
                #         ${gfortran_lib}
                #         ${gcc_lib}
                # )
                # On some aarch64 systems, libgfortran.a is not compiled with -fPIC,
                # which prevents it from being used in a shared library.
                # We link the shared version (-lgfortran) instead. This also handles libgcc.
                target_link_libraries(3rdparty_blas INTERFACE gfortran)
                if(APPLE_AARCH64)
                    find_library(quadmath_lib NAMES libquadmath.a PATHS ${gfortran_lib_dirs} REQUIRED)
                    target_link_libraries(3rdparty_blas INTERFACE
                            ${quadmath_lib})
                    # Suppress Apple compiler warnigns.
                    if(NOT ${CMAKE_BUILD_TYPE} STREQUAL "Debug")
                        message(WARNING "All link warnings have been disabled on Apple Silicon builds "
                                "due to the large number of spurious warnings that are generated. If you "
                                "need to see link warnings please build with -DCMAKE_BUILD_TYPE=Debug.")
                        target_link_options(3rdparty_blas INTERFACE "-Wl,-w")
                    endif()
                endif()
            elseif(UNIX AND NOT APPLE)
                # On Ubuntu 22.04 x86-64, libgfortran.a is not compiled with `-fPIC`.
                # The temporary solution is to link the shared library libgfortran.so.
                # If we distribute a Python wheel, the user's system will also need
                # to have libgfortran.so preinstalled.
                #
                # If you have to link libgfortran.a statically
                # - Read https://gcc.gnu.org/wiki/InstallingGCC
                # - Run `gfortran --version`, e.g. you get 9.3.0
                # - Checkout gcc source code to the corresponding version
                # - Configure with
                #   ${PWD}/../gcc/configure --prefix=${HOME}/gcc-9.3.0 \
                #                           --enable-languages=c,c++,fortran \
                #                           --with-pic --disable-multilib
                # - make install -j$(nproc) # This will take a while
                # - Change this cmake file to libgfortran.a statically.
                # - Link
                #   - libgfortran.a
                #   - libgcc.a
                #   - libquadmath.a
                target_link_libraries(3rdparty_blas INTERFACE gfortran)
            endif()
            list(APPEND Open3D_3RDPARTY_PRIVATE_TARGETS_FROM_CUSTOM Open3D::3rdparty_blas)
        endif()
    else()
        include(${Open3D_3RDPARTY_DIR}/mkl/mkl.cmake)
        # MKL, cuSOLVER, cuBLAS
        # We link MKL statically. For MKL link flags, refer to:
        # https://software.intel.com/content/www/us/en/develop/articles/intel-mkl-link-line-advisor.html
        message(STATUS "Using MKL to support BLAS and LAPACK functionalities.")
        open3d_import_3rdparty_library(3rdparty_blas
                GROUPED
                HIDDEN
                INCLUDE_DIRS ${STATIC_MKL_INCLUDE_DIR}
                LIB_DIR      ${STATIC_MKL_LIB_DIR}
                LIBRARIES    ${STATIC_MKL_LIBRARIES}
                DEPENDS      Open3D::3rdparty_tbb ext_mkl_include ext_mkl
        )
        if(UNIX)
            target_compile_options(3rdparty_blas INTERFACE "$<$<COMPILE_LANGUAGE:CXX>:-m64>")
            target_link_libraries(3rdparty_blas INTERFACE Open3D::3rdparty_threads ${CMAKE_DL_LIBS})
        endif()
        target_compile_definitions(3rdparty_blas INTERFACE "$<$<COMPILE_LANGUAGE:CXX>:MKL_ILP64>")
        list(APPEND Open3D_3RDPARTY_PRIVATE_TARGETS_FROM_CUSTOM Open3D::3rdparty_blas)
    endif()

    # TBB
    if(USE_SYSTEM_TBB)
        open3d_find_package_3rdparty_library(3rdparty_tbb
                PACKAGE TBB
                TARGETS TBB::tbb
        )
        if(NOT 3rdparty_tbb_FOUND)
            set(USE_SYSTEM_TBB OFF)
        endif()
    endif()
    if(NOT USE_SYSTEM_TBB)
        include(${Open3D_3RDPARTY_DIR}/mkl/tbb.cmake)
        list(APPEND Open3D_3RDPARTY_PRIVATE_TARGETS_FROM_CUSTOM Open3D::3rdparty_tbb)
    else()
        list(APPEND Open3D_3RDPARTY_PRIVATE_TARGETS_FROM_SYSTEM Open3D::3rdparty_tbb)
    endif()

endif(OPEN3D_USE_ONEAPI_PACKAGES)

# cuBLAS
if(BUILD_CUDA_MODULE)
    if(WIN32)
        # Nvidia does not provide static libraries for Windows. We don't release
        # pip wheels for Windows with CUDA support at the moment. For the pip
        # wheels to support CUDA on Windows out-of-the-box, we need to either
        # ship the CUDA toolkit with the wheel (e.g. PyTorch can make use of the
        # cudatoolkit conda package), or have a mechanism to locate the CUDA
        # toolkit from the system.
        list(APPEND Open3D_3RDPARTY_PRIVATE_TARGETS_FROM_SYSTEM CUDA::cusolver CUDA::cublas)
    else()
        # CMake docs   : https://cmake.org/cmake/help/latest/module/FindCUDAToolkit.html
        # cusolver 11.0: https://docs.nvidia.com/cuda/archive/11.0/cusolver/index.html#static-link-lapack
        # cublas   11.0: https://docs.nvidia.com/cuda/archive/11.0/cublas/index.html#static-library
        # The link order below is important. Theoretically we should use
        # open3d_find_package_3rdparty_library, but we have to insert
        # liblapack_static.a in the middle of the targets.
        add_library(3rdparty_cublas INTERFACE)
        if(CUDAToolkit_VERSION VERSION_LESS "12.0")
            target_link_libraries(3rdparty_cublas INTERFACE
                    CUDA::cusolver_static
                    ${CUDAToolkit_LIBRARY_DIR}/liblapack_static.a
                    CUDA::cusparse_static
                    CUDA::cublas_static
                    CUDA::cublasLt_static
                    CUDA::culibos
            )
        else()
            # In CUDA 12.0 the liblapack_static.a is deprecated and removed.
            # Use the libcusolver_lapack_static.a instead.
            # Use of static libraries is preferred.
            if(BUILD_WITH_CUDA_STATIC)
                # Use static CUDA libraries.
                target_link_libraries(3rdparty_cublas INTERFACE
                        CUDA::cusolver_static
                        ${CUDAToolkit_LIBRARY_DIR}/libcusolver_lapack_static.a
                        CUDA::cusparse_static
                        CUDA::cublas_static
                        CUDA::cublasLt_static
                        CUDA::culibos
                )
            else()
                # Use shared CUDA libraries.
                target_link_libraries(3rdparty_cublas INTERFACE
                        CUDA::cusolver
                        ${CUDAToolkit_LIBRARY_DIR}/libcusolver.so
                        CUDA::cusparse
                        CUDA::cublas
                        CUDA::cublasLt
                        CUDA::culibos
                )
            endif()
        endif()
        if(NOT BUILD_SHARED_LIBS)
            # Listed in ${CMAKE_INSTALL_PREFIX}/lib/cmake/Open3D/Open3DTargets.cmake.
            install(TARGETS 3rdparty_cublas EXPORT Open3DTargets)
            list(APPEND Open3D_3RDPARTY_EXTERNAL_MODULES "CUDAToolkit")
        endif()
        add_library(Open3D::3rdparty_cublas ALIAS 3rdparty_cublas)
        list(APPEND Open3D_3RDPARTY_PRIVATE_TARGETS_FROM_SYSTEM Open3D::3rdparty_cublas)
    endif()
endif()

# NPP
if (BUILD_CUDA_MODULE)
    # NPP library list: https://docs.nvidia.com/cuda/npp/index.html
    if(WIN32)
        open3d_find_package_3rdparty_library(3rdparty_cuda_npp
                REQUIRED
                PACKAGE CUDAToolkit
                TARGETS CUDA::nppc
                CUDA::nppicc
                CUDA::nppif
                CUDA::nppig
                CUDA::nppim
                CUDA::nppial
        )
    else()
        if(BUILD_WITH_CUDA_STATIC)
            # Use static CUDA libraries.
            open3d_find_package_3rdparty_library(3rdparty_cuda_npp
                    REQUIRED
                    PACKAGE CUDAToolkit
                    TARGETS CUDA::nppc_static
                    CUDA::nppicc_static
                    CUDA::nppif_static
                    CUDA::nppig_static
                    CUDA::nppim_static
                    CUDA::nppial_static
            )
        else()
            # Use shared CUDA libraries.
            open3d_find_package_3rdparty_library(3rdparty_cuda_npp
                    REQUIRED
                    PACKAGE CUDAToolkit
                    TARGETS CUDA::nppc
                    CUDA::nppicc
                    CUDA::nppif
                    CUDA::nppig
                    CUDA::nppim
                    CUDA::nppial
            )
        endif()
    endif()
    if(NOT 3rdparty_cuda_npp_FOUND)
        message(FATAL_ERROR "CUDA NPP libraries not found.")
    endif()
    list(APPEND Open3D_3RDPARTY_PRIVATE_TARGETS_FROM_SYSTEM Open3D::3rdparty_cuda_npp)
endif ()

# IPP
if (WITH_IPP)
    # Ref: https://stackoverflow.com/a/45125525
    set(IPP_SUPPORTED_HW AMD64 x86_64 x64)  # 32 bit deprecated: x86 X86 i386 i686
    # Unsupported: ARM64 aarch64 armv7l armv8b armv8l ...
    if (NOT CMAKE_HOST_SYSTEM_PROCESSOR IN_LIST IPP_SUPPORTED_HW)
        set(WITH_IPP OFF)
        message(WARNING "Intel IPP disabled: Unsupported Platform.")
    else ()
        include(${Open3D_3RDPARTY_DIR}/ipp/ipp.cmake)
        if (WITH_IPP)
            message(STATUS "Using Intel IPP ${IPP_VERSION_STRING}.")
            open3d_import_3rdparty_library(3rdparty_ipp
                    HIDDEN
                    INCLUDE_DIRS ${IPP_INCLUDE_DIR}
                    LIBRARIES    ${IPP_LIBRARIES}
                    LIB_DIR      ${IPP_LIB_DIR}
                    DEPENDS      ext_ipp
            )
            target_compile_definitions(3rdparty_ipp INTERFACE IPP_VERSION_INT=${IPP_VERSION_INT})
            list(APPEND Open3D_3RDPARTY_PRIVATE_TARGETS_FROM_SYSTEM Open3D::3rdparty_ipp)
        endif()
    endif()
endif ()

# Stdgpu
if (BUILD_CUDA_MODULE)
    if(USE_SYSTEM_STDGPU)
        open3d_find_package_3rdparty_library(3rdparty_stdgpu
                PACKAGE stdgpu
                TARGETS stdgpu::stdgpu
        )
        if(NOT 3rdparty_stdgpu_FOUND)
            set(USE_SYSTEM_STDGPU OFF)
        endif()
    endif()
    if(NOT USE_SYSTEM_STDGPU)
        include(${Open3D_3RDPARTY_DIR}/stdgpu/stdgpu.cmake)
        open3d_import_3rdparty_library(3rdparty_stdgpu
                INCLUDE_DIRS ${STDGPU_INCLUDE_DIRS}
                LIB_DIR      ${STDGPU_LIB_DIR}
                LIBRARIES    ${STDGPU_LIBRARIES}
                DEPENDS      ext_stdgpu
        )
    endif()
    list(APPEND Open3D_3RDPARTY_PRIVATE_TARGETS_FROM_CUSTOM Open3D::3rdparty_stdgpu)
endif ()

# embree
if(USE_SYSTEM_EMBREE)
    open3d_find_package_3rdparty_library(3rdparty_embree
<<<<<<< HEAD
            PACKAGE embree
            TARGETS embree
=======
        PACKAGE embree
        TARGETS embree
        VERSION 4.3.3 # for "rtcGetErrorString"
>>>>>>> e960b22c
    )
    if(NOT 3rdparty_embree_FOUND)
        set(USE_SYSTEM_EMBREE OFF)
    endif()
endif()
if(NOT USE_SYSTEM_EMBREE)
    include(${Open3D_3RDPARTY_DIR}/embree/embree.cmake)
    open3d_import_3rdparty_library(3rdparty_embree
            HIDDEN
            INCLUDE_DIRS ${EMBREE_INCLUDE_DIRS}
            LIB_DIR      ${EMBREE_LIB_DIR}
            LIBRARIES    ${EMBREE_LIBRARIES}
            DEPENDS      ext_embree
    )
endif()
list(APPEND Open3D_3RDPARTY_PRIVATE_TARGETS_FROM_CUSTOM Open3D::3rdparty_embree)

# WebRTC
if(BUILD_WEBRTC)
    # Include WebRTC headers in Open3D.h.
    set(BUILD_WEBRTC_COMMENT "")

    # Build WebRTC from source for advanced users.
    option(BUILD_WEBRTC_FROM_SOURCE "Build WebRTC from source" OFF)
    mark_as_advanced(BUILD_WEBRTC_FROM_SOURCE)

    # WebRTC
    if(BUILD_WEBRTC_FROM_SOURCE)
        include(${Open3D_3RDPARTY_DIR}/webrtc/webrtc_build.cmake)
    else()
        include(${Open3D_3RDPARTY_DIR}/webrtc/webrtc_download.cmake)
    endif()
    open3d_import_3rdparty_library(3rdparty_webrtc
            HIDDEN
            INCLUDE_DIRS ${WEBRTC_INCLUDE_DIRS}
            LIB_DIR      ${WEBRTC_LIB_DIR}
            LIBRARIES    ${WEBRTC_LIBRARIES}
            DEPENDS      ext_webrtc_all
    )
    target_link_libraries(3rdparty_webrtc INTERFACE Open3D::3rdparty_threads ${CMAKE_DL_LIBS})
    if (MSVC) # https://github.com/iimachines/webrtc-build/issues/2#issuecomment-503535704
        target_link_libraries(3rdparty_webrtc INTERFACE secur32 winmm dmoguids wmcodecdspuuid msdmo strmiids)
    endif()
    list(APPEND Open3D_3RDPARTY_PRIVATE_TARGETS_FROM_CUSTOM Open3D::3rdparty_webrtc)

    # CivetWeb server
    include(${Open3D_3RDPARTY_DIR}/civetweb/civetweb.cmake)
    open3d_import_3rdparty_library(3rdparty_civetweb
            INCLUDE_DIRS ${CIVETWEB_INCLUDE_DIRS}
            LIB_DIR      ${CIVETWEB_LIB_DIR}
            LIBRARIES    ${CIVETWEB_LIBRARIES}
            DEPENDS      ext_civetweb
    )
    list(APPEND Open3D_3RDPARTY_PRIVATE_TARGETS_FROM_CUSTOM Open3D::3rdparty_civetweb)
else()
    # Don't include WebRTC headers in Open3D.h.
    set(BUILD_WEBRTC_COMMENT "//")
endif()

# Compactify list of external modules.
# This must be called after all dependencies are processed.
list(REMOVE_DUPLICATES Open3D_3RDPARTY_EXTERNAL_MODULES)

# Target linking order matters. When linking a target, the link libraries and
# include directories are set. If the order is wrong, it can cause missing
# symbols or wrong header versions. Generally, we want to link custom libs
# before system libs; the order among differnt libs can also matter.
#
# Current rules:
# 1. 3rdparty_curl should be linked before 3rdparty_png.
# 2. Link "FROM_CUSTOM" before "FROM_SYSTEM" targets.
# 3. ...
set(Open3D_3RDPARTY_PUBLIC_TARGETS
        ${Open3D_3RDPARTY_PUBLIC_TARGETS_FROM_CUSTOM}
        ${Open3D_3RDPARTY_PUBLIC_TARGETS_FROM_SYSTEM})
set(Open3D_3RDPARTY_HEADER_TARGETS
        ${Open3D_3RDPARTY_HEADER_TARGETS_FROM_CUSTOM}
        ${Open3D_3RDPARTY_HEADER_TARGETS_FROM_SYSTEM})
set(Open3D_3RDPARTY_PRIVATE_TARGETS
        ${Open3D_3RDPARTY_PRIVATE_TARGETS_FROM_CUSTOM}
        ${Open3D_3RDPARTY_PRIVATE_TARGETS_FROM_SYSTEM})<|MERGE_RESOLUTION|>--- conflicted
+++ resolved
@@ -497,14 +497,9 @@
 # Assimp
 if(USE_SYSTEM_ASSIMP)
     open3d_find_package_3rdparty_library(3rdparty_assimp
-<<<<<<< HEAD
-            PACKAGE assimp
-            TARGETS assimp::assimp
-=======
         PACKAGE assimp
         TARGETS assimp::assimp
         DEPENDS ext_zlib
->>>>>>> e960b22c
     )
     if(NOT 3rdparty_assimp_FOUND)
         set(USE_SYSTEM_ASSIMP OFF)
@@ -1928,14 +1923,9 @@
 # embree
 if(USE_SYSTEM_EMBREE)
     open3d_find_package_3rdparty_library(3rdparty_embree
-<<<<<<< HEAD
-            PACKAGE embree
-            TARGETS embree
-=======
         PACKAGE embree
         TARGETS embree
         VERSION 4.3.3 # for "rtcGetErrorString"
->>>>>>> e960b22c
     )
     if(NOT 3rdparty_embree_FOUND)
         set(USE_SYSTEM_EMBREE OFF)
