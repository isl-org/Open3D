--- conflicted
+++ resolved
@@ -77,13 +77,10 @@
 Poisson Surface Reconstruction
 https://github.com/mkazhdan/PoissonRecon
 --------------------------------------------------------------------------------
-<<<<<<< HEAD
-=======
 CUTLASS                     1.3.2                                    BSD license
 CUDA Templates for Linear Algebra Subroutines
 https://github.com/NVIDIA/cutlass
 --------------------------------------------------------------------------------
->>>>>>> 2af072ac
 benchmark                   1.5.0                               Apache-2 license
 A microbenchmark support library
 https://github.com/google/benchmark