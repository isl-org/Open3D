include(ExternalProject)

find_package(Git QUIET REQUIRED)

ExternalProject_Add(
    ext_librealsense
    PREFIX librealsense
    URL https://github.com/IntelRealSense/librealsense/archive/refs/tags/v2.54.2.tar.gz #  2023 Sep 28
    # Future versions after v2.54.2 may not support L515 and SR300
    URL_HASH SHA256=e3a767337ff40ae41000049a490ab84bd70b00cbfef65e8cdbadf17fd2e1e5a8
    DOWNLOAD_DIR "${OPEN3D_THIRD_PARTY_DOWNLOAD_DIR}/librealsense"
    UPDATE_COMMAND ""
    # Patch for libusb static build failure on Linux
    PATCH_COMMAND ${CMAKE_COMMAND} -E copy
        ${CMAKE_CURRENT_SOURCE_DIR}/3rdparty/librealsense/libusb-CMakeLists.txt
        <SOURCE_DIR>/third-party/libusb/CMakeLists.txt
    # Patch for CRT mismatch in CUDA code (Windows)
    COMMAND ${GIT_EXECUTABLE} init
    COMMAND ${GIT_EXECUTABLE} apply --ignore-space-change --ignore-whitespace
        ${CMAKE_CURRENT_LIST_DIR}/fix-cudacrt.patch
<<<<<<< HEAD
        ${CMAKE_CURRENT_LIST_DIR}/fix_mac_apple_silicon_build.patch
=======
    # Patch for macOS ARM64 support for versions < 2.50.0
    COMMAND ${GIT_EXECUTABLE} apply --ignore-space-change --ignore-whitespace
        ${CMAKE_CURRENT_LIST_DIR}/fix-macos-arm64.patch
    # Patch to include the <chrono> header for the system_clock type
    COMMAND ${GIT_EXECUTABLE} apply --ignore-space-change --ignore-whitespace
        ${CMAKE_CURRENT_LIST_DIR}/fix-include-chrono.patch
>>>>>>> 29e6c81d
    CMAKE_ARGS
        -DCMAKE_POLICY_VERSION_MINIMUM=3.5
        -DCMAKE_INSTALL_PREFIX=<INSTALL_DIR>
        -DBUILD_SHARED_LIBS=OFF
        -DBUILD_EXAMPLES=OFF
        -DBUILD_UNIT_TESTS=OFF
        -DBUILD_GLSL_EXTENSIONS=OFF
        -DBUILD_GRAPHICAL_EXAMPLES=OFF
        -DBUILD_PYTHON_BINDINGS=OFF
        -DBUILD_WITH_CUDA=${BUILD_CUDA_MODULE}
        -DUSE_EXTERNAL_USB=ON
        -DBUILD_TOOLS=OFF
        -DCMAKE_POLICY_VERSION_MINIMUM=3.5
        # Syncing GLIBCXX_USE_CXX11_ABI for MSVC causes problems, but directly
        # checking CXX_COMPILER_ID is not supported.
        $<IF:$<PLATFORM_ID:Windows>,"",-DCMAKE_CXX_FLAGS=-D_GLIBCXX_USE_CXX11_ABI=$<BOOL:${GLIBCXX_USE_CXX11_ABI}>>
        $<$<PLATFORM_ID:Darwin>:-DBUILD_WITH_OPENMP=OFF>
        $<$<PLATFORM_ID:Darwin>:-DHWM_OVER_XU=OFF>
        $<$<PLATFORM_ID:Windows>:-DBUILD_WITH_STATIC_CRT=${STATIC_WINDOWS_RUNTIME}>
        ${ExternalProject_CMAKE_ARGS_hidden}
    CMAKE_CACHE_ARGS    # Lists must be passed via CMAKE_CACHE_ARGS
        -DCMAKE_CUDA_ARCHITECTURES:STRING=${CMAKE_CUDA_ARCHITECTURES}
    BUILD_BYPRODUCTS
        <INSTALL_DIR>/${Open3D_INSTALL_LIB_DIR}/${CMAKE_STATIC_LIBRARY_PREFIX}realsense2${CMAKE_STATIC_LIBRARY_SUFFIX}
        <INSTALL_DIR>/${Open3D_INSTALL_LIB_DIR}/${CMAKE_STATIC_LIBRARY_PREFIX}realsense-file${CMAKE_STATIC_LIBRARY_SUFFIX}
        <INSTALL_DIR>/${Open3D_INSTALL_LIB_DIR}/${CMAKE_STATIC_LIBRARY_PREFIX}fw${CMAKE_STATIC_LIBRARY_SUFFIX}
        <INSTALL_DIR>/${Open3D_INSTALL_LIB_DIR}/${CMAKE_STATIC_LIBRARY_PREFIX}rsutils${CMAKE_STATIC_LIBRARY_SUFFIX}
)

ExternalProject_Get_Property(ext_librealsense INSTALL_DIR)
set(LIBREALSENSE_INCLUDE_DIR "${INSTALL_DIR}/include/") # "/" is critical.
set(LIBREALSENSE_LIB_DIR "${INSTALL_DIR}/${Open3D_INSTALL_LIB_DIR}")
set(LIBREALSENSE_LIBRARIES realsense2 fw realsense-file rsutils) # The order is critical.
if (NOT MSVC)
	list(APPEND LIBREALSENSE_LIBRARIES usb)
endif()
if(MSVC)    # Rename debug libs to ${LIBREALSENSE_LIBRARIES}. rem (comment) is no-op
    ExternalProject_Add_Step(ext_librealsense rename_debug_libs
        COMMAND $<IF:$<CONFIG:Debug>,move,rem> /Y realsense2d.lib realsense2.lib
        COMMAND $<IF:$<CONFIG:Debug>,move,rem> /Y fwd.lib fw.lib
        COMMAND $<IF:$<CONFIG:Debug>,move,rem> /Y realsense-filed.lib realsense-file.lib
        COMMAND $<IF:$<CONFIG:Debug>,move,rem> /Y rsutilsd.lib rsutils.lib
        WORKING_DIRECTORY "${LIBREALSENSE_LIB_DIR}"
        DEPENDEES install
    )
endif()

if (NOT MSVC)
	ExternalProject_Add_Step(ext_librealsense copy_libusb_to_lib_folder
	    COMMAND ${CMAKE_COMMAND} -E copy
	    "<BINARY_DIR>/libusb_install/lib/${CMAKE_STATIC_LIBRARY_PREFIX}usb${CMAKE_STATIC_LIBRARY_SUFFIX}"
	    "${LIBREALSENSE_LIB_DIR}"
	    DEPENDEES install
	    BYPRODUCTS "${LIBREALSENSE_LIB_DIR}/${CMAKE_STATIC_LIBRARY_PREFIX}usb${CMAKE_STATIC_LIBRARY_SUFFIX}"
	    )
endif()<|MERGE_RESOLUTION|>--- conflicted
+++ resolved
@@ -18,16 +18,9 @@
     COMMAND ${GIT_EXECUTABLE} init
     COMMAND ${GIT_EXECUTABLE} apply --ignore-space-change --ignore-whitespace
         ${CMAKE_CURRENT_LIST_DIR}/fix-cudacrt.patch
-<<<<<<< HEAD
         ${CMAKE_CURRENT_LIST_DIR}/fix_mac_apple_silicon_build.patch
-=======
-    # Patch for macOS ARM64 support for versions < 2.50.0
-    COMMAND ${GIT_EXECUTABLE} apply --ignore-space-change --ignore-whitespace
-        ${CMAKE_CURRENT_LIST_DIR}/fix-macos-arm64.patch
-    # Patch to include the <chrono> header for the system_clock type
-    COMMAND ${GIT_EXECUTABLE} apply --ignore-space-change --ignore-whitespace
+        # Patch to include the <chrono> header for the system_clock type
         ${CMAKE_CURRENT_LIST_DIR}/fix-include-chrono.patch
->>>>>>> 29e6c81d
     CMAKE_ARGS
         -DCMAKE_POLICY_VERSION_MINIMUM=3.5
         -DCMAKE_INSTALL_PREFIX=<INSTALL_DIR>
