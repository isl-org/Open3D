--- conflicted
+++ resolved
@@ -6,11 +6,6 @@
 
 import numpy as np
 import time
-import os
-import urllib.request
-import gzip
-import tarfile
-import shutil
 
 import open3d as o3d
 
@@ -83,16 +78,7 @@
 
     def fmt_bool(b):
         return 'yes' if b else 'no'
-<<<<<<< HEAD
-=======
-
-    edge_manifold = mesh.is_edge_manifold(allow_boundary_edges=True)
-    edge_manifold_boundary = mesh.is_edge_manifold(allow_boundary_edges=False)
-    vertex_manifold = mesh.is_vertex_manifold()
-    self_intersecting = mesh.is_self_intersecting()
-    watertight = edge_manifold_boundary and vertex_manifold and not self_intersecting
-    orientable = mesh.is_orientable()
->>>>>>> 8924db62
+
     print(name)
     edge_manifold = mesh.is_edge_manifold(allow_boundary_edges=True)
     print('  edge_manifold:          %s' % fmt_bool(edge_manifold))
@@ -108,10 +94,6 @@
     print('  orientable:             %s' % fmt_bool(orientable))
 
     mesh.compute_vertex_normals()
-<<<<<<< HEAD
-=======
-    o3d.visualization.draw_geometries([mesh])
->>>>>>> 8924db62
 
     if not edge_manifold:
         edges = mesh.get_non_manifold_edges(allow_boundary_edges=True)
@@ -143,24 +125,21 @@
             for i, j in [(0, 1), (1, 2), (2, 0)]
         ]
         edges = np.hstack(edges).T
-<<<<<<< HEAD
-        edges = Vector2iVector(edges)
-        draw_geometries([mesh, edges_to_lineset(mesh, edges, (1,1,0))])
+        edges = o3d.utility.Vector2iVector(edges)
+        o3d.visualization.draw_geometries(
+            [mesh, edges_to_lineset(mesh, edges, (1, 1, 0))])
     if watertight:
         print('  # visualize watertight mesh')
-        draw_geometries([mesh])
+        o3d.visualization.draw_geometries([mesh])
 
     if not edge_manifold:
         print('  # Remove non-manifold edges')
         mesh.remove_non_manifold_edges()
-        print(f'  # Is mesh now edge-manifold: {fmt_bool(mesh.is_edge_manifold())}')
-        draw_geometries([mesh])
-=======
-        edges = o3d.utility.Vector2iVector(edges)
-        o3d.visualization.draw_geometries(
-            [mesh, edges_to_lineset(mesh, edges, (1, 1, 0))])
-
->>>>>>> 8924db62
+        print(
+            f'  # Is mesh now edge-manifold: {fmt_bool(mesh.is_edge_manifold())}'
+        )
+        o3d.visualization.draw_geometries([mesh])
+
 
 if __name__ == "__main__":
     # test mesh properties
