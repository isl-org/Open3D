--- conflicted
+++ resolved
@@ -423,8 +423,6 @@
                         "set.");
             }
 
-            core::Tensor distances;
-
             for (int j = 0; j < criterias[i].max_iteration_; j++) {
                 while (!is_started_ || !is_running_) {
                     // If we aren't running, sleep a little bit so that we don't
@@ -432,19 +430,37 @@
                     std::this_thread::sleep_for(std::chrono::milliseconds(10));
                 }
 
-                std::tie(result.correspondences_, distances) =
+                // NNS Search: Getting Correspondences, Inlier Fitness and RMSE.
+                core::Tensor distances, counts;
+                std::tie(result.correspondences_, distances, counts) =
                         target_nns.HybridSearch(
                                 source_down_pyramid[i].GetPoints(),
                                 max_correspondence_distances[i], 1);
-
-                // ComputeTransformation returns transformation matrix of
-                // dtype Float64.
+                double num_correspondences =
+                        counts.Sum({0}).To(core::Dtype::Float64).Item<double>();
+
+                // Reduction sum of "distances" for error.
+                double squared_error = distances.Sum({0})
+                                               .To(core::Dtype::Float64)
+                                               .Item<double>();
+
+                result.fitness_ =
+                        num_correspondences /
+                        static_cast<double>(source.GetPoints().GetLength());
+                result.inlier_rmse_ =
+                        std::sqrt(squared_error / num_correspondences);
+                // ---- NNS End ----
+
+                // ----
+                // Computing Transform between source and target, given
+                // correspondences. ComputeTransformation returns {4,4} shaped
+                // Float64 transformation tensor on CPU device.
+                // ----
                 core::Tensor update =
                         estimation
                                 .ComputeTransformation(source_down_pyramid[i],
                                                        target_down_pyramid[i],
-                                                       result.correspondences_,
-                                                       inlier_count)
+                                                       result.correspondences_)
                                 .To(core::Dtype::Float64);
 
                 // Multiply the transform to the cumulative transformation
@@ -453,17 +469,6 @@
 
                 // Apply the transform on source pointcloud.
                 source_down_pyramid[i].Transform(update.To(device, dtype));
-
-                // Reduction sum of "distances" for error.
-                double squared_error = distances.Sum({0})
-                                               .To(core::Dtype::Float64)
-                                               .Item<double>();
-
-                result.fitness_ =
-                        static_cast<double>(inlier_count) /
-                        static_cast<double>(source.GetPoints().GetLength());
-                result.inlier_rmse_ = std::sqrt(
-                        squared_error / static_cast<double>(inlier_count));
 
                 utility::LogDebug(
                         " ICP Scale #{:d} Iteration #{:d}: Fitness {:.4f}, "
@@ -791,76 +796,6 @@
         return std::make_tuple(source, target);
     }
 
-<<<<<<< HEAD
-=======
-    RegistrationResult GetRegistrationResultAndCorrespondences(
-            const t::geometry::PointCloud& source,
-            const t::geometry::PointCloud& target,
-            open3d::core::nns::NearestNeighborSearch& target_nns,
-            double max_correspondence_distance,
-            const core::Tensor& transformation) {
-        core::Device device = source.GetDevice();
-        core::Dtype dtype = core::Dtype::Float32;
-        source.GetPoints().AssertDtype(dtype);
-        target.GetPoints().AssertDtype(dtype);
-        if (target.GetDevice() != device) {
-            utility::LogError(
-                    "Target Pointcloud device {} != Source Pointcloud's device "
-                    "{}.",
-                    target.GetDevice().ToString(), device.ToString());
-        }
-        transformation.AssertShape({4, 4});
-
-        core::Tensor transformation_host =
-                transformation.To(core::Device("CPU:0"), core::Dtype::Float64);
-
-        RegistrationResult result(transformation_host);
-        if (max_correspondence_distance <= 0.0) {
-            return result;
-        }
-
-        bool check = target_nns.HybridIndex(max_correspondence_distance);
-        if (!check) {
-            utility::LogError(
-                    "[Tensor: EvaluateRegistration: "
-                    "GetRegistrationResultAndCorrespondences: "
-                    "NearestNeighborSearch::HybridSearch] "
-                    "Index is not set.");
-        }
-
-        core::Tensor distances, counts;
-        std::tie(result.correspondence_set_.second, distances, counts) =
-                target_nns.HybridSearch(source.GetPoints(),
-                                        max_correspondence_distance, 1);
-
-        core::Tensor valid =
-                result.correspondence_set_.second.Ne(-1).Reshape({-1});
-        // correpondence_set : (i, corres[i]).
-        // source[i] and target[corres[i]] is a correspondence.
-        result.correspondence_set_.first =
-                core::Tensor::Arange(0, source.GetPoints().GetShape()[0], 1,
-                                     core::Dtype::Int64, device)
-                        .IndexGet({valid});
-        // Only take valid indices.
-        result.correspondence_set_.second =
-                result.correspondence_set_.second.IndexGet({valid}).Reshape(
-                        {-1});
-
-        // Number of good correspondences (C).
-        int num_correspondences = result.correspondence_set_.first.GetLength();
-
-        // Reduction sum of "distances" for error.
-        double squared_error =
-                static_cast<double>(distances.Sum({0}).Item<float>());
-        result.fitness_ = static_cast<double>(num_correspondences) /
-                          static_cast<double>(source.GetPoints().GetLength());
-        result.inlier_rmse_ = std::sqrt(
-                squared_error / static_cast<double>(num_correspondences));
-
-        return result;
-    }
-
->>>>>>> 43de9a85
 private:
     core::Device device_;
     core::Device host_;
