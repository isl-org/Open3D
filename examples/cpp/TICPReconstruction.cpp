--- conflicted
+++ resolved
@@ -321,57 +321,6 @@
         core::Device device = source.GetDevice();
         core::Dtype dtype = source.GetPointPositions().GetDtype();
 
-<<<<<<< HEAD
-=======
-        // ---- Asserts START
-        core::AssertTensorShape(init_source_to_target, {4, 4});
-
-        if (target.GetPointPositions().GetDtype() != dtype) {
-            utility::LogError(
-                    "Target Pointcloud dtype {} != Source Pointcloud's dtype "
-                    "{}.",
-                    target.GetPointPositions().GetDtype().ToString(),
-                    dtype.ToString());
-        }
-        if (target.GetDevice() != device) {
-            utility::LogError(
-                    "Target Pointcloud device {} != Source Pointcloud's device "
-                    "{}.",
-                    target.GetDevice().ToString(), device.ToString());
-        }
-        if (dtype == core::Dtype::Float64 &&
-            device.GetType() == core::Device::DeviceType::CUDA) {
-            utility::LogDebug("Use Float32 pointcloud for best performance.");
-        }
-        if (!(criterias.size() == voxel_sizes.size() &&
-              criterias.size() == max_correspondence_distances.size())) {
-            utility::LogError(
-                    " [RegistrationMultiScaleICP]: Size of criterias, "
-                    "voxel_size,"
-                    " max_correspondence_distances vectors must be same.");
-        }
-        if (estimation.GetTransformationEstimationType() ==
-                    TransformationEstimationType::PointToPlane &&
-            (!target.HasPointNormals())) {
-            utility::LogError(
-                    "TransformationEstimationPointToPlane require pre-computed "
-                    "normal vectors for target PointCloud.");
-        }
-
-        if (estimation.GetTransformationEstimationType() ==
-            TransformationEstimationType::ColoredICP) {
-            utility::LogError(
-                    "Tensor PointCloud ColoredICP is not Implemented.");
-        }
-
-        if (max_correspondence_distances[0] <= 0.0) {
-            utility::LogError(
-                    " Max correspondence distance must be greater than 0, but"
-                    " got {} in scale: {}.",
-                    max_correspondence_distances[0], 0);
-        }
-
->>>>>>> 6dea870f
         int64_t num_iterations = int64_t(criterias.size());
 
         AssertInputMultiScaleICP(source, target, voxel_sizes, criterias,
@@ -807,7 +756,7 @@
             const int64_t& num_iterations,
             const core::Device& device,
             const core::Dtype& dtype) {
-        init_source_to_target.AssertShape({4, 4});
+        core::AssertTensorShape(init_source_to_target, {4, 4});
 
         if (target.GetPointPositions().GetDtype() != dtype) {
             utility::LogError(
