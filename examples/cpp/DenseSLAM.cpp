// ----------------------------------------------------------------------------
// -                        Open3D: www.open3d.org                            -
// ----------------------------------------------------------------------------
// The MIT License (MIT)
//
// Copyright (c) 2018-2021 www.open3d.org
//
// Permission is hereby granted, free of charge, to any person obtaining a copy
// of this software and associated documentation files (the "Software"), to deal
// in the Software without restriction, including without limitation the rights
// to use, copy, modify, merge, publish, distribute, sublicense, and/or sell
// copies of the Software, and to permit persons to whom the Software is
// furnished to do so, subject to the following conditions:
//
// The above copyright notice and this permission notice shall be included in
// all copies or substantial portions of the Software.
//
// THE SOFTWARE IS PROVIDED "AS IS", WITHOUT WARRANTY OF ANY KIND, EXPRESS OR
// IMPLIED, INCLUDING BUT NOT LIMITED TO THE WARRANTIES OF MERCHANTABILITY,
// FITNESS FOR A PARTICULAR PURPOSE AND NONINFRINGEMENT. IN NO EVENT SHALL THE
// AUTHORS OR COPYRIGHT HOLDERS BE LIABLE FOR ANY CLAIM, DAMAGES OR OTHER
// LIABILITY, WHETHER IN AN ACTION OF CONTRACT, TORT OR OTHERWISE, ARISING
// FROM, OUT OF OR IN CONNECTION WITH THE SOFTWARE OR THE USE OR OTHER DEALINGS
// IN THE SOFTWARE.
// ----------------------------------------------------------------------------

#include "open3d/Open3D.h"

void PrintHelp() {
    using namespace open3d;

    PrintOpen3DVersion();
    // clang-format off
    utility::LogInfo("Usage:");
    utility::LogInfo("    > DenseSLAM [options]");
    utility::LogInfo("      Given an RGBD image sequence, perform frame-to-model tracking and mapping, and reconstruct the surface.");
    utility::LogInfo("");
    utility::LogInfo("Basic options:");
    utility::LogInfo("    --color_folder_path");
    utility::LogInfo("    --depth_folder_path");
    utility::LogInfo("    --intrinsic_path [camera_intrinsic]");
    utility::LogInfo("    --voxel_size [=0.0058 (m)]");
    utility::LogInfo("    --depth_scale [=1000.0]");
    utility::LogInfo("    --max_depth [=3.0]");
    utility::LogInfo("    --trunc_voxel_multiplier [=8.0]");
    utility::LogInfo("    --block_count [=10000]");
    utility::LogInfo("    --device [CPU:0]");
    utility::LogInfo("    --pointcloud [file path to save the extracted pointcloud]");
    utility::LogInfo("    --mesh [file path to save the extracted mesh]");
    // clang-format on
    utility::LogInfo("");
}

int main(int argc, char* argv[]) {
    using namespace open3d;
    using core::Tensor;
    using t::geometry::Image;
    using t::geometry::PointCloud;

    utility::SetVerbosityLevel(utility::VerbosityLevel::Info);

    if (argc < 1 ||
        utility::ProgramOptionExistsAny(argc, argv, {"-h", "--help"})) {
        PrintHelp();
        return 1;
    }

    // Device
    std::string device_code = "CPU:0";
    if (utility::ProgramOptionExists(argc, argv, "--device")) {
        device_code = utility::GetProgramOptionAsString(argc, argv, "--device");
    }
    core::Device device(device_code);
    utility::LogInfo("Using device: {}", device.ToString());

    // Input RGBD files
    std::string color_folder_path = utility::GetProgramOptionAsString(
            argc, argv, "--color_folder_path", "");
    std::string depth_folder_path = utility::GetProgramOptionAsString(
            argc, argv, "--depth_folder_path", "");
    std::vector<std::string> color_filenames, depth_filenames;
<<<<<<< HEAD

    if (color_folder_path.empty() || depth_folder_path.empty()) {
        utility::LogInfo("Using default RGBD sample dataset.");
        data::SampleRedwoodRGBDImages sample_rgbd_data;
        color_filenames = sample_rgbd_data.GetColorPaths();
        depth_filenames = sample_rgbd_data.GetDepthPaths();
    } else {
        utility::filesystem::ListFilesInDirectory(color_folder_path,
                                                  color_filenames);
        utility::filesystem::ListFilesInDirectory(depth_folder_path,
                                                  depth_filenames);
        if (color_filenames.size() != depth_filenames.size()) {
            utility::LogError(
                    "[DenseSLAM] numbers of color and depth files mismatch. "
                    "Please provide folders with same number of images.");
        }
        std::sort(color_filenames.begin(), color_filenames.end());
        std::sort(depth_filenames.begin(), depth_filenames.end());
=======
    utility::filesystem::ListFilesInDirectory(color_folder, color_filenames);
    utility::filesystem::ListFilesInDirectory(depth_folder, depth_filenames);
    if (color_filenames.size() != depth_filenames.size()) {
        utility::LogError(
                "The numbers of color and depth files mismatch. "
                "Please provide folders with same number of images.");
>>>>>>> 14a6cbd8
    }

    size_t n = color_filenames.size();
    size_t iterations = static_cast<size_t>(
            utility::GetProgramOptionAsInt(argc, argv, "--iterations", n));
    iterations = std::min(n, iterations);

    // Intrinsics
    std::string intrinsic_path = utility::GetProgramOptionAsString(
            argc, argv, "--intrinsic_path", "");
    camera::PinholeCameraIntrinsic intrinsic = camera::PinholeCameraIntrinsic(
            camera::PinholeCameraIntrinsicParameters::PrimeSenseDefault);
    if (intrinsic_path.empty()) {
        utility::LogWarning("Using default Primesense intrinsics");
    } else if (!io::ReadIJsonConvertible(intrinsic_path, intrinsic)) {
        utility::LogError("Unable to convert json to intrinsics.");
    }
    auto focal_length = intrinsic.GetFocalLength();
    auto principal_point = intrinsic.GetPrincipalPoint();
    Tensor intrinsic_t = Tensor::Init<double>(
            {{focal_length.first, 0, principal_point.first},
             {0, focal_length.second, principal_point.second},
             {0, 0, 1}});

    // VoxelBlock configurations
    float voxel_size = static_cast<float>(utility::GetProgramOptionAsDouble(
            argc, argv, "--voxel_size", 3.f / 512.f));
    float trunc_voxel_multiplier =
            static_cast<float>(utility::GetProgramOptionAsDouble(
                    argc, argv, "--trunc_voxel_multiplier", 8.0f));

    int block_resolution = utility::GetProgramOptionAsInt(
            argc, argv, "--block_resolution", 16);
    int block_count =
            utility::GetProgramOptionAsInt(argc, argv, "--block_count", 10000);

    // Odometry configurations
    float depth_scale = static_cast<float>(utility::GetProgramOptionAsDouble(
            argc, argv, "--depth_scale", 1000.f));
    float depth_max = static_cast<float>(
            utility::GetProgramOptionAsDouble(argc, argv, "--depth_max", 3.f));
    float depth_diff = static_cast<float>(utility::GetProgramOptionAsDouble(
            argc, argv, "--depth_diff", 0.07f));

    // Initialization
    Tensor T_frame_to_model =
            Tensor::Eye(4, core::Dtype::Float64, core::Device("CPU:0"));

    t::pipelines::slam::Model model(voxel_size, block_resolution, block_count,
                                    T_frame_to_model, device);

    // Initialize frame
    Image ref_depth = *t::io::CreateImageFromFile(depth_filenames[0]);
    t::pipelines::slam::Frame input_frame(
            ref_depth.GetRows(), ref_depth.GetCols(), intrinsic_t, device);
    t::pipelines::slam::Frame raycast_frame(
            ref_depth.GetRows(), ref_depth.GetCols(), intrinsic_t, device);

    // Iterate over frames
    for (size_t i = 0; i < iterations; ++i) {
        utility::LogInfo("Processing {}/{}...", i, iterations);
        // Load image into frame
        Image input_depth = *t::io::CreateImageFromFile(depth_filenames[i]);
        Image input_color = *t::io::CreateImageFromFile(color_filenames[i]);
        input_frame.SetDataFromImage("depth", input_depth);
        input_frame.SetDataFromImage("color", input_color);

        bool tracking_success = true;
        if (i > 0) {
            auto result =
                    model.TrackFrameToModel(input_frame, raycast_frame,
                                            depth_scale, depth_max, depth_diff);

            core::Tensor translation =
                    result.transformation_.Slice(0, 0, 3).Slice(1, 3, 4);
            double translation_norm = std::sqrt(
                    (translation * translation).Sum({0, 1}).Item<double>());

            // TODO(wei): more systematical failure check.
            // If the overlap is too small or translation is too high between
            // two consecutive frames, it is likely that the tracking failed.
            if (result.fitness_ >= 0.1 && translation_norm < 0.15) {
                T_frame_to_model =
                        T_frame_to_model.Matmul(result.transformation_);
            } else {  // Don't update
                tracking_success = false;
                utility::LogWarning(
                        "Tracking failed for frame {}, fitness: {:.3f}, "
                        "translation: {:.3f}. Using previous frame's "
                        "pose.",
                        i, result.fitness_, translation_norm);
            }
        }

        // Integrate
        model.UpdateFramePose(i, T_frame_to_model);
        if (tracking_success) {
            model.Integrate(input_frame, depth_scale, depth_max,
                            trunc_voxel_multiplier);
        }
        model.SynthesizeModelFrame(raycast_frame, depth_scale, 0.1, depth_max,
                                   trunc_voxel_multiplier, false);
    }

    if (utility::ProgramOptionExists(argc, argv, "--pointcloud")) {
        std::string filename = utility::GetProgramOptionAsString(
                argc, argv, "--pointcloud",
                "pcd_" + device.ToString() + ".ply");
        auto pcd = model.ExtractPointCloud();
        auto pcd_legacy =
                std::make_shared<open3d::geometry::PointCloud>(pcd.ToLegacy());
        open3d::visualization::Draw({pcd_legacy}, "Extracted PointCloud.");
        open3d::io::WritePointCloud(filename, *pcd_legacy);
    } else {
        // If nothing is specified, draw and save the geometry as mesh.
        std::string filename = utility::GetProgramOptionAsString(
                argc, argv, "--mesh", "mesh_" + device.ToString() + ".ply");
        auto mesh = model.ExtractTriangleMesh();
        auto mesh_legacy = std::make_shared<open3d::geometry::TriangleMesh>(
                mesh.ToLegacy());
        open3d::visualization::Draw({mesh_legacy}, "Extracted Mesh.");
        open3d::io::WriteTriangleMesh(filename, *mesh_legacy);
    }
}<|MERGE_RESOLUTION|>--- conflicted
+++ resolved
@@ -79,7 +79,6 @@
     std::string depth_folder_path = utility::GetProgramOptionAsString(
             argc, argv, "--depth_folder_path", "");
     std::vector<std::string> color_filenames, depth_filenames;
-<<<<<<< HEAD
 
     if (color_folder_path.empty() || depth_folder_path.empty()) {
         utility::LogInfo("Using default RGBD sample dataset.");
@@ -93,19 +92,11 @@
                                                   depth_filenames);
         if (color_filenames.size() != depth_filenames.size()) {
             utility::LogError(
-                    "[DenseSLAM] numbers of color and depth files mismatch. "
-                    "Please provide folders with same number of images.");
+                    "Numbers of color and depth files mismatch. Please provide "
+                    "folders with same number of images.");
         }
         std::sort(color_filenames.begin(), color_filenames.end());
         std::sort(depth_filenames.begin(), depth_filenames.end());
-=======
-    utility::filesystem::ListFilesInDirectory(color_folder, color_filenames);
-    utility::filesystem::ListFilesInDirectory(depth_folder, depth_filenames);
-    if (color_filenames.size() != depth_filenames.size()) {
-        utility::LogError(
-                "The numbers of color and depth files mismatch. "
-                "Please provide folders with same number of images.");
->>>>>>> 14a6cbd8
     }
 
     size_t n = color_filenames.size();
