# ----------------------------------------------------------------------------
# -                        Open3D: www.open3d.org                            -
# ----------------------------------------------------------------------------
# The MIT License (MIT)
#
# Copyright (c) 2018-2021 www.open3d.org
#
# Permission is hereby granted, free of charge, to any person obtaining a copy
# of this software and associated documentation files (the "Software"), to deal
# in the Software without restriction, including without limitation the rights
# to use, copy, modify, merge, publish, distribute, sublicense, and/or sell
# copies of the Software, and to permit persons to whom the Software is
# furnished to do so, subject to the following conditions:
#
# The above copyright notice and this permission notice shall be included in
# all copies or substantial portions of the Software.
#
# THE SOFTWARE IS PROVIDED "AS IS", WITHOUT WARRANTY OF ANY KIND, EXPRESS OR
# IMPLIED, INCLUDING BUT NOT LIMITED TO THE WARRANTIES OF MERCHANTABILITY,
# FITNESS FOR A PARTICULAR PURPOSE AND NONINFRINGEMENT. IN NO EVENT SHALL THE
# AUTHORS OR COPYRIGHT HOLDERS BE LIABLE FOR ANY CLAIM, DAMAGES OR OTHER
# LIABILITY, WHETHER IN AN ACTION OF CONTRACT, TORT OR OTHERWISE, ARISING
# FROM, OUT OF OR IN CONNECTION WITH THE SOFTWARE OR THE USE OR OTHER DEALINGS
# IN THE SOFTWARE.
# ----------------------------------------------------------------------------
# ----------------------------------------------------------------------------
"""Open3D visualization plugin for Tensorboard"""
import os
import sys
import threading
import json

import numpy as np
from tensorboard.plugins import base_plugin
from tensorboard.backend.event_processing.plugin_event_multiplexer import EventMultiplexer
from tensorboard.backend.event_processing.plugin_asset_util import PluginDirectory
import werkzeug
from werkzeug import wrappers
<<<<<<< HEAD
from werkzeug.datastructures import Headers  # Allow remote CivetWeb access
import ipdb
=======
>>>>>>> 89f6fb0a

try:
    from tensorflow.io.gfile import GFile as _fileopen
except ImportError:
    _fileopen = open

if sys.platform == 'darwin':
    raise NotImplementedError("Open3D for TensorBoard does not run on macOS.")
import open3d as o3d
# TODO: Check for GPU / EGL else TensorBoard will crash.
from open3d.visualization import O3DVisualizer
from open3d.visualization import gui
from open3d.visualization import rendering
from open3d.visualization import webrtc_server
from open3d.visualization.tensorboard_plugin import plugin_data_pb2
# Set window system before the GUI event loop
webrtc_server.enable_webrtc()
from open3d.visualization._async_event_loop import _async_event_loop
from open3d.visualization.tensorboard_plugin import metadata
from open3d.visualization.tensorboard_plugin.util import LRUCache, _log


class Open3DPluginDataReader:
    """Manage TB event data and geometry data for common use by all
    Open3DPluginWindow instances. This is thread safe for simultaneous use by
    multiple browser clients with a multi-threaded web server. Read geometry
    data is cached in memory.

    Args:
        logdir (str): TensorBoard logs directory.
        cache_max_items (int): Max geometry elements to be cached in memory.
    """

    def __init__(self, logdir, cache_max_items=128):
        self.logdir = logdir
        self.event_mux = EventMultiplexer(tensor_size_guidance={
            metadata.PLUGIN_NAME: 0  # Store all metadata in RAM
        }).AddRunsFromDirectory(logdir)
        self._run_to_tags = {}
        self._event_lock = threading.Lock()  # Protect TB event file data
        # Geometry data reading
        self._tensor_events = dict()
        self.geometry_cache = LRUCache(max_items=cache_max_items)
        self._file_handles = {}  # {filename, (open_handle, read_lock)}
        self._file_handles_lock = threading.Lock()
        self.reload_events()

    def reload_events(self):
        """Reload event file"""
        self.event_mux.Reload()
        run_tags = self.event_mux.PluginRunToTagToContent(metadata.PLUGIN_NAME)
        with self._event_lock:
            self._run_to_tags = {
                run: list(tagdict.keys()) for run, tagdict in run_tags.items()
            }
            self._tensor_events = dict()  # Invalidate index
        # Close all open files
        with self._file_handles_lock:
            while len(self._file_handles) > 0:
                unused_filename, file_handle = self._file_handles.popitem()
                with file_handle[1]:
                    file_handle[0].close()

        _log.debug(f"Event data reloaded: {self._run_to_tags}")

    def is_active(self):
        """Do we have any Open3D data to display?"""
        with self._event_lock:
            return any(len(tags) > 0 for tags in self._run_to_tags.values())

    @property
    def run_to_tags(self):
        """Locked access to the run_to_tags map."""
        with self._event_lock:
            return self._run_to_tags

    def tensor_events(self, run):
        with self._event_lock:
            if run not in self._tensor_events:
                self._tensor_events[run] = {
                    tag: self.event_mux.Tensors(run, tag)
                    for tag in self._run_to_tags[run]
                }
            return self._tensor_events[run]

    def read_geometry(self, run, tag, step, batch_idx, step_to_idx):
        """Geometry reader from msgpack files.
        TODO(ssheorey): Add CRC-32C
        """
        idx = step_to_idx[step]
        metadata_proto = plugin_data_pb2.Open3DPluginData()
        run_tensor_events = self.tensor_events(run)
        metadata_proto.ParseFromString(
            run_tensor_events[tag][idx].tensor_proto.string_val[0])
        data_dir = PluginDirectory(os.path.join(self.logdir, run),
                                   metadata.PLUGIN_NAME)
        filename = os.path.join(data_dir, metadata_proto.batch_index.filename)
        read_location = metadata_proto.batch_index.start_size[batch_idx].start
        read_size = metadata_proto.batch_index.start_size[batch_idx].size
        cache_key = (filename, read_location, read_size, run, tag, step,
                     batch_idx)
        geometry = self.geometry_cache.get(cache_key)
        if geometry is None:  # Read from storage
            with self._file_handles_lock:
                if filename not in self._file_handles:
                    self._file_handles[filename] = (_fileopen(filename, "rb"),
                                                    threading.Lock())
                    if not self._file_handles[filename][0].seekable():
                        raise RuntimeError(
                            filename +
                            " does not support seeking. This storage is not supported."
                        )
                # lock to seek + read
                file_handle = self._file_handles[filename]
                file_handle[1].acquire()

            file_handle[0].seek(read_location)
            buf = file_handle[0].read(read_size)
            file_handle[1].release()
            msg_tag, msg_step, geometry = o3d.io.rpc.data_buffer_to_meta_geometry(
                buf)
            if geometry is None:
                raise IOError(f"Geometry {cache_key} reading failed! Possible "
                              "msgpack or TensorFlow event file corruption.")
            if tag != msg_tag or step != msg_step:
                _log.warning(
                    f"Mismatch between TensorFlow event (tag={tag}, step={step}) and "
                    f"mesgpack (tag={msg_tag}, step={msg_step}) data. Possible data"
                    " corruption.")
            _log.debug(f"Geometry {cache_key} reading successful!")
            self.geometry_cache.put(cache_key, geometry)

        # Fill in properties by reference
        for prop_ref in metadata_proto.property_references:
            prop = plugin_data_pb2.Open3DPluginData.GeometryProperty.Name(
                prop_ref.geometry_property)
            if prop_ref.step_ref >= step:
                _log.warning(
                    f"Incorrect future step reference {prop_ref.step_ref} for"
                    f" property {prop} of geometry at step {step}. Ignoring.")
                continue
            geometry_ref = self.read_geometry(run, tag, prop_ref.step_ref,
                                              batch_idx, step_to_idx)
            # "vertex_normals" -> ["vertex", "normals"]
            prop_map, prop_attribute = prop.split("_")
            # geometry.vertex["normals" = geometry_ref.vertex["normals"]
            getattr(geometry, prop_map)[prop_attribute] = getattr(
                geometry_ref, prop_map)[prop_attribute]

        return geometry


def _postprocess(geometry):
    """Post process geometry before displaying to account for WIP
    Tensor API in Open3D.
    """

    if (isinstance(geometry, o3d.t.geometry.PointCloud) or
            isinstance(geometry, o3d.t.geometry.TriangleMesh)):
        return geometry
    legacy = geometry.to_legacy()
    # color is FLoat64 but range is [0,255]!
    if isinstance(geometry, o3d.t.geometry.TriangleMesh):
        if legacy.has_vertex_colors():
            legacy.vertex_colors = o3d.utility.Vector3dVector(
                np.asarray(legacy.vertex_colors) / 255)
    elif isinstance(geometry, o3d.t.geometry.TriangleMesh):
        if legacy.has_colors():
            legacy.colors = o3d.utility.Vector3dVector(
                np.asarray(legacy.colors) / 255)
    return legacy


class Open3DPluginWindow:
    """Create and manage a single Open3D WebRTC GUI window.
    """

    def __init__(self,
                 data_reader,
                 title="Open3D for Tensorboard",
                 width=1024,
                 height=768):
        """
        Args:
            data_reader: Open3DPluginDataReader object to read Tensorboard event
                files and Open3D geometry files.
            title (str): Window title. [Unused in WebRTC]
            width (int): Window width (px).
            height (int): Window height (px).
        """
        self.data_reader = data_reader
        self.run = "."
        self.tags = []
        self.batch_idx = 0
        self.batch_size = 1
        self.step = 0
        self.step_limits = [0, 0]
        self.wall_time = 0
        self.idx = 0
        self.step_to_idx = dict()
        # self.all_tensor_events[self.tags[0]][prop][self.idx].step == self.step
        self.all_tensor_events = dict()

        self.window = None  # Access only through _async_event_loop
        self.geometry_list = []
        self.init_done = threading.Event()  # Notify when WebRTC is ready

        _async_event_loop.run_sync(self._create_ui, title, width, height)
        self._update_scene()

    def _get_run_tags(self, message):
        """Process message ``get_run_tags`` from the frontend (JS). Reload event
        files, set default state and send response with updated run-tag mapping
        and current state.

        JSON message format:: json

            {
              "messageId": 0,
              "class_name": "tensorboard/window_0/get_run_tags",
            }

        Response:: json

            {
              "messageId": 0,
              "class_name": "tensorboard/window_0/get_run_tags",
              "run_to_tags": {
                "run_0" : ["tag_0", "tag_1", ...],
                "run_1" : ["tag_0", "tag_1", ...],
                ...
              }
              "current": {
                "run": "run_0",
                "tags": ["tag_0", "tag_1", ...],
                "step_limits": [0, 100],
                "step": 0
                "batch_size": 8,
                "batch_idx": 0,
                "wall_time": wall_time
              }
            }
        """
        _log.debug(f"[DC message recv] {message}")
        self.data_reader.reload_events()
        self._validate_run(self.run)
        self._validate_tags(self.tags)
        self._validate_step(self.step)
        self._validate_batch_idx(self.batch_idx)
        # Compose reply
        message = json.loads(message)
        message["run_to_tags"] = self.data_reader.run_to_tags
        message["current"] = {
            "run": self.run,
            "tags": self.tags,
            "step_limits": self.step_limits,
            "step": self.step,
            "batch_size": self.batch_size,
            "batch_idx": self.batch_idx,
            "wall_time": self.wall_time
        }
        return json.dumps(message)

    def _validate_run(self, selected_run):
        """Validate selected_run. Use self.run or the first valid run in case
        selected run is invalid. Clear cached events.
        """
        if selected_run not in self.data_reader.run_to_tags:
            selected_run = self.run
        if selected_run not in self.data_reader.run_to_tags:
            selected_run = next(iter(self.data_reader.run_to_tags))
        self.run = selected_run
        self.all_tensor_events = self.data_reader.tensor_events(self.run)

    def _validate_tags(self, selected_tags):
        """Validate tags assuming self.run is valid. Use self.tags or first
        valid tag in case selected tags are invalid. Also loads all tensor
        data for validated run-tags combination and unloads data for unselected
        tags.
        """
        selected_tags = [
            t for t in selected_tags
            if t in self.data_reader.run_to_tags[self.run]
        ]
        if len(selected_tags) == 0:
            selected_tags = [
                t for t in self.tags
                if t in self.data_reader.run_to_tags[self.run]
            ]
        if len(selected_tags) == 0 and len(
                self.data_reader.run_to_tags[self.run]) > 0:
            selected_tags = self.data_reader.run_to_tags[
                self.run][:1]  # Only first tag default
        self.tags = selected_tags
        if len(selected_tags) == 0:  # No tags in this run
            return
        self.step_to_idx = {
            tevt.step: idx
            for idx, tevt in enumerate(self.all_tensor_events[self.tags[0]])
        }
        self.step_limits = [min(self.step_to_idx), max(self.step_to_idx)]

    def _validate_step(self, selected_step):
        """Validate step assuming self.run and self.tags are valid. Use
        self.step or first valid step if selected_step is invalid."""
        if len(self.tags) == 0:  # No tags in this run
            return
        if selected_step not in self.step_to_idx:
            selected_step = self.step
        if selected_step not in self.step_to_idx:
            selected_step = self.step_limits[0]  # Set to first step
        self.step = selected_step
        self.idx = self.step_to_idx[self.step]
        self.wall_time = self.all_tensor_events[self.tags[0]][
            self.idx].wall_time

        metadata_proto = plugin_data_pb2.Open3DPluginData()
        metadata_proto.ParseFromString(self.all_tensor_events[self.tags[0]][
            self.idx].tensor_proto.string_val[0])
        self.batch_size = len(metadata_proto.batch_index.start_size)

    def _validate_batch_idx(self, selected_batch_idx):
        """Validate batch_idx assuming self.run, self.tags and self.step are
        valid. Use self.batch_idx or 0 if selected_batch_idx is invalud.
        """
        if len(self.tags) == 0:  # No tags in this run
            return
        if selected_batch_idx < 0 or selected_batch_idx >= self.batch_size:
            selected_batch_idx = self.batch_idx
        if selected_batch_idx < 0 or selected_batch_idx >= self.batch_size:
            selected_batch_idx = 0
        self.batch_idx = selected_batch_idx

    def _update_geometry(self, message):
        """Process an update_geometry message from the frontend (JS). Validate
        message, update state, update scene and send response with validated
        state.

        JSON message format:: json

            {
              "messageId": 0,
              "class_name": "tensorboard/window_0/update_geometry",
              "run": "run_0",
              "tags": ["tag_0", "tag_1"],
              "batch_idx": 0,
              "step": 0
            }

        Response:: json

            {
              "messageId": 0,
              "class_name": "tensorboard/window_0/update_geometry",
              "current": {
                "run": "run_0",
                "tags": ["tag_0", "tag_1", ...],
                "step_limits": [0, 100],
                "step": 0
                "batch_size": 8,
                "batch_idx": 0,
                "wall_time": wall_time
              }
              "status": OK
            }
        """
        _log.debug(f"[DC message recv] {message}")
        message = json.loads(message)
        self._validate_run(message["run"])
        self._validate_tags(message["tags"])
        self._validate_step(int(message["step"]))
        self._validate_batch_idx(int(message["batch_idx"]))

        self._update_scene()

        # Compose reply
        message["current"] = {
            "run": self.run,
            "tags": self.tags,
            "step_limits": self.step_limits,
            "step": self.step,
            "batch_size": self.batch_size,
            "batch_idx": self.batch_idx,
            "wall_time": self.wall_time,
            "status": "OK"
        }
        return json.dumps(message)

    def _update_scene(self):
        """Update scene by adding / removing geometry elements and redraw.
        """
        new_geometry_list = []
        for tag in self.tags:
            geometry_name = f"{self.run}/{tag}/b{self.batch_idx}/s{self.step}"
            new_geometry_list.append(geometry_name)
            if geometry_name not in self.geometry_list:
                geometry = self.data_reader.read_geometry(
                    self.run, tag, self.step, self.batch_idx, self.step_to_idx)
                _log.debug(f"Displaying geometry {geometry_name}:{geometry}")
<<<<<<< HEAD
                # pp_geometry = _postprocess(geometry)
                _async_event_loop.run_sync(
                    partial(self.scene_widget.scene.add_geometry, geometry_name,
                            geometry, self.material))
=======
                pp_geometry = _postprocess(geometry)
                _async_event_loop.run_sync(self.window.add_geometry,
                                           geometry_name, pp_geometry)
>>>>>>> 89f6fb0a
        for current_item in self.geometry_list:
            if current_item not in new_geometry_list:
                _log.debug(f"Removing geometry {current_item}")
                _async_event_loop.run_sync(self.window.remove_geometry,
                                           current_item)
        self.geometry_list = new_geometry_list

        _async_event_loop.run_sync(self.window.post_redraw)

        if not self.init_done.is_set():
            self.init_done.set()
        _log.debug("Displaying complete!")

    def _create_ui(self, title, width, height):
        """Create new Open3D application window and rendering widgets. Must run
        in the GUI thread.

        Args:
            title (str): Window title (unused).
            width (int): Window width.
            height (int): Window height.
        """
        self.window = O3DVisualizer(title, width, height)
        self.window.show_menu(False)
        # Add 3D scene
        self.window.set_background((1, 1, 1, 1), None)  # White background
        # Register frontend callbacks
        class_name_base = "tensorboard/" + self.window.uid
        webrtc_server.register_data_channel_message_callback(
            class_name_base + "/get_run_tags", self._get_run_tags)
        webrtc_server.register_data_channel_message_callback(
            class_name_base + "/update_geometry", self._update_geometry)
        gui.Application.instance.add_window(self.window)


class Open3DPlugin(base_plugin.TBPlugin):
    """Open3D plugin for TensorBoard.

    Subclasses should have a trivial constructor that takes a TBContext
    argument. Any operation that might throw an exception should either be
    done lazily or made safe with a TBLoader subclass, so the plugin won't
    negatively impact the rest of TensorBoard.

    Fields:
      plugin_name: The plugin_name will also be a prefix in the http
        handlers, e.g. `data/plugins/$PLUGIN_NAME/$HANDLER` The plugin
        name must be unique for each registered plugin, or a ValueError
        will be thrown when the application is constructed. The plugin
        name must only contain characters among [A-Za-z0-9_.-], and must
        be nonempty, or a ValueError will similarly be thrown.
    """
    plugin_name = metadata.PLUGIN_NAME
    _RESOURCE_PATH = os.path.join(os.path.dirname(__file__), "..", "..",
                                  "resources")
    _PLUGIN_DIRECTORY_PATH_PART = "/data/plugin/" + metadata.PLUGIN_NAME + "/"
    # Browser security: Do not guess response content type by inspection.
    _HEADERS = [("X-Content-Type-Options", "nosniff")]
    _ERROR_RESPONSE = werkzeug.Response(headers=_HEADERS)

    def __init__(self, context):
        """Instantiates Open3D plugin.

        Args:
            context: A `base_plugin.TBContext` instance.
        """
        self._logdir = context.logdir
        self.data_reader = Open3DPluginDataReader(self._logdir)
        self.window_lock = threading.Lock()  # protect _windows and _next_wid
        self._http_api_lock = threading.Lock()
        self._windows = {}
        webrtc_server.disable_http_handshake()
        # TODO(@ssheorey): Remove before merge
        o3d.utility.set_verbosity_level(o3d.utility.VerbosityLevel.Info)
        # Dummy window to ensure GUI remains active even if all user windows are
        # closed.
        _async_event_loop.run_sync(gui.Application.instance.create_window,
                                   "Open3D Dummy Window", 32, 32)

    def get_plugin_apps(self):
        """Returns a set of WSGI applications that the plugin implements.

        Each application gets registered with the tensorboard app and is served
        under a prefix path that includes the name of the plugin.

        Returns:
          A dict mapping route paths to WSGI applications. Each route path
          should include a leading slash.
        """
        return {
            "/index.js": self._serve_js,
            "/webrtcstreamer.js": self._serve_js,
            "/adapter.min.js": self._serve_js,
            "/style.css": self._serve_css,
            "/new_window": self._new_window,
            "/close_window": self._close_window,
            "/api/*": self._webrtc_http_api
        }

    def is_active(self):
        """Determines whether this plugin is active.

        A plugin may not be active for instance if it lacks relevant data. If a
        plugin is inactive, the frontend may avoid issuing requests to its
        routes.

        Returns:
          A boolean value. Whether this plugin is active.
        """
        return self.data_reader.is_active()

    def frontend_metadata(self):
        """Defines how the plugin will be displayed on the frontend.

        The base implementation returns a default value. Subclasses
        should override this and specify either an `es_module_path` or
        (for legacy plugins) an `element_name`, and are encouraged to
        set any other relevant attributes.
        """
        return base_plugin.FrontendMetadata(es_module_path="/index.js")
        # es_module_path: ES module to use as an entry point to this plugin.
        #     A `str` that is a key in the result of `get_plugin_apps()`, or
        #     `None` for legacy plugins bundled with TensorBoard as part of
        #     `webfiles.zip`. Mutually exclusive with legacy `element_name`

    @wrappers.Request.application
    def _new_window(self, request):

        win_width = min(3840,
                        max(640, int(float(request.args.get('width', 1024)))))
        win_height = min(2400,
                         max(480, int(float(request.args.get('height', 768)))))

        this_window = Open3DPluginWindow(self.data_reader,
                                         "Open3D for Tensorboard", win_width,
                                         win_height)
        with self.window_lock:
            self._windows[this_window.window.uid] = this_window

        response = (f'{{"window_id": "{this_window.window.uid}", "logdir": '
                    f'"{self._logdir}"}}')
        this_window.init_done.wait()  # Wait for WebRTC initialization
        return werkzeug.Response(response,
                                 content_type="application/json",
                                 headers=self._HEADERS)

    @wrappers.Request.application
    def _close_window(self, request):

        this_window_id = request.args.get('window_id', "")
        if this_window_id not in self._windows.keys():
            _log.warning(f"Invalid Window ID {this_window_id}")
            return werkzeug.exceptions.NotFound(
                f"Invalid Window ID {this_window_id}",
                response=self._ERROR_RESPONSE)

        _async_event_loop.run_sync(self._windows[this_window_id].window.close)
        with self.window_lock:
            del self._windows[this_window_id]
        _log.debug(f"Window {this_window_id} closed.")
        return werkzeug.Response(f"Closed window {this_window_id}",
                                 content_type="text/plain",
                                 headers=self._HEADERS)

    @wrappers.Request.application
    def _webrtc_http_api(self, request):
        try:
            entry_point = request.path[(len(self._PLUGIN_DIRECTORY_PATH_PART) -
                                        1):]
            query_string = (b'?' + request.query_string
                            if request.query_string else b'')
            data = request.get_data()
            if len(self._windows) == 0:
                raise werkzeug.exceptions.BadRequest(
                    description="No windows exist to service this request: "
                    f"{request}",
                    response=self._ERROR_RESPONSE)

            with self._http_api_lock:
                response = webrtc_server.call_http_api(entry_point,
                                                       query_string, data)

        except RuntimeError:
            raise werkzeug.exceptions.BadRequest(
                description="Request is not a function call, ignored: "
                f"{request}",
                response=self._ERROR_RESPONSE)
        else:
            return werkzeug.Response(response,
                                     content_type="application/json",
                                     headers=self._HEADERS)

    @wrappers.Request.application
    def _serve_js(self, request):
        if request.is_multiprocess:
            return werkzeug.exceptions.ExpectationFailed(
                "Open3D plugin does not run on a multi-process web server.",
                response=self._ERROR_RESPONSE)

        js_file = request.path.split('/')[-1]
        if js_file == "index.js":
            js_file = os.path.join(os.path.dirname(__file__), "frontend",
                                   js_file)
        elif js_file == "webrtcstreamer.js":
            js_file = os.path.join(self._RESOURCE_PATH, "html", js_file)
        elif js_file == "adapter.min.js":
            js_file = os.path.join(self._RESOURCE_PATH, "html", "libs", js_file)
        else:
            raise werkzeug.exceptions.NotFound(
                description=f"JS file {request.path} does not exist.",
                response=self._ERROR_RESPONSE)

        with open(js_file) as infile:
            return werkzeug.Response(infile.read(),
                                     content_type="application/javascript",
                                     headers=self._HEADERS)

    @wrappers.Request.application
    def _serve_css(self, unused_request):
        with open(
                os.path.join(os.path.dirname(__file__), "frontend",
                             "style.css")) as cssfile:
            return werkzeug.Response(cssfile.read(),
                                     content_type="text/css",
                                     headers=self._HEADERS)<|MERGE_RESOLUTION|>--- conflicted
+++ resolved
@@ -36,11 +36,6 @@
 from tensorboard.backend.event_processing.plugin_asset_util import PluginDirectory
 import werkzeug
 from werkzeug import wrappers
-<<<<<<< HEAD
-from werkzeug.datastructures import Headers  # Allow remote CivetWeb access
-import ipdb
-=======
->>>>>>> 89f6fb0a
 
 try:
     from tensorflow.io.gfile import GFile as _fileopen
@@ -440,16 +435,9 @@
                 geometry = self.data_reader.read_geometry(
                     self.run, tag, self.step, self.batch_idx, self.step_to_idx)
                 _log.debug(f"Displaying geometry {geometry_name}:{geometry}")
-<<<<<<< HEAD
                 # pp_geometry = _postprocess(geometry)
-                _async_event_loop.run_sync(
-                    partial(self.scene_widget.scene.add_geometry, geometry_name,
-                            geometry, self.material))
-=======
-                pp_geometry = _postprocess(geometry)
                 _async_event_loop.run_sync(self.window.add_geometry,
                                            geometry_name, pp_geometry)
->>>>>>> 89f6fb0a
         for current_item in self.geometry_list:
             if current_item not in new_geometry_list:
                 _log.debug(f"Removing geometry {current_item}")
