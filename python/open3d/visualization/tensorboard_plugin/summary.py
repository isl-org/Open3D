# ----------------------------------------------------------------------------
# -                        Open3D: www.open3d.org                            -
# ----------------------------------------------------------------------------
# The MIT License (MIT)
#
# Copyright (c) 2018-2021 www.open3d.org
#
# Permission is hereby granted, free of charge, to any person obtaining a copy
# of this software and associated documentation files (the "Software"), to deal
# in the Software without restriction, including without limitation the rights
# to use, copy, modify, merge, publish, distribute, sublicense, and/or sell
# copies of the Software, and to permit persons to whom the Software is
# furnished to do so, subject to the following conditions:
#
# The above copyright notice and this permission notice shall be included in
# all copies or substantial portions of the Software.
#
# THE SOFTWARE IS PROVIDED "AS IS", WITHOUT WARRANTY OF ANY KIND, EXPRESS OR
# IMPLIED, INCLUDING BUT NOT LIMITED TO THE WARRANTIES OF MERCHANTABILITY,
# FITNESS FOR A PARTICULAR PURPOSE AND NONINFRINGEMENT. IN NO EVENT SHALL THE
# AUTHORS OR COPYRIGHT HOLDERS BE LIABLE FOR ANY CLAIM, DAMAGES OR OTHER
# LIABILITY, WHETHER IN AN ACTION OF CONTRACT, TORT OR OTHERWISE, ARISING
# FROM, OUT OF OR IN CONNECTION WITH THE SOFTWARE OR THE USE OR OTHER DEALINGS
# IN THE SOFTWARE.
# ----------------------------------------------------------------------------
"""Summary writer for the TensorBoard Open3D plugin"""
import threading
import os
import socket
import time
import queue
import warnings

import numpy as np

from tensorboard.compat.proto.summary_pb2 import Summary
from tensorboard.compat.proto.tensor_shape_pb2 import TensorShapeProto
from tensorboard.compat.proto.tensor_pb2 import TensorProto
from tensorboard.backend.event_processing.plugin_asset_util import PluginDirectory
from tensorboard.compat.tensorflow_stub.pywrap_tensorflow import masked_crc32c
from tensorboard.util import lazy_tensor_creator
try:
    import tensorflow as tf
    from tensorflow.experimental import dlpack as tf_dlpack
    from tensorflow.io.gfile import makedirs as _makedirs
    from tensorflow.io.gfile import GFile as _fileopen
except ImportError:
    tf = None
    from os import makedirs
    from functools import partial
    # Suppress errors for existing folders.
    _makedirs = partial(makedirs, exist_ok=True)
    _fileopen = open
try:
    import torch
    from torch.utils import dlpack as torch_dlpack
    from torch.utils.tensorboard import SummaryWriter
except ImportError:
    torch = None

import open3d as o3d
from open3d.visualization.tensorboard_plugin import plugin_data_pb2
from open3d.visualization.tensorboard_plugin import metadata
from open3d.visualization.tensorboard_plugin.util import _log
from open3d.ml.vis import BoundingBox3D


class _AsyncDataWriter:
    """ Write binary data to file asynchronously. Data buffers and files are
    queued with ``enqueue()`` and actual writing is done in a separate
    thread. GFile (``tf.io.gfile``) is used for writing to local and remote
    (Google cloud storage with gs:// URI and HDFS with hdfs:// URIs) locations.
    If tensorflow is not available, we fallback to Python I/O. The filename
    format is
    ``{tagfilepath}.{current time (s)}.{hostname}.{ProcessID}{filename_extension}``
    following the TensorFlow event file name format.

    This class is thread safe. A single global object is created when this
    module is imported by each process.
    """

    def __init__(self,
                 max_queue=10,
                 flush_secs=120,
                 filename_extension='.msgpack'):
        """
        Args:
            max_queue (int): enqueue will block if more than ``max_queue``
                writes are pending.
            flush_secs (Number): Data is flushed to disk / network periodically
                with this interval. Note that the data may still be in an OS
                buffer and not on disk.
            filename_extension (str): Extension for binary file.
        """
        self._max_queue = max_queue
        self._flush_secs = flush_secs
        self._next_flush_time = time.time() + self._flush_secs
        self._filename_extension = filename_extension
        self._write_queue = queue.Queue(maxsize=self._max_queue)
        self._file_handles = dict()
        self._file_next_write_pos = dict()
        # protects _file_handles and _file_next_write_pos
        self._file_lock = threading.Lock()
        self._writer_thread = threading.Thread()

    def _writer(self):
        """Writer thread main function."""
        while True:
            try:
                tagfilepath, data = self._write_queue.get(timeout=0.25)
            except queue.Empty:  # exit if nothing to do.
                break
            _log.debug(
                f"Writing {len(data)}b data at "
                f"{tagfilepath}+{self._file_handles[tagfilepath].tell()}")
            with self._file_lock:
                handle = self._file_handles[tagfilepath]
            handle.write(data)  # release lock for expensive I/O op
            self._write_queue.task_done()
            if time.time() > self._next_flush_time:
                file_handle_iter = iter(self._file_handles.values())
                try:
                    while True:
                        with self._file_lock:
                            handle = next(file_handle_iter)
                        handle.flush()  # release lock for expensive I/O op
                        _log.debug(f"Flushed {tagfilepath}.")
                except (StopIteration, RuntimeError):
                    # RuntimeError: possible race condition in dict iterator,
                    # but PEP3106 guarantees no coruption. Try again later.
                    pass
                self._next_flush_time += self._flush_secs

    def enqueue(self, tagfilepath, data):
        """Add a write job to the write queue.

        Args:
            tagfilepath (str): Full file pathname for data. A suffix will be
                added to get the complete filename. A None value indicates
                writing is over and the writer thread should join.
            data (bytes): Data buffer to write.

        Returns:
            Tuple of filename and location (in bytes) where the data will be
            written.
        """
        with self._file_lock:
            if tagfilepath not in self._file_handles:
                # summary.writer.EventFileWriter name format
                fullfilepath = "{}.{}.{}.{}{}".format(tagfilepath,
                                                      int(time.time()),
                                                      socket.gethostname(),
                                                      os.getpid(),
                                                      self._filename_extension)
                _makedirs(os.path.dirname(fullfilepath))
                self._file_handles[tagfilepath] = _fileopen(fullfilepath, 'wb')
                _log.debug(f"msgpack file {fullfilepath} opened for writing.")
                this_write_loc = 0
                self._file_next_write_pos[tagfilepath] = len(data)
            else:
                this_write_loc = self._file_next_write_pos[tagfilepath]
                self._file_next_write_pos[tagfilepath] += len(data)
                fullfilepath = self._file_handles[tagfilepath].name
        # Blocks till queue has available slot.
        self._write_queue.put((tagfilepath, data), block=True)
        if not self._writer_thread.is_alive():
            self._writer_thread = threading.Thread(target=self._writer,
                                                   name="Open3DDataWriter")
            self._writer_thread.start()

        return os.path.basename(fullfilepath), this_write_loc


# Single global writer per process
_async_data_writer = _AsyncDataWriter()


def _to_o3d(tensor, min_ndim=None, max_len=None):
    """Convert Tensorflow, PyTorch and Numpy tensors to Open3D tensor without
    copying. Python lists and tuples are also accepted, but will be copied.

    Args:
        tensor: Input tensor to be converted.
        min_ndim (int): Tensor shape will be padded with ones on the left to
            reach this minimum number of dimensions.
        max_len (int): The max size along the first dimension. Other data will
            be discarded.
    """
    if isinstance(tensor, o3d.core.Tensor):
        pass
    elif tf is not None and isinstance(tensor, tf.Tensor):
        tensor = o3d.core.Tensor.from_dlpack(tf_dlpack.to_dlpack(tensor))
    elif torch is not None and isinstance(tensor, torch.Tensor):
        tensor = o3d.core.Tensor.from_dlpack(torch_dlpack.to_dlpack(tensor))
    else:
        tensor = o3d.core.Tensor.from_numpy(np.asarray(tensor))
    exp_shape = tensor.shape
    for _ in range(tensor.ndim, min_ndim):
        exp_shape.insert(0, 1)
    return tensor.reshape(exp_shape)[:max_len]


def _color_to_uint8(color_data):
    """
    Args:
        color_data: o3d.core.Tensor (B,N,3) with any dtype. Float dtypes are
        expected to have values in [0,1] and 8 bit Int dtypes in [0,255] and 16
        bit Int types in [0,2^16-1]

    Returns:
        color_data with the same shape, but as uint8 dtype.
    """
    if color_data.dtype == o3d.core.uint8:
        return color_data
    if color_data.dtype == o3d.core.uint16:
        return (color_data // 256).to(dtype=o3d.core.uint8)
    return (255 * color_data.clip(0, 1)).to(dtype=o3d.core.uint8)


def _to_integer(tensor):
    """Test converting a tensor (TF, PyTorch, Open3D, Numpy array or a scalar)
    to scalar integer (np.int64) and return it. Return None on failure.
    """
    try:
        if hasattr(tensor, 'ndim') and tensor.ndim > 0:
            return None
<<<<<<< HEAD
        if hasattr(tensor, '__len__'):  # check for ((int,),)
            return _to_integer(tensor[0])
        # floats are material properties
=======
>>>>>>> 3147bd1b
        if hasattr(tensor, 'dtype') and 'int' not in repr(tensor.dtype).lower():
            return None
        if hasattr(tensor, 'numpy'):
            tensor_int = tensor.numpy().astype(np.int64)
        tensor_int = np.int64(tensor)
        return tensor_int if tensor_int.size == 1 else None
    except (TypeError, ValueError, RuntimeError):
        return None


def _preprocess(prop,
                tensor,
                step,
                max_outputs,
                geometry_metadata,
                material=None):
    """Data conversion (format and dtype), validation and other preprocessing.
    Step reference support.
    TODO(ssheorey): Convert to half precision, compression, etc.
    """
<<<<<<< HEAD
    if prop in metadata.GEOMETRY_PROPERTY_DIMS:
        # Check if property is reference to prior step
        step_ref = _to_integer(tensor)
        if step_ref is not None:
            if step_ref < 0 or step_ref >= step:
                raise ValueError(f"Out of order step reference {step_ref} for "
                                 f"property {prop} at step {step}")
            geometry_metadata.property_references.add(
                geometry_property=plugin_data_pb2.Open3DPluginData.
                GeometryProperty.Value(prop),
                step_ref=step_ref)
            return None
    if tensor[0].ndim == 2:  # (B,N,_) tensor or sequence of rank 2 tensors
        if max_outputs > len(tensor):
            max_outputs = len(tensor)
        save_tensor = tuple(_to_o3d(tensor[k]) for k in range(max_outputs))
    elif tensor.ndim == 2:  # batch_size = 1
        save_tensor = (_to_o3d(tensor),)
    else:
        raise ValueError(f"Property {prop} tensor should be of shape (N, Np) or"
                         f" (B, N, Np) or a scalar but is {tensor.shape}.")
=======

    if prop == "material_name":
        if isinstance(tensor, (bytes, str)):
            material["name"] = (tensor,)
        elif isinstance(tensor[0], (bytes, str)):
            material["name"] = tensor
        else:
            raise ValueError(
                f"Value of the key `material_name` should be a str, bytes or"
                f" Sequence of str or bytes. Got {tensor} instead.")
        return material["name"]
    if prop.startswith("material_scalar_"):
        save_tensor = _to_o3d(tensor, min_ndim=1, max_len=max_outputs)
        if save_tensor.ndim != 1:
            raise ValueError(f"Material scalar property {prop} has shape "
                             f"{tensor.shape} instead of (B,)")
        material["scalar_properties"][prop[16:]] = save_tensor
        return save_tensor

    # Check if property is reference to prior step (not allowed for
    # material_name and material_scalar_*)
    step_ref = _to_integer(tensor)
    if step_ref is not None:
        if step_ref < 0 or step_ref >= step:
            raise ValueError(f"Out of order step reference {step_ref} for "
                             f"property {prop} at step {step}")
        geometry_metadata.property_references.add(
            geometry_property=plugin_data_pb2.Open3DPluginData.GeometryProperty.
            Value(prop),
            step_ref=step_ref)
        return None

    if prop.startswith("material_vector_"):
        save_tensor = _to_o3d(tensor, min_ndim=2, max_len=max_outputs)
        if save_tensor.ndim != 2 or save_tensor.shape[-1] != 4:
            raise ValueError(f"Material vector property {prop} has shape "
                             f"{tensor.shape} instead of (B, 4)")
        material["vector_properties"][prop[16:]] = save_tensor
        return save_tensor
    if prop.startswith("material_texture_map_"):
        save_tensor = _to_o3d(tensor, min_ndim=4, max_len=max_outputs)
        if save_tensor.ndim != 4:
            raise ValueError(f"Material texture map {prop} has shape "
                             f"{tensor.shape} instead of (B, Nr, Nc, C)")
        material["texture_maps"][prop[21:]] = tuple(
            o3d.t.geometry.Image(_color_to_uint8(save_tensor[bidx]))
            for bidx in range(save_tensor.shape[0]))
        return save_tensor
    if prop.startswith("material_"):
        raise ValueError(f"Unknown material property {prop}.")

    min_ndim = 4 if prop == "triangle_texture_uvs" else 3
    save_tensor = _to_o3d(tensor, min_ndim=min_ndim, max_len=max_outputs)
    if save_tensor.ndim != min_ndim:
        raise ValueError(f"Property {prop} tensor has shape {tensor.shape} "
                         f"instead of (B, N, 2) or (B, N, 3)")
>>>>>>> 3147bd1b

    # Datatype conversion
    if prop.endswith("_colors"):
        save_tensor = tuple(
            _color_to_uint8(st) for st in save_tensor)  # includes scaling
    elif prop.endswith("_indices"):
<<<<<<< HEAD
        save_tensor = tuple(st.to(dtype=o3d.core.int32) for st in save_tensor)
    elif save_tensor[0].dtype == o3d.core.float64:
        save_tensor = tuple(st.to(dtype=o3d.core.float32) for st in save_tensor)
=======
        save_tensor = save_tensor.to(dtype=o3d.core.int32)
    elif save_tensor.dtype == o3d.core.float64:
        save_tensor = save_tensor.to(dtype=o3d.core.float32)
>>>>>>> 3147bd1b

    return save_tensor


def _check_prop_shape(prop, tensor_tuple, exp_shape):
    if len(tensor_tuple) != exp_shape[0]:
        raise ValueError(f"Property {prop} tensor should have length "
                         f"{exp_shape[0]} but is {len(tensor_tuple)}.")
    if tuple(len(tensor_tuple[k]) for k in range(exp_shape[0])) != exp_shape[1]:
        raise ValueError(
            f"Property {prop} tensor should have shape[1] {exp_shape[1]} but "
            f"is {tuple(len(tensor_tuple[k]) for k in range(exp_shape[0]))}.")
    # Any shape[2] is OK, check all are same.
    eshape_2 = tensor_tuple[0].shape[1] if exp_shape[2] == -1 else exp_shape[2]
    if any(tensor_tuple[k].shape[1] != eshape_2 for k in range(exp_shape[0])):
        raise ValueError(f"Property {prop} tensor should have shape[2] "
                         f"{eshape_2}")


def _convert_bboxes(bboxes):
    """Convert (nested) Sequence of BoundingBox3D s with shape (B, Nbb) or
    (Nbb,) to a geometry property dictionary.

    Returns:
        pair of dicts: geometry property dictionary, dict with labels and
        confidences. Confidence values are cast to float32.
    """

    def append_key_values(dict1, dict2):
        for key, val2 in dict2.items():
            if key in dict1:
                dict1[key].append(val2)
            else:
                dict1[key] = [val2]

    vertices_per_bbox = 14
    data = dict()
    if hasattr(bboxes[0], "__len__"):  # Nested Seq. (B, Nbb)
        for bb_batch in bboxes:
            append_key_values(data,
                              BoundingBox3D.create_lines(bb_batch, out='dict'))
    else:
        append_key_values(data, BoundingBox3D.create_lines(bboxes, out='dict'))
    data.pop('line_colors')  # No LUT. Assign colors during rendering.
    labels = data.pop('bbox_labels')
    confidences = tuple(np.float32(c) for c in data.pop('bbox_confidences'))
    if len(labels) > 0 and len(confidences) > 0:
        for l, c, d in zip(labels, confidences, data['vertex_positions']):
            if len(c) != len(l) or vertices_per_bbox * len(c) != len(d):
                raise ValueError(
                    f"BBox labels (len = {len(l)}) and confidences (len="
                    f"{len(c)}) have incorrect shape for to "
                    f"{len(data['vertex_positions'])/vertices_per_bbox} bboxes."
                )
    data_bbox = {'bbox_labels': labels, 'bbox_confidences': confidences}
    return data, data_bbox


def _write_geometry_data(write_dir, tag, step, data, max_outputs=1):
    """Serialize and write geometry data for a tag. Data is written to a
    separate file per tag.
    TODO: Add version specific reader / writer

    Args:
        write_dir (str): Path of folder to write data file.
        tag (str): Full name for geometry.
        step (int): Iteration / step count.
        data (dict): Property name to tensor mapping.
        max_outputs (int): Only the first `max_samples` data points in each
            batch will be saved.

    Returns:
        A comma separated data location string with the format
        f"{filename},{write_location},{write_size}"
    """
    if not isinstance(data, dict):
        raise TypeError(
            "data should be a dict of geometry property names and tensors.")
    data_bbox = None
    if 'bboxes' in data:
        if len(data) > 1:
            raise ValueError("Saving bounding boxes. Please add other geometry"
                             " data with a separate call.")
        data, data_bbox = _convert_bboxes(data['bboxes'])
    unknown_props = [
<<<<<<< HEAD
        prop for prop in data
        if (prop not in metadata.GEOMETRY_PROPERTY_DIMS and
            not prop.startswith('vertex_'))
=======
        prop for prop in data if prop not in metadata.SUPPORTED_PROPERTIES
>>>>>>> 3147bd1b
    ]
    if unknown_props:
        raise ValueError(
            f"Unknown geometry properties in data: {unknown_props}")
    if "vertex_positions" not in data:
        raise ValueError("Primary key 'vertex_positions' not provided.")
<<<<<<< HEAD
    if max_outputs is None:
        max_outputs = np.iinfo(np.int32).max
    elif max_outputs < 1:
=======
    if 'triangle_texture_uvs' in data and 'vertex_texture_uvs' in data:
        raise ValueError("Please provide only one of triangle_texture_uvs "
                         "or vertex_texture_uvs.")
    if max_outputs < 1:
>>>>>>> 3147bd1b
        raise ValueError(
            f"max_outputs ({max_outputs}) should be a non-negative integer.")
    max_outputs = int(max_outputs)

    batch_size = None
    n_vertices = None
    n_triangles = None
    n_lines = None
    vertex_data = {}
    triangle_data = {}
    line_data = {}
    material = {
        "name": "",
        "scalar_properties": {},
        "vector_properties": {},
        "texture_maps": {}
    }

    def get_or_check_shape(prop, shape, exp_shape):
        for k, s in enumerate(exp_shape):
            if s is not None and s != shape[k]:
                raise ValueError(f"Property {prop} tensor should be of shape "
                                 f"{exp_shape} but is {shape}.")
        return shape[:2]

    geometry_metadata = plugin_data_pb2.Open3DPluginData(
        version=metadata._VERSION)
    o3d_type = "PointCloud"
    for prop, tensor in data.items():
        if prop.startswith('vertex_'):
            prop_name = prop[7:]
            vertex_data[prop_name] = _preprocess(prop, tensor, step,
                                                 max_outputs, geometry_metadata)
            if vertex_data[prop_name] is None:  # Step reference
                del vertex_data[prop_name]
                continue
<<<<<<< HEAD
            if batch_size is None:  # Get tensor dims from earlier property
                batch_size = len(vertex_data[prop_name])
                n_vertices = tuple(
                    len(vertex_data[prop_name][k]) for k in range(batch_size))
            exp_shape = (batch_size, n_vertices,
                         metadata.GEOMETRY_PROPERTY_DIMS.get(prop, -1))
            _check_prop_shape(prop, vertex_data[prop_name], exp_shape)
=======
            # Get tensor dims from earlier property
            batch_size, n_vertices = get_or_check_shape(
                prop, vertex_data[prop_name].shape, (batch_size, n_vertices) +
                metadata.GEOMETRY_PROPERTY_DIMS[prop])
>>>>>>> 3147bd1b

        elif prop in ('triangle_indices',) + metadata.TRIANGLE_PROPERTIES:
            o3d_type = "TriangleMesh"
            prop_name = prop[9:]
            triangle_data[prop_name] = _preprocess(prop, tensor, step,
                                                   max_outputs,
                                                   geometry_metadata)
            if triangle_data[prop_name] is None:  # Step reference
                del triangle_data[prop_name]
                continue
<<<<<<< HEAD
            if n_triangles is None:  # Get tensor dims from earlier property
                n_triangles = tuple(
                    len(triangle_data[prop_name][k]) for k in range(batch_size))
            exp_shape = (batch_size, n_triangles,
                         metadata.GEOMETRY_PROPERTY_DIMS[prop])
            _check_prop_shape(prop, triangle_data[prop_name], exp_shape)
=======
            # Get tensor dims from earlier property
            batch_size, n_triangles = get_or_check_shape(
                prop, triangle_data[prop_name].shape,
                (batch_size, n_triangles) +
                metadata.GEOMETRY_PROPERTY_DIMS[prop])
>>>>>>> 3147bd1b

        elif prop in ('line_indices',) + metadata.LINE_PROPERTIES:
            if o3d_type != "TriangleMesh":
                o3d_type = "LineSet"
            prop_name = prop[5:]
            line_data[prop_name] = _preprocess(prop, tensor, step, max_outputs,
                                               geometry_metadata)
            if line_data[prop_name] is None:  # Step reference
                del line_data[prop_name]
                continue
<<<<<<< HEAD
            if n_lines is None:  # Get tensor dims from earlier property
                n_lines = tuple(
                    len(line_data[prop_name][k]) for k in range(batch_size))
            exp_shape = (batch_size, n_lines,
                         metadata.GEOMETRY_PROPERTY_DIMS[prop])
            _check_prop_shape(prop, line_data[prop_name], exp_shape)

=======
            # Get tensor dims from earlier property
            batch_size, n_lines = get_or_check_shape(
                prop, line_data[prop_name].shape,
                (batch_size, n_lines) + metadata.GEOMETRY_PROPERTY_DIMS[prop])

        elif prop.startswith("material_"):  # Set property in material directly
            _preprocess(prop, tensor, step, max_outputs, geometry_metadata,
                        material)

    if (len(material["texture_maps"]) > 0 and
            'triangle_texture_uvs' not in data and
            'vertex_texture_uvs' not in data):
        raise ValueError("Please provide texture coordinates "
                         "'[vertex|triangle]_texture_uvs' to use texture maps.")
>>>>>>> 3147bd1b
    vertices = vertex_data.pop("positions",
                               o3d.core.Tensor((), dtype=o3d.core.float32))
    faces = triangle_data.pop("indices",
                              o3d.core.Tensor((), dtype=o3d.core.int32))
    lines = line_data.pop("indices", o3d.core.Tensor((), dtype=o3d.core.int32))
    for bidx in range(batch_size):
        buf_con = o3d.io.rpc.BufferConnection()
        if not o3d.io.rpc.set_mesh_data(
                path=tag,
                time=step,
                layer="",
                vertices=vertices[bidx] if len(vertices) > 0 else vertices,
                vertex_attributes={
                    prop: tensor[bidx] for prop, tensor in vertex_data.items()
                },
                faces=faces[bidx] if len(faces) > 0 else faces,
                face_attributes={
                    prop: tensor[bidx]
                    for prop, tensor in triangle_data.items()
                },
                lines=lines[bidx] if len(lines) > 0 else lines,
                line_attributes={
                    prop: tensor[bidx] for prop, tensor in line_data.items()
                },
                material=("" if material["name"] == "" else
                          material["name"][bidx]),
                material_scalar_attributes={
                    prop: val[bidx].item()
                    for prop, val in material["scalar_properties"].items()
                },
                material_vector_attributes={
                    prop: val[bidx].numpy()
                    for prop, val in material["vector_properties"].items()
                },
                texture_maps={
                    prop: val[bidx]
                    for prop, val in material["texture_maps"].items()
                },
                o3d_type=o3d_type,
                connection=buf_con):
            raise IOError(
                "[Open3D set_mesh_data] Geometry data serialization for tag "
                "{tag} step {step} failed!")
        # TODO(ssheorey): This returns a copy instead of the original. Benchmark
        # vs numpy
        data_buffer = buf_con.get_buffer()
        filename, this_write_location = _async_data_writer.enqueue(
            os.path.join(write_dir, tag.replace('/', '-')), data_buffer)
        if bidx == 0:
            geometry_metadata.batch_index.filename = filename
        geometry_metadata.batch_index.start_size.add(
            start=this_write_location,
            size=len(data_buffer),
            masked_crc32c=masked_crc32c(data_buffer))
        if data_bbox is not None:
            data_bbox_proto = plugin_data_pb2.InferenceData()
            for l, c in zip(data_bbox['bbox_labels'][bidx],
                            data_bbox['bbox_confidences'][bidx]):
                data_bbox_proto.inference_result.add(label=l, confidence=c)
            data_bbox_serial = data_bbox_proto.SerializeToString()
            filename, this_write_location = _async_data_writer.enqueue(
                os.path.join(write_dir, tag.replace('/', '-')),
                data_bbox_serial)
            geometry_metadata.batch_index.start_size[
                -1].aux_start = this_write_location
            geometry_metadata.batch_index.start_size[-1].aux_size = len(
                data_bbox_serial)
            geometry_metadata.batch_index.start_size[
                -1].aux_masked_crc32c = masked_crc32c(data_bbox_serial)

    return geometry_metadata.SerializeToString()


def add_3d(name,
           data,
           step,
           logdir=None,
           max_outputs=1,
           label_to_names=None,
           description=None):
    """Write 3D geometry data as summary.

    Args:
      name (str): A name or tag for this summary. The summary tag used for
        TensorBoard will be this name prefixed by any active name scopes.
      data (dict): A dictionary of tensors representing 3D data. Tensorflow,
        PyTorch, Numpy and Open3D tensors are supported. The following keys
        are supported:
          - ``vertex_positions``: shape `(B, N, 3)` where B is the number of
                point clouds and must be same for each key. N is the number of
                3D points. Will be cast to ``float32``.
          - ``vertex_colors``: shape `(B, N, 3)` Will be converted to ``uint8``.
          - ``vertex_normals``: shape `(B, N, 3)` Will be cast to ``float32``.
<<<<<<< HEAD
          - ``vertex_*FEATURE*``: shape `(B, N, _)`. Store arbitrary vertex
              features. Floats will be cast to ``float32`` and integers to
              ``int32``.
=======
          - ``vertex_texture_uvs``: shape `(B, N, 2)` Per vertex UV coordinates
            for applying material texture maps. Will be cast to ``float32``.
            Only one of ``vertex|triangle_texture_uvs`` should be provided.
>>>>>>> 3147bd1b
          - ``triangle_indices``: shape `(B, Nf, 3)`. Will be cast to ``uint32``.
          - ``triangle_texture_uvs``: shape `(B, Nf, 3, 2)` Per triangle UV
            coordinates for applying material texture maps. Will be cast to
            ``float32``. Only one of ``[vertex|triangle]_texture_uvs`` should be
            provided.
          - ``line_indices``: shape `(B, Nl, 2)`. Will be cast to ``uint32``.
<<<<<<< HEAD
          - ``bboxes``: shape `(B, Nbb)`. The tensor dtype should be
            `open3d.ml.vis.BoundingBox3D``. Property references not supported.
            Use separate from other 3D properties.

        For `batch_size` B=1, the tensors may have rank 2 instead of rank 3.
        Floating point color data will be clipped to the range [0,1] and
        converted to `uint8` range [0,255]. Other data types will be clipped
        into an allowed range for safe casting to uint8.

        Any data tensor for predefined geometry properties (not arbitrary
        features), may be replaced by an integer scalar referring to a previous
        step. This allows reusing a previously written property tensor in the
        case that it does not change at different steps.

      step (int): Explicit ``int64``-castable monotonic step value for this
        summary.  [`TensorFlow`: If ``None``, this defaults to
=======
          - ``material_name``: shape `(B,)` and dtype ``str``. Base PBR material
            name is required to specify any material properties.  Open3D
            built-in materials: ``defaultLit``, ``defaultUnlit``, ``unlitLine``,
            ``unlitGradient``, ``unlitSolidColor``.
          - ``material_scalar_*PROPERTY*``: Any material scalar property with
            float values of shape `(B,)`. e.g. To specify the property
            `metallic`, use the key `material_scalar_metallic`.
          -  ``material_vector_*PROPERTY*``: Any material 4-vector property with
             float values of shape `(B, 4)` e.g. To specify the property
            `baseColor`, use the key `material_vector_base_color`.
          -  ``material_texture_map_*TEXTURE_MAP*``: PBR Material texture maps.
             e.g. ``material_texture_map_metallic`` represents a texture map
             describing the metallic property for rendering.
             Values are Tensors with shape `(B, Nr, Nc, C)`, corresponding to a
             batch of texture maps with `C` channels and shape `(Nr, Nc)`. The
             geometry must have ``[vertex|triangle]_texture_uvs`` coordinates to
             use any texture map.

        For batch_size B=1, the tensors may drop a rank (e.g. (N,3)
        vertex_positions, (4,) material vector properties or float scalar ()
        material scalar properties.)

        Floating point color and texture map data will be clipped to the range
        [0,1] and converted to ``uint8`` range [0,255]. ``uint16`` data will be
        compressed to the range [0,255].

        Any data tensor (with ndim>=2 including batch_size, i.e. excluding
        ``material_name`` and ``material_scalar_*PROPERTY*``), may be replaced by
        an ``int`` scalar referring to a previous step. This allows reusing a
        previously written property in case that it does not change at different
        steps.

        Please see the `Filament Materials Guide
        <https://google.github.io/filament/Materials.html#materialmodels>`__ for
        a complete explanation of material properties.

      step (int): Explicit ``int64``-castable monotonic step value for this summary.
        [`TensorFlow`: If ``None``, this defaults to
>>>>>>> 3147bd1b
        `tf.summary.experimental.get_step()`, which must not be ``None``.]
      logdir (str): The logging directory used to create the SummaryWriter.
        [`PyTorch`: This will be automatically inferred if not provided or
        ``None``.]
      max_outputs (int): Optional integer. At most this many 3D elements will be
        emitted at each step. When more than `max_outputs` 3D elements are
        provided, the first ``max_outputs`` 3D elements will be used and the
        rest silently discarded.
<<<<<<< HEAD
      label_to_names (dict): Optional mapping from labels (e.g. int used in
        labels for bboxes or vertices) to category names. Only data from the
        first step is saved for any tag during a run.
      description (str): Optional long-form description for this summary, as a
        constant ``str``. Markdown is supported. Defaults to empty. Currently
        unused.
=======
      description (str): Optional long-form description for this summary.
        Markdown is supported. Defaults to empty. Currently unused.
>>>>>>> 3147bd1b

    Returns:
      [TensorFlow] True on success, or false if no summary was emitted because no default
      summary writer was available.


    Raises:
      ValueError: if a default writer exists, but no step was provided and
        `tf.summary.experimental.get_step()` is None. Also raised when used with
        Tensorflow and ``logdir`` is not provided or ``None``.
      RuntimeError: Module level function is used without a TensorFlow
        installation. Use the PyTorch `SummaryWriter.add_3d()` bound method
        instead.

    Examples:
        # TODO(ssheorey): Update example with material properties.
        With Tensorflow:

        .. code::

            import tensorflow as tf
            import open3d as o3d
            from open3d.visualization.tensorboard_plugin import summary
            from open3d.visualization.tensorboard_plugin.util import to_dict_batch

            logdir = "demo_logs/"
            writer = tf.summary.create_file_writer(logdir)
            cube = o3d.geometry.TriangleMesh.create_box(1, 2, 4,
                create_uv_map=True)
            cube.compute_vertex_normals()
            colors = [(1.0, 0.0, 0.0), (0.0, 1.0, 0.0), (0.0, 0.0, 1.0)]
            with writer.as_default():
                for step in range(3):
                    cube.paint_uniform_color(colors[step])
                    summary.add_3d('cube',
                                   to_dict_batch([cube]),
                                   step=step,
                                   logdir=logdir)

        With PyTorch:

        .. code::

            from torch.utils.tensorboard import SummaryWriter
            import open3d as o3d
            from open3d.visualization.tensorboard_plugin import summary
            from open3d.visualization.tensorboard_plugin.util import to_dict_batch
            writer = SummaryWriter("demo_logs/")
            cube = o3d.geometry.TriangleMesh.create_box(1, 2, 4,
                create_uv_map=True)
            cube.compute_vertex_normals()
            colors = [(1.0, 0.0, 0.0), (0.0, 1.0, 0.0), (0.0, 0.0, 1.0)]
            for step in range(3):
                cube.paint_uniform_color(colors[step])
                writer.add_3d('cube', to_dict_batch([cube]), step=step)

        Now use ``tensorboard --logdir demo_logs`` to visualize the 3D data.
    """
    if tf is None:
        raise RuntimeError(
            "TensorFlow not found. Please use module level ``add_3d`` only "
            "with TensorFlow. Use the bound method ``SummaryWriter.add_3d`` "
            "with PyTorch.")
    if step is None:
        step = tf.summary.experimental.get_step()
    if step is None:
        raise ValueError("Step is not provided or set.")
    if logdir is None:
        raise ValueError("logdir must be provided with TensorFlow.")

    mdata = {} if label_to_names is None else {'label_to_names': label_to_names}
    summary_metadata = metadata.create_summary_metadata(description=description,
                                                        metadata=mdata)
    # TODO(https://github.com/tensorflow/tensorboard/issues/2109): remove fallback
    summary_scope = (getattr(tf.summary.experimental, "summary_scope", None) or
                     tf.summary.summary_scope)
    with summary_scope(name, "open3d_summary",
                       values=[data, max_outputs, step]) as (tag, unused_scope):
        # Defer preprocessing by passing it as a callable to write(),
        # wrapped in a LazyTensorCreator for backwards compatibility, so that we
        # only do this work when summaries are actually written, i.e. if
        # record_if() returns True.
        @lazy_tensor_creator.LazyTensorCreator
        def lazy_tensor():
            write_dir = PluginDirectory(logdir, metadata.PLUGIN_NAME)
            geometry_metadata_string = _write_geometry_data(
                write_dir, tag, step, data, max_outputs)
            return tf.convert_to_tensor(geometry_metadata_string)

        return tf.summary.write(tag=tag,
                                tensor=lazy_tensor,
                                step=step,
                                metadata=summary_metadata)


def _add_3d_torch(self,
                  tag,
                  data,
                  step,
                  logdir=None,
                  max_outputs=1,
                  label_to_names=None,
                  description=None):
    walltime = None
    if step is None:
        raise ValueError("Step is not provided or set.")

    mdata = {} if label_to_names is None else {'label_to_names': label_to_names}
    summary_metadata = metadata.create_summary_metadata(description=description,
                                                        metadata=mdata)
    writer = self._get_file_writer()
    if logdir is None:
        logdir = writer.get_logdir()
    write_dir = PluginDirectory(logdir, metadata.PLUGIN_NAME)
    geometry_metadata_string = _write_geometry_data(write_dir, tag, step, data,
                                                    max_outputs)
    tensor_proto = TensorProto(dtype='DT_STRING',
                               string_val=[geometry_metadata_string],
                               tensor_shape=TensorShapeProto())

    writer.add_summary(
        Summary(value=[
            Summary.Value(
                tag=tag, tensor=tensor_proto, metadata=summary_metadata)
        ]), step, walltime)


# Make _add_3d_torch a bound method of SummaryWriter class. (MonkeyPatching)
if torch is not None:
    if not hasattr(SummaryWriter, "add_3d"):
        SummaryWriter.add_3d = _add_3d_torch
        SummaryWriter.add_3d.__doc__ = add_3d.__doc__  # Use docstring from TF function
    else:
        warnings.warn("Cannot bind add_3d() to SummaryWriter. Binding exists.",
                      RuntimeWarning)<|MERGE_RESOLUTION|>--- conflicted
+++ resolved
@@ -175,9 +175,12 @@
 _async_data_writer = _AsyncDataWriter()
 
 
-def _to_o3d(tensor, min_ndim=None, max_len=None):
+def _to_o3d(tensor, min_ndim=0, max_len=None):
     """Convert Tensorflow, PyTorch and Numpy tensors to Open3D tensor without
-    copying. Python lists and tuples are also accepted, but will be copied.
+    copying. Python lists and tuples are also accepted, but will be copied. If
+    max_len is specified, a tuple of tensors is returned, with the input split
+    into tuple elements along the first dimension.  This allows converting a
+    batch of variable size data.
 
     Args:
         tensor: Input tensor to be converted.
@@ -186,6 +189,10 @@
         max_len (int): The max size along the first dimension. Other data will
             be discarded.
     """
+    if max_len is not None:
+        return tuple(
+            _to_o3d(tensor[k], min_ndim - 1)
+            for k in range(min(max_len, len(tensor))))
     if isinstance(tensor, o3d.core.Tensor):
         pass
     elif tf is not None and isinstance(tensor, tf.Tensor):
@@ -197,13 +204,13 @@
     exp_shape = tensor.shape
     for _ in range(tensor.ndim, min_ndim):
         exp_shape.insert(0, 1)
-    return tensor.reshape(exp_shape)[:max_len]
+    return tensor.reshape(exp_shape)
 
 
 def _color_to_uint8(color_data):
     """
     Args:
-        color_data: o3d.core.Tensor (B,N,3) with any dtype. Float dtypes are
+        color_data: o3d.core.Tensor with any dtype and shape. Float dtypes are
         expected to have values in [0,1] and 8 bit Int dtypes in [0,255] and 16
         bit Int types in [0,2^16-1]
 
@@ -224,12 +231,9 @@
     try:
         if hasattr(tensor, 'ndim') and tensor.ndim > 0:
             return None
-<<<<<<< HEAD
         if hasattr(tensor, '__len__'):  # check for ((int,),)
             return _to_integer(tensor[0])
         # floats are material properties
-=======
->>>>>>> 3147bd1b
         if hasattr(tensor, 'dtype') and 'int' not in repr(tensor.dtype).lower():
             return None
         if hasattr(tensor, 'numpy'):
@@ -250,30 +254,6 @@
     Step reference support.
     TODO(ssheorey): Convert to half precision, compression, etc.
     """
-<<<<<<< HEAD
-    if prop in metadata.GEOMETRY_PROPERTY_DIMS:
-        # Check if property is reference to prior step
-        step_ref = _to_integer(tensor)
-        if step_ref is not None:
-            if step_ref < 0 or step_ref >= step:
-                raise ValueError(f"Out of order step reference {step_ref} for "
-                                 f"property {prop} at step {step}")
-            geometry_metadata.property_references.add(
-                geometry_property=plugin_data_pb2.Open3DPluginData.
-                GeometryProperty.Value(prop),
-                step_ref=step_ref)
-            return None
-    if tensor[0].ndim == 2:  # (B,N,_) tensor or sequence of rank 2 tensors
-        if max_outputs > len(tensor):
-            max_outputs = len(tensor)
-        save_tensor = tuple(_to_o3d(tensor[k]) for k in range(max_outputs))
-    elif tensor.ndim == 2:  # batch_size = 1
-        save_tensor = (_to_o3d(tensor),)
-    else:
-        raise ValueError(f"Property {prop} tensor should be of shape (N, Np) or"
-                         f" (B, N, Np) or a scalar but is {tensor.shape}.")
-=======
-
     if prop == "material_name":
         if isinstance(tensor, (bytes, str)):
             material["name"] = (tensor,)
@@ -285,7 +265,7 @@
                 f" Sequence of str or bytes. Got {tensor} instead.")
         return material["name"]
     if prop.startswith("material_scalar_"):
-        save_tensor = _to_o3d(tensor, min_ndim=1, max_len=max_outputs)
+        save_tensor = _to_o3d(tensor, min_ndim=1)[:max_outputs]
         if save_tensor.ndim != 1:
             raise ValueError(f"Material scalar property {prop} has shape "
                              f"{tensor.shape} instead of (B,)")
@@ -294,26 +274,27 @@
 
     # Check if property is reference to prior step (not allowed for
     # material_name and material_scalar_*)
-    step_ref = _to_integer(tensor)
-    if step_ref is not None:
-        if step_ref < 0 or step_ref >= step:
-            raise ValueError(f"Out of order step reference {step_ref} for "
-                             f"property {prop} at step {step}")
-        geometry_metadata.property_references.add(
-            geometry_property=plugin_data_pb2.Open3DPluginData.GeometryProperty.
-            Value(prop),
-            step_ref=step_ref)
-        return None
+    if prop in metadata.GEOMETRY_PROPERTY_DIMS:
+        step_ref = _to_integer(tensor)
+        if step_ref is not None:
+            if step_ref < 0 or step_ref >= step:
+                raise ValueError(f"Out of order step reference {step_ref} for "
+                                 f"property {prop} at step {step}")
+            geometry_metadata.property_references.add(
+                geometry_property=plugin_data_pb2.Open3DPluginData.
+                GeometryProperty.Value(prop),
+                step_ref=step_ref)
+            return None
 
     if prop.startswith("material_vector_"):
-        save_tensor = _to_o3d(tensor, min_ndim=2, max_len=max_outputs)
+        save_tensor = _to_o3d(tensor, min_ndim=2)[:max_outputs]
         if save_tensor.ndim != 2 or save_tensor.shape[-1] != 4:
             raise ValueError(f"Material vector property {prop} has shape "
                              f"{tensor.shape} instead of (B, 4)")
         material["vector_properties"][prop[16:]] = save_tensor
         return save_tensor
     if prop.startswith("material_texture_map_"):
-        save_tensor = _to_o3d(tensor, min_ndim=4, max_len=max_outputs)
+        save_tensor = _to_o3d(tensor, min_ndim=4)[:max_outputs]
         if save_tensor.ndim != 4:
             raise ValueError(f"Material texture map {prop} has shape "
                              f"{tensor.shape} instead of (B, Nr, Nc, C)")
@@ -321,47 +302,23 @@
             o3d.t.geometry.Image(_color_to_uint8(save_tensor[bidx]))
             for bidx in range(save_tensor.shape[0]))
         return save_tensor
-    if prop.startswith("material_"):
-        raise ValueError(f"Unknown material property {prop}.")
-
+
+    # Geometry or custom vertex property
     min_ndim = 4 if prop == "triangle_texture_uvs" else 3
+    if tensor[0].ndim == min_ndim - 2:  # batch_size = 1
+        max_outputs = None  # Do not convert to tuple
     save_tensor = _to_o3d(tensor, min_ndim=min_ndim, max_len=max_outputs)
-    if save_tensor.ndim != min_ndim:
-        raise ValueError(f"Property {prop} tensor has shape {tensor.shape} "
-                         f"instead of (B, N, 2) or (B, N, 3)")
->>>>>>> 3147bd1b
 
     # Datatype conversion
     if prop.endswith("_colors"):
         save_tensor = tuple(
             _color_to_uint8(st) for st in save_tensor)  # includes scaling
     elif prop.endswith("_indices"):
-<<<<<<< HEAD
-        save_tensor = tuple(st.to(dtype=o3d.core.int32) for st in save_tensor)
+        save_tensor = tuple(st.to(o3d.core.int32) for st in save_tensor)
     elif save_tensor[0].dtype == o3d.core.float64:
-        save_tensor = tuple(st.to(dtype=o3d.core.float32) for st in save_tensor)
-=======
-        save_tensor = save_tensor.to(dtype=o3d.core.int32)
-    elif save_tensor.dtype == o3d.core.float64:
-        save_tensor = save_tensor.to(dtype=o3d.core.float32)
->>>>>>> 3147bd1b
+        save_tensor = tuple(st.to(o3d.core.float32) for st in save_tensor)
 
     return save_tensor
-
-
-def _check_prop_shape(prop, tensor_tuple, exp_shape):
-    if len(tensor_tuple) != exp_shape[0]:
-        raise ValueError(f"Property {prop} tensor should have length "
-                         f"{exp_shape[0]} but is {len(tensor_tuple)}.")
-    if tuple(len(tensor_tuple[k]) for k in range(exp_shape[0])) != exp_shape[1]:
-        raise ValueError(
-            f"Property {prop} tensor should have shape[1] {exp_shape[1]} but "
-            f"is {tuple(len(tensor_tuple[k]) for k in range(exp_shape[0]))}.")
-    # Any shape[2] is OK, check all are same.
-    eshape_2 = tensor_tuple[0].shape[1] if exp_shape[2] == -1 else exp_shape[2]
-    if any(tensor_tuple[k].shape[1] != eshape_2 for k in range(exp_shape[0])):
-        raise ValueError(f"Property {prop} tensor should have shape[2] "
-                         f"{eshape_2}")
 
 
 def _convert_bboxes(bboxes):
@@ -430,32 +387,24 @@
                              " data with a separate call.")
         data, data_bbox = _convert_bboxes(data['bboxes'])
     unknown_props = [
-<<<<<<< HEAD
         prop for prop in data
-        if (prop not in metadata.GEOMETRY_PROPERTY_DIMS and
-            not prop.startswith('vertex_'))
-=======
-        prop for prop in data if prop not in metadata.SUPPORTED_PROPERTIES
->>>>>>> 3147bd1b
+        if (prop not in metadata.SUPPORTED_PROPERTIES and
+            not prop.startswith('vertex_'))  # custom vertex properties
     ]
     if unknown_props:
         raise ValueError(
             f"Unknown geometry properties in data: {unknown_props}")
     if "vertex_positions" not in data:
         raise ValueError("Primary key 'vertex_positions' not provided.")
-<<<<<<< HEAD
-    if max_outputs is None:
+    if max_outputs == 0:  # save all
         max_outputs = np.iinfo(np.int32).max
     elif max_outputs < 1:
-=======
+        raise ValueError(
+            f"max_outputs ({max_outputs}) should be a non-negative integer.")
+    max_outputs = int(max_outputs)
     if 'triangle_texture_uvs' in data and 'vertex_texture_uvs' in data:
         raise ValueError("Please provide only one of triangle_texture_uvs "
                          "or vertex_texture_uvs.")
-    if max_outputs < 1:
->>>>>>> 3147bd1b
-        raise ValueError(
-            f"max_outputs ({max_outputs}) should be a non-negative integer.")
-    max_outputs = int(max_outputs)
 
     batch_size = None
     n_vertices = None
@@ -471,11 +420,24 @@
         "texture_maps": {}
     }
 
-    def get_or_check_shape(prop, shape, exp_shape):
+    def get_or_check_shape(prop, tensor_tuple, exp_shape):
+        shape = [len(tensor_tuple)] + list(tensor_tuple[0].shape)
+        if len(shape) > 1:
+            shape[1] = tuple(tensor.shape[0] for tensor in tensor_tuple)
+
         for k, s in enumerate(exp_shape):
-            if s is not None and s != shape[k]:
+            if k < 2 and s is not None and s != shape[k]:
                 raise ValueError(f"Property {prop} tensor should be of shape "
                                  f"{exp_shape} but is {shape}.")
+            if k > 1 and s is None:
+                s = tensor_tuple[0].shape[k - 1]
+            if k > 1 and any(
+                    s != tensor.shape[k - 1] for tensor in tensor_tuple):
+                raise ValueError(
+                    f"Property {prop} tensor should have shape[{k}]"
+                    f"={s} for all elements but is "
+                    f"{tensor.shape[k-1] for tensor in tensor_tuple}.")
+
         return shape[:2]
 
     geometry_metadata = plugin_data_pb2.Open3DPluginData(
@@ -489,20 +451,10 @@
             if vertex_data[prop_name] is None:  # Step reference
                 del vertex_data[prop_name]
                 continue
-<<<<<<< HEAD
-            if batch_size is None:  # Get tensor dims from earlier property
-                batch_size = len(vertex_data[prop_name])
-                n_vertices = tuple(
-                    len(vertex_data[prop_name][k]) for k in range(batch_size))
-            exp_shape = (batch_size, n_vertices,
-                         metadata.GEOMETRY_PROPERTY_DIMS.get(prop, -1))
-            _check_prop_shape(prop, vertex_data[prop_name], exp_shape)
-=======
             # Get tensor dims from earlier property
             batch_size, n_vertices = get_or_check_shape(
-                prop, vertex_data[prop_name].shape, (batch_size, n_vertices) +
-                metadata.GEOMETRY_PROPERTY_DIMS[prop])
->>>>>>> 3147bd1b
+                prop, vertex_data[prop_name], (batch_size, n_vertices) +
+                metadata.GEOMETRY_PROPERTY_DIMS.get(prop, (None,)))
 
         elif prop in ('triangle_indices',) + metadata.TRIANGLE_PROPERTIES:
             o3d_type = "TriangleMesh"
@@ -513,20 +465,10 @@
             if triangle_data[prop_name] is None:  # Step reference
                 del triangle_data[prop_name]
                 continue
-<<<<<<< HEAD
-            if n_triangles is None:  # Get tensor dims from earlier property
-                n_triangles = tuple(
-                    len(triangle_data[prop_name][k]) for k in range(batch_size))
-            exp_shape = (batch_size, n_triangles,
-                         metadata.GEOMETRY_PROPERTY_DIMS[prop])
-            _check_prop_shape(prop, triangle_data[prop_name], exp_shape)
-=======
             # Get tensor dims from earlier property
             batch_size, n_triangles = get_or_check_shape(
-                prop, triangle_data[prop_name].shape,
-                (batch_size, n_triangles) +
-                metadata.GEOMETRY_PROPERTY_DIMS[prop])
->>>>>>> 3147bd1b
+                prop, triangle_data[prop_name], (batch_size, n_triangles) +
+                metadata.GEOMETRY_PROPERTY_DIMS.get(prop, (None,)))
 
         elif prop in ('line_indices',) + metadata.LINE_PROPERTIES:
             if o3d_type != "TriangleMesh":
@@ -537,19 +479,10 @@
             if line_data[prop_name] is None:  # Step reference
                 del line_data[prop_name]
                 continue
-<<<<<<< HEAD
-            if n_lines is None:  # Get tensor dims from earlier property
-                n_lines = tuple(
-                    len(line_data[prop_name][k]) for k in range(batch_size))
-            exp_shape = (batch_size, n_lines,
-                         metadata.GEOMETRY_PROPERTY_DIMS[prop])
-            _check_prop_shape(prop, line_data[prop_name], exp_shape)
-
-=======
             # Get tensor dims from earlier property
             batch_size, n_lines = get_or_check_shape(
-                prop, line_data[prop_name].shape,
-                (batch_size, n_lines) + metadata.GEOMETRY_PROPERTY_DIMS[prop])
+                prop, line_data[prop_name], (batch_size, n_lines) +
+                metadata.GEOMETRY_PROPERTY_DIMS.get(prop, (None,)))
 
         elif prop.startswith("material_"):  # Set property in material directly
             _preprocess(prop, tensor, step, max_outputs, geometry_metadata,
@@ -560,7 +493,11 @@
             'vertex_texture_uvs' not in data):
         raise ValueError("Please provide texture coordinates "
                          "'[vertex|triangle]_texture_uvs' to use texture maps.")
->>>>>>> 3147bd1b
+    if material["name"] == "" and any(
+            len(value) > 0 for value in material.values()):
+        raise ValueError(
+            "Please provide a 'material_name' for the material properties.")
+
     vertices = vertex_data.pop("positions",
                                o3d.core.Tensor((), dtype=o3d.core.float32))
     faces = triangle_data.pop("indices",
@@ -654,39 +591,21 @@
                 3D points. Will be cast to ``float32``.
           - ``vertex_colors``: shape `(B, N, 3)` Will be converted to ``uint8``.
           - ``vertex_normals``: shape `(B, N, 3)` Will be cast to ``float32``.
-<<<<<<< HEAD
+          - ``vertex_texture_uvs``: shape `(B, N, 2)` Per vertex UV coordinates
+            for applying material texture maps. Will be cast to ``float32``.
+            Only one of ``[vertex|triangle]_texture_uvs`` should be provided.
           - ``vertex_*FEATURE*``: shape `(B, N, _)`. Store arbitrary vertex
               features. Floats will be cast to ``float32`` and integers to
               ``int32``.
-=======
-          - ``vertex_texture_uvs``: shape `(B, N, 2)` Per vertex UV coordinates
-            for applying material texture maps. Will be cast to ``float32``.
-            Only one of ``vertex|triangle_texture_uvs`` should be provided.
->>>>>>> 3147bd1b
           - ``triangle_indices``: shape `(B, Nf, 3)`. Will be cast to ``uint32``.
           - ``triangle_texture_uvs``: shape `(B, Nf, 3, 2)` Per triangle UV
             coordinates for applying material texture maps. Will be cast to
             ``float32``. Only one of ``[vertex|triangle]_texture_uvs`` should be
             provided.
           - ``line_indices``: shape `(B, Nl, 2)`. Will be cast to ``uint32``.
-<<<<<<< HEAD
           - ``bboxes``: shape `(B, Nbb)`. The tensor dtype should be
             `open3d.ml.vis.BoundingBox3D``. Property references not supported.
             Use separate from other 3D properties.
-
-        For `batch_size` B=1, the tensors may have rank 2 instead of rank 3.
-        Floating point color data will be clipped to the range [0,1] and
-        converted to `uint8` range [0,255]. Other data types will be clipped
-        into an allowed range for safe casting to uint8.
-
-        Any data tensor for predefined geometry properties (not arbitrary
-        features), may be replaced by an integer scalar referring to a previous
-        step. This allows reusing a previously written property tensor in the
-        case that it does not change at different steps.
-
-      step (int): Explicit ``int64``-castable monotonic step value for this
-        summary.  [`TensorFlow`: If ``None``, this defaults to
-=======
           - ``material_name``: shape `(B,)` and dtype ``str``. Base PBR material
             name is required to specify any material properties.  Open3D
             built-in materials: ``defaultLit``, ``defaultUnlit``, ``unlitLine``,
@@ -706,26 +625,29 @@
              use any texture map.
 
         For batch_size B=1, the tensors may drop a rank (e.g. (N,3)
-        vertex_positions, (4,) material vector properties or float scalar ()
-        material scalar properties.)
+        ``vertex_positions``, (4,) material vector properties or float scalar ()
+        material scalar properties.). Variable sized elements in a batch are
+        also supported. In this case, use a sequence of tensors. For example, to
+        save a batch of 2 point clouds with 8 and 16 points each, data should
+        contain `{'vertex_positions': (pcd1, pcd2)}` where `pcd1.shape = (8, 3)` and
+        `pcd2.shape = (16, 3)`.
 
         Floating point color and texture map data will be clipped to the range
         [0,1] and converted to ``uint8`` range [0,255]. ``uint16`` data will be
         compressed to the range [0,255].
 
-        Any data tensor (with ndim>=2 including batch_size, i.e. excluding
-        ``material_name`` and ``material_scalar_*PROPERTY*``), may be replaced by
+        Any data tensor (with ndim>=2 including batch_size), may be replaced by
         an ``int`` scalar referring to a previous step. This allows reusing a
         previously written property in case that it does not change at different
-        steps.
+        steps. This is not supported for ``material_name``,
+        ``material_scalar_*PROPERTY*`` and custom vertex features.
 
         Please see the `Filament Materials Guide
         <https://google.github.io/filament/Materials.html#materialmodels>`__ for
         a complete explanation of material properties.
 
-      step (int): Explicit ``int64``-castable monotonic step value for this summary.
-        [`TensorFlow`: If ``None``, this defaults to
->>>>>>> 3147bd1b
+      step (int): Explicit ``int64``-castable monotonic step value for this
+        summary.  [`TensorFlow`: If ``None``, this defaults to
         `tf.summary.experimental.get_step()`, which must not be ``None``.]
       logdir (str): The logging directory used to create the SummaryWriter.
         [`PyTorch`: This will be automatically inferred if not provided or
@@ -733,23 +655,17 @@
       max_outputs (int): Optional integer. At most this many 3D elements will be
         emitted at each step. When more than `max_outputs` 3D elements are
         provided, the first ``max_outputs`` 3D elements will be used and the
-        rest silently discarded.
-<<<<<<< HEAD
+        rest silently discarded. Use ``0`` to save everything.
       label_to_names (dict): Optional mapping from labels (e.g. int used in
         labels for bboxes or vertices) to category names. Only data from the
         first step is saved for any tag during a run.
       description (str): Optional long-form description for this summary, as a
         constant ``str``. Markdown is supported. Defaults to empty. Currently
         unused.
-=======
-      description (str): Optional long-form description for this summary.
-        Markdown is supported. Defaults to empty. Currently unused.
->>>>>>> 3147bd1b
 
     Returns:
-      [TensorFlow] True on success, or false if no summary was emitted because no default
-      summary writer was available.
-
+      [TensorFlow] True on success, or false if no summary was emitted because
+      no default summary writer was available.
 
     Raises:
       ValueError: if a default writer exists, but no step was provided and
@@ -760,7 +676,6 @@
         instead.
 
     Examples:
-        # TODO(ssheorey): Update example with material properties.
         With Tensorflow:
 
         .. code::
@@ -769,11 +684,9 @@
             import open3d as o3d
             from open3d.visualization.tensorboard_plugin import summary
             from open3d.visualization.tensorboard_plugin.util import to_dict_batch
-
             logdir = "demo_logs/"
             writer = tf.summary.create_file_writer(logdir)
-            cube = o3d.geometry.TriangleMesh.create_box(1, 2, 4,
-                create_uv_map=True)
+            cube = o3d.geometry.TriangleMesh.create_box(1, 2, 4)
             cube.compute_vertex_normals()
             colors = [(1.0, 0.0, 0.0), (0.0, 1.0, 0.0), (0.0, 0.0, 1.0)]
             with writer.as_default():
@@ -793,8 +706,7 @@
             from open3d.visualization.tensorboard_plugin import summary
             from open3d.visualization.tensorboard_plugin.util import to_dict_batch
             writer = SummaryWriter("demo_logs/")
-            cube = o3d.geometry.TriangleMesh.create_box(1, 2, 4,
-                create_uv_map=True)
+            cube = o3d.geometry.TriangleMesh.create_box(1, 2, 4)
             cube.compute_vertex_normals()
             colors = [(1.0, 0.0, 0.0), (0.0, 1.0, 0.0), (0.0, 0.0, 1.0)]
             for step in range(3):
