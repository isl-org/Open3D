# ----------------------------------------------------------------------------
# -                        Open3D: www.open3d.org                            -
# ----------------------------------------------------------------------------
# The MIT License (MIT)
#
# Copyright (c) 2018-2021 www.open3d.org
#
# Permission is hereby granted, free of charge, to any person obtaining a copy
# of this software and associated documentation files (the "Software"), to deal
# in the Software without restriction, including without limitation the rights
# to use, copy, modify, merge, publish, distribute, sublicense, and/or sell
# copies of the Software, and to permit persons to whom the Software is
# furnished to do so, subject to the following conditions:
#
# The above copyright notice and this permission notice shall be included in
# all copies or substantial portions of the Software.
#
# THE SOFTWARE IS PROVIDED "AS IS", WITHOUT WARRANTY OF ANY KIND, EXPRESS OR
# IMPLIED, INCLUDING BUT NOT LIMITED TO THE WARRANTIES OF MERCHANTABILITY,
# FITNESS FOR A PARTICULAR PURPOSE AND NONINFRINGEMENT. IN NO EVENT SHALL THE
# AUTHORS OR COPYRIGHT HOLDERS BE LIABLE FOR ANY CLAIM, DAMAGES OR OTHER
# LIABILITY, WHETHER IN AN ACTION OF CONTRACT, TORT OR OTHERWISE, ARISING
# FROM, OUT OF OR IN CONNECTION WITH THE SOFTWARE OR THE USE OR OTHER DEALINGS
# IN THE SOFTWARE.
# ----------------------------------------------------------------------------

import numpy as np
import open3d as o3d
import pytest


def test_set_mesh_data_deserialization():
    """Tests the deserialization of messages created with the set_mesh_data
    function.
    """

    def set_mesh_data_to_geometry(*args, **kwargs):
        bc = o3d.io.rpc.BufferConnection()
        o3d.io.rpc.set_mesh_data(*args, **kwargs, connection=bc)
        return o3d.io.rpc.data_buffer_to_meta_geometry(bc.get_buffer())

    rng = np.random

    # Geometry data
<<<<<<< HEAD
    verts = rng.rand(10, 3).astype(np.float32)
    tris = rng.randint(0, 10, size=[1, 3]).astype(np.int32)
    lines = rng.randint(0, 10, size=[2, 2]).astype(np.int32)
=======
    verts = rng.rand(100, 3).astype(np.float32)
    tris = rng.randint(0, 100, size=[71, 3]).astype(np.int32)
    lines = rng.randint(0, 100, size=[82, 2]).astype(np.int32)
>>>>>>> 8e3f4915

    dtypes = [np.uint8, np.int16, np.int32, np.float32, np.float64]
    vert_attrs = {
        'a':
            rng.uniform(0, 256, size=verts.shape).astype(rng.choice(dtypes)),
        'b':
            rng.uniform(0, 256,
                        size=verts.shape[:1] + (7,)).astype(rng.choice(dtypes)),
        'c':
            rng.uniform(0, 256,
                        size=verts.shape + (2,)).astype(rng.choice(dtypes)),
    }

    tri_attrs = {
        'a':
            rng.uniform(0, 256,
                        size=tris.shape[:1] + (1,)).astype(rng.choice(dtypes)),
        'b':
            rng.uniform(0, 256,
                        size=tris.shape[:1] + (3,)).astype(rng.choice(dtypes)),
        'c':
            rng.uniform(0, 256,
                        size=tris.shape[:1] + (5,)).astype(rng.choice(dtypes)),
    }

    line_attrs = {
        'a':
            rng.uniform(0, 256,
                        size=lines.shape[:1] + (1,)).astype(rng.choice(dtypes)),
        'b':
            rng.uniform(0, 256, size=lines.shape[:1] + (1, 2, 3)).astype(
                rng.choice(dtypes)),
        'c':
            rng.uniform(0, 256,
                        size=lines.shape[:1] + (2,)).astype(rng.choice(dtypes)),
    }

    # Material data
<<<<<<< HEAD
    material_name = "testMaterial"
    material_scalar_attributes = {'a': np.float32(rng.uniform(0, 1))}
    material_vector_attributes = {
        'a': rng.uniform(0, 1, (4,)).astype(np.float32)
    }
=======
    material_name = "defaultUnlit"
    material_scalar_attributes = {'a': rng.uniform(0, 1)}
    material_vector_attributes = {'a': rng.uniform(0, 1, (4,))}
>>>>>>> 8e3f4915
    texture_maps = {
        'a': rng.uniform(0, 256, size=(2, 2)).astype(rng.choice(dtypes)),
        'b': rng.uniform(0, 256, size=(2, 2, 1)).astype(rng.choice(dtypes)),
        'c': rng.uniform(0, 256, size=(2, 2, 3)).astype(rng.choice(dtypes)),
    }
    o3d_texture_maps = {
        key: o3d.t.geometry.Image(o3d.core.Tensor(value))
        for key, value in texture_maps.items()
    }

    # PointCloud
    path, time, geom = set_mesh_data_to_geometry(vertices=verts,
                                                 vertex_attributes=vert_attrs,
                                                 path="pcd",
                                                 time=123)
    assert path == "pcd"
    assert time == 123
    assert isinstance(geom, o3d.t.geometry.PointCloud)
    np.testing.assert_equal(geom.point['positions'].numpy(), verts)
    for key, value in vert_attrs.items():
        np.testing.assert_equal(geom.point[key].numpy(), value)

    # TriangleMesh
    path, time, geom = set_mesh_data_to_geometry(
        vertices=verts,
        faces=tris,
        vertex_attributes=vert_attrs,
        face_attributes=tri_attrs,
<<<<<<< HEAD
        material_name=material_name,
=======
        material=material_name,
>>>>>>> 8e3f4915
        material_scalar_attributes=material_scalar_attributes,
        material_vector_attributes=material_vector_attributes,
        texture_maps=o3d_texture_maps,
        path="trimesh",
        time=123)

    assert path == "trimesh"
    assert time == 123
    assert isinstance(geom, o3d.t.geometry.TriangleMesh)
    np.testing.assert_equal(geom.vertex['positions'].numpy(), verts)
    np.testing.assert_equal(geom.triangle['indices'].numpy(), tris)
    for key, value in vert_attrs.items():
        np.testing.assert_equal(geom.vertex[key].numpy(), value)
    for key, value in tri_attrs.items():
        np.testing.assert_equal(geom.triangle[key].numpy(), value)

    # Material test
    assert geom.material.material_name == material_name
    assert len(
        geom.material.scalar_properties) == len(material_scalar_attributes)
    for key, value in geom.material.scalar_properties.items():
<<<<<<< HEAD
        assert material_scalar_attributes[key] == value
    assert len(
        geom.material.vector_properties) == len(material_vector_attributes)
    for key, value in geom.material.vector_properties.items():
        np.testing.assert_equal(material_vector_attributes[key], value)
=======
        np.testing.assert_allclose(material_scalar_attributes[key], value)
    assert len(
        geom.material.vector_properties) == len(material_vector_attributes)
    for key, value in geom.material.vector_properties.items():
        np.testing.assert_allclose(material_vector_attributes[key], value)
>>>>>>> 8e3f4915
    assert len(geom.material.texture_maps) == len(texture_maps)
    for key, value in geom.material.texture_maps.items():
        np.testing.assert_equal(np.squeeze(texture_maps[key]),
                                np.squeeze(value.as_tensor().numpy()))

    # Catch Material errors
    with pytest.raises(
            RuntimeError,
<<<<<<< HEAD
            match=
            "SetMeshData: Please provide a material_name for the texture maps"):
        path, time, geom = set_mesh_data_to_geometry(
            vertices=verts,
            faces=tris,
            material_name="",
=======
            match="SetMeshData: Please provide a material for the texture maps"
    ):
        path, time, geom = set_mesh_data_to_geometry(
            vertices=verts,
            faces=tris,
            material="",
>>>>>>> 8e3f4915
            material_scalar_attributes=material_scalar_attributes,
            material_vector_attributes=material_vector_attributes,
            texture_maps=o3d_texture_maps,
            path="trimesh",
            time=123)

    # LineSet
    path, time, geom = set_mesh_data_to_geometry(vertices=verts,
                                                 lines=lines,
                                                 vertex_attributes=vert_attrs,
                                                 line_attributes=line_attrs,
                                                 path="lines",
                                                 time=123)
    assert path == "lines"
    assert time == 123
    assert isinstance(geom, o3d.t.geometry.LineSet)
    np.testing.assert_equal(geom.point['positions'].numpy(), verts)
    np.testing.assert_equal(geom.line['indices'].numpy(), lines)
    for key, value in vert_attrs.items():
        np.testing.assert_equal(geom.point[key].numpy(), value)
    for key, value in line_attrs.items():
        np.testing.assert_equal(geom.line[key].numpy(), value)

    #
    # Test partial data
    #
    path, time, geom = set_mesh_data_to_geometry(vertex_attributes=vert_attrs,
                                                 path="pcd",
                                                 time=123,
                                                 o3d_type="PointCloud")
    assert path == "pcd"
    assert time == 123
    assert isinstance(geom, o3d.t.geometry.PointCloud)
    for key, value in vert_attrs.items():
        np.testing.assert_equal(geom.point[key].numpy(), value)

    path, time, geom = set_mesh_data_to_geometry(vertex_attributes=vert_attrs,
                                                 face_attributes=tri_attrs,
                                                 path="trimesh",
                                                 time=123,
                                                 o3d_type="TriangleMesh")
    assert path == "trimesh"
    assert time == 123
    assert isinstance(geom, o3d.t.geometry.TriangleMesh)
    for key, value in vert_attrs.items():
        np.testing.assert_equal(geom.vertex[key].numpy(), value)
    for key, value in tri_attrs.items():
        np.testing.assert_equal(geom.triangle[key].numpy(), value)

    path, time, geom = set_mesh_data_to_geometry(vertex_attributes=vert_attrs,
                                                 line_attributes=line_attrs,
                                                 path="lines",
                                                 time=123,
                                                 o3d_type="LineSet")
    assert path == "lines"
    assert time == 123
    assert isinstance(geom, o3d.t.geometry.LineSet)
    for key, value in vert_attrs.items():
        np.testing.assert_equal(geom.point[key].numpy(), value)
    for key, value in line_attrs.items():
        np.testing.assert_equal(geom.line[key].numpy(), value)

    # Without o3d_type and no primary key data the returned object is None
    path, time, geom = set_mesh_data_to_geometry(vertex_attributes=vert_attrs,
                                                 path="unknown",
                                                 time=123,
                                                 o3d_type="")
    assert path == "unknown"
    assert time == 123
    assert geom is None


def test_recv_msgpack():
    """Test receiving messages constructed with msgpack.
    """
    msgpack = pytest.importorskip('msgpack')

    def numpy_to_Array(arr):
        if isinstance(arr, np.ndarray):
            return {
                'type': arr.dtype.str,
                'shape': arr.shape,
                'data': arr.tobytes()
            }
        raise ValueError('Object is not a Numpy array.')

    verts = np.array([[1, 2, 3]], dtype=np.float32)
    roughness = 0.3
    base_color = [0.2, 0.1, 0.9, 0.77]
    data = msgpack.packb({'msg_id': 'set_mesh_data'})
    data += msgpack.packb({
        'path': 'test',
        'data': {
            'vertices': numpy_to_Array(verts),
            'material': 'lit',
            'material_scalar_attributes': {
                'roughness': roughness
            },
            'material_vector_attributes': {
                'base_color': base_color
            }
        }
    })

    out_o3d = o3d.io.rpc.data_buffer_to_meta_geometry(data)
    assert out_o3d[:2] == ("test", 0.)
    assert np.allclose(out_o3d[2].point["positions"].numpy(), verts)
    assert np.isclose(out_o3d[2].material.scalar_properties['roughness'],
                      roughness)
    assert np.allclose(out_o3d[2].material.vector_properties['base_color'],
                       base_color)<|MERGE_RESOLUTION|>--- conflicted
+++ resolved
@@ -42,15 +42,9 @@
     rng = np.random
 
     # Geometry data
-<<<<<<< HEAD
-    verts = rng.rand(10, 3).astype(np.float32)
-    tris = rng.randint(0, 10, size=[1, 3]).astype(np.int32)
-    lines = rng.randint(0, 10, size=[2, 2]).astype(np.int32)
-=======
     verts = rng.rand(100, 3).astype(np.float32)
     tris = rng.randint(0, 100, size=[71, 3]).astype(np.int32)
     lines = rng.randint(0, 100, size=[82, 2]).astype(np.int32)
->>>>>>> 8e3f4915
 
     dtypes = [np.uint8, np.int16, np.int32, np.float32, np.float64]
     vert_attrs = {
@@ -89,17 +83,9 @@
     }
 
     # Material data
-<<<<<<< HEAD
-    material_name = "testMaterial"
-    material_scalar_attributes = {'a': np.float32(rng.uniform(0, 1))}
-    material_vector_attributes = {
-        'a': rng.uniform(0, 1, (4,)).astype(np.float32)
-    }
-=======
     material_name = "defaultUnlit"
     material_scalar_attributes = {'a': rng.uniform(0, 1)}
     material_vector_attributes = {'a': rng.uniform(0, 1, (4,))}
->>>>>>> 8e3f4915
     texture_maps = {
         'a': rng.uniform(0, 256, size=(2, 2)).astype(rng.choice(dtypes)),
         'b': rng.uniform(0, 256, size=(2, 2, 1)).astype(rng.choice(dtypes)),
@@ -128,11 +114,7 @@
         faces=tris,
         vertex_attributes=vert_attrs,
         face_attributes=tri_attrs,
-<<<<<<< HEAD
-        material_name=material_name,
-=======
         material=material_name,
->>>>>>> 8e3f4915
         material_scalar_attributes=material_scalar_attributes,
         material_vector_attributes=material_vector_attributes,
         texture_maps=o3d_texture_maps,
@@ -154,19 +136,11 @@
     assert len(
         geom.material.scalar_properties) == len(material_scalar_attributes)
     for key, value in geom.material.scalar_properties.items():
-<<<<<<< HEAD
-        assert material_scalar_attributes[key] == value
-    assert len(
-        geom.material.vector_properties) == len(material_vector_attributes)
-    for key, value in geom.material.vector_properties.items():
-        np.testing.assert_equal(material_vector_attributes[key], value)
-=======
         np.testing.assert_allclose(material_scalar_attributes[key], value)
     assert len(
         geom.material.vector_properties) == len(material_vector_attributes)
     for key, value in geom.material.vector_properties.items():
         np.testing.assert_allclose(material_vector_attributes[key], value)
->>>>>>> 8e3f4915
     assert len(geom.material.texture_maps) == len(texture_maps)
     for key, value in geom.material.texture_maps.items():
         np.testing.assert_equal(np.squeeze(texture_maps[key]),
@@ -175,21 +149,12 @@
     # Catch Material errors
     with pytest.raises(
             RuntimeError,
-<<<<<<< HEAD
-            match=
-            "SetMeshData: Please provide a material_name for the texture maps"):
-        path, time, geom = set_mesh_data_to_geometry(
-            vertices=verts,
-            faces=tris,
-            material_name="",
-=======
             match="SetMeshData: Please provide a material for the texture maps"
     ):
         path, time, geom = set_mesh_data_to_geometry(
             vertices=verts,
             faces=tris,
             material="",
->>>>>>> 8e3f4915
             material_scalar_attributes=material_scalar_attributes,
             material_vector_attributes=material_vector_attributes,
             texture_maps=o3d_texture_maps,
