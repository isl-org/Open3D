# ----------------------------------------------------------------------------
# -                        Open3D: www.open3d.org                            -
# ----------------------------------------------------------------------------
# The MIT License (MIT)
#
# Copyright (c) 2018-2021 www.open3d.org
#
# Permission is hereby granted, free of charge, to any person obtaining a copy
# of this software and associated documentation files (the "Software"), to deal
# in the Software without restriction, including without limitation the rights
# to use, copy, modify, merge, publish, distribute, sublicense, and/or sell
# copies of the Software, and to permit persons to whom the Software is
# furnished to do so, subject to the following conditions:
#
# The above copyright notice and this permission notice shall be included in
# all copies or substantial portions of the Software.
#
# THE SOFTWARE IS PROVIDED "AS IS", WITHOUT WARRANTY OF ANY KIND, EXPRESS OR
# IMPLIED, INCLUDING BUT NOT LIMITED TO THE WARRANTIES OF MERCHANTABILITY,
# FITNESS FOR A PARTICULAR PURPOSE AND NONINFRINGEMENT. IN NO EVENT SHALL THE
# AUTHORS OR COPYRIGHT HOLDERS BE LIABLE FOR ANY CLAIM, DAMAGES OR OTHER
# LIABILITY, WHETHER IN AN ACTION OF CONTRACT, TORT OR OTHERWISE, ARISING
# FROM, OUT OF OR IN CONNECTION WITH THE SOFTWARE OR THE USE OR OTHER DEALINGS
# IN THE SOFTWARE.
# ----------------------------------------------------------------------------

import open3d as o3d

from pathlib import Path
import shutil


def test_dataset_base():
    default_data_root = Path.home() / "open3d_data"

    ds = o3d.data.Dataset("some_prefix")
    assert ds.data_root == default_data_root

    ds_custom = o3d.data.Dataset("some_prefix", "/my/custom/data_root")
    assert Path(ds_custom.data_root) == Path("/my/custom/data_root")
    assert ds_custom.prefix == "some_prefix"
    assert ds_custom.download_dir == "/my/custom/data_root/download/some_prefix"
    assert ds_custom.extract_dir == "/my/custom/data_root/extract/some_prefix"


def get_default_gt_dirs(prefix):
    gt_data_root = os.path.join(Path.home(), "open3d_data")
    gt_download_dir = gt_data_root + "/download/" + prefix
    gt_extract_dir = gt_data_root + "/extract/" + prefix
    return gt_data_root, gt_download_dir, gt_extract_dir


def get_test_data_dirs(prefix):
    gt_data_root = Path.home() / "open3d_data" / "open3d_test"
    gt_download_dir = gt_data_root / "download" / prefix
    gt_extract_dir = gt_data_root / "extract" / prefix
    return str(gt_data_root), gt_download_dir, gt_extract_dir


def test_simple_dataset_base():
    gt_prefix = "BunnyMesh"
    gt_data_root, gt_download_dir, gt_extract_dir = get_test_data_dirs(
        gt_prefix)

    url_mirrors = [
        "https://github.com/isl-org/open3d_downloads/releases/download/"
        "20220201-data/BunnyMesh.ply"
    ]
    md5 = "568f871d1a221ba6627569f1e6f9a3f2"

    shutil.rmtree(gt_download_dir, ignore_errors=True)
    shutil.rmtree(gt_extract_dir, ignore_errors=True)

    single_download_dataset = o3d.data.SingleDownloadDataset(
        gt_prefix, url_mirrors, md5, True, gt_data_root)

    assert Path(gt_extract_dir / "BunnyMesh.ply").exists()
    assert Path(gt_download_dir / "BunnyMesh.ply").exists()

    assert single_download_dataset.prefix == gt_prefix
    assert Path(single_download_dataset.data_root) == Path(gt_data_root)
    assert Path(single_download_dataset.download_dir) == gt_download_dir
    assert Path(single_download_dataset.extract_dir) == gt_extract_dir

    shutil.rmtree(gt_download_dir, ignore_errors=False)
    shutil.rmtree(gt_extract_dir, ignore_errors=False)


def test_demo_icp_pointclouds():
    gt_prefix = "DemoICPPointClouds"
    gt_data_root, gt_download_dir, gt_extract_dir = get_test_data_dirs(
        gt_prefix)

    shutil.rmtree(gt_download_dir, ignore_errors=True)
    shutil.rmtree(gt_extract_dir, ignore_errors=True)

<<<<<<< HEAD
    demo_icp = o3d.data.DemoICPPointClouds(prefix)
=======
    demo_icp = o3d.data.DemoICPPointClouds(gt_data_root)
>>>>>>> 1b057daf
    assert Path(gt_download_dir).exists()

    gt_paths = [
        gt_extract_dir / "cloud_bin_0.pcd", gt_extract_dir / "cloud_bin_1.pcd",
        gt_extract_dir / "cloud_bin_2.pcd"
    ]

    assert len(demo_icp.paths) == len(gt_paths)
    for gt_path, demo_icp_path in zip(gt_paths, demo_icp.paths):
        assert Path(gt_path) == Path(demo_icp_path)
        assert Path(gt_path).exists()

    assert demo_icp.prefix == gt_prefix
    assert Path(demo_icp.data_root) == Path(gt_data_root)
    assert Path(demo_icp.download_dir) == gt_download_dir
    assert Path(demo_icp.extract_dir) == gt_extract_dir

    shutil.rmtree(gt_download_dir, ignore_errors=False)
    shutil.rmtree(gt_extract_dir, ignore_errors=False)


def test_demo_colored_icp_pointclouds():
    gt_prefix = "DemoColoredICPPointClouds"
    gt_data_root, gt_download_dir, gt_extract_dir = get_test_data_dirs(
        gt_prefix)

    shutil.rmtree(gt_download_dir, ignore_errors=True)
    shutil.rmtree(gt_extract_dir, ignore_errors=True)

<<<<<<< HEAD
    demo_colored_icp = o3d.data.DemoColoredICPPointClouds(prefix)
=======
    demo_colored_icp = o3d.data.DemoColoredICPPointClouds(gt_data_root)
>>>>>>> 1b057daf
    assert Path(gt_download_dir).exists()

    gt_paths = [
        gt_extract_dir / "frag_115.ply", gt_extract_dir / "frag_116.ply"
    ]

    assert len(demo_colored_icp.paths) == len(gt_paths)
    for gt_path, demo_colored_icp_path in zip(gt_paths, demo_colored_icp.paths):
        assert Path(gt_path) == Path(demo_colored_icp_path)
        assert Path(gt_path).exists()

    assert demo_colored_icp.prefix == gt_prefix
    assert Path(demo_colored_icp.data_root) == Path(gt_data_root)
    assert Path(demo_colored_icp.download_dir) == gt_download_dir
    assert Path(demo_colored_icp.extract_dir) == gt_extract_dir

    shutil.rmtree(gt_download_dir, ignore_errors=False)
    shutil.rmtree(gt_extract_dir, ignore_errors=False)


def test_demo_crop_pointcloud():
    gt_prefix = "DemoCropPointCloud"
    gt_data_root, gt_download_dir, gt_extract_dir = get_test_data_dirs(
        gt_prefix)

    shutil.rmtree(gt_download_dir, ignore_errors=True)
    shutil.rmtree(gt_extract_dir, ignore_errors=True)

<<<<<<< HEAD
    demo_crop_pcd = o3d.data.DemoCropPointCloud(prefix)
=======
    demo_crop_pcd = o3d.data.DemoCropPointCloud(gt_data_root)
>>>>>>> 1b057daf
    assert Path(gt_download_dir).exists()

    assert Path(demo_crop_pcd.pointcloud_path) == gt_extract_dir / \
        "fragment.ply"
    assert Path(demo_crop_pcd.pointcloud_path).exists()
    assert Path(demo_crop_pcd.cropped_json_path) == gt_extract_dir / \
        "cropped.json"
    assert Path(demo_crop_pcd.pointcloud_path).exists()

    assert demo_crop_pcd.prefix == gt_prefix
    assert Path(demo_crop_pcd.data_root) == Path(gt_data_root)
    assert Path(demo_crop_pcd.download_dir) == gt_download_dir
    assert Path(demo_crop_pcd.extract_dir) == gt_extract_dir

    shutil.rmtree(gt_download_dir, ignore_errors=False)
    shutil.rmtree(gt_extract_dir, ignore_errors=False)


def test_demo_pointcloud_feature_matching():
    gt_prefix = "DemoPointCloudFeatureMatching"
    gt_data_root, gt_download_dir, gt_extract_dir = get_test_data_dirs(
        gt_prefix)

    shutil.rmtree(gt_download_dir, ignore_errors=True)
    shutil.rmtree(gt_extract_dir, ignore_errors=True)

<<<<<<< HEAD
    demo_feature_matching = o3d.data.DemoPointCloudFeatureMatching(prefix)
=======
    demo_feature_matching = o3d.data.DemoPointCloudFeatureMatching(gt_data_root)
>>>>>>> 1b057daf
    assert Path(gt_download_dir).exists()

    gt_pointcloud_paths = [
        gt_extract_dir / "cloud_bin_0.pcd", gt_extract_dir / "cloud_bin_1.pcd"
    ]
    assert len(
        demo_feature_matching.pointcloud_paths) == len(gt_pointcloud_paths)
    for gt_path, demo_feature_matching_pointcloud_path in zip(
            gt_pointcloud_paths, demo_feature_matching.pointcloud_paths):
        assert Path(demo_feature_matching_pointcloud_path) == gt_path
        assert Path(gt_path).exists()

    gt_fpfh_feature_paths = [
        gt_extract_dir / "cloud_bin_0.fpfh.bin",
        gt_extract_dir / "cloud_bin_1.fpfh.bin"
    ]
    assert len(
        demo_feature_matching.fpfh_feature_paths) == len(gt_fpfh_feature_paths)
    for gt_path, demo_feature_matching_fpfh_feature_path in zip(
            gt_fpfh_feature_paths, demo_feature_matching.fpfh_feature_paths):
        assert Path(demo_feature_matching_fpfh_feature_path) == gt_path
        assert Path(gt_path).exists()

    gt_l32d_feature_paths = [
        gt_extract_dir / "cloud_bin_0.d32.bin",
        gt_extract_dir / "cloud_bin_1.d32.bin"
    ]
    assert len(
        demo_feature_matching.l32d_feature_paths) == len(gt_l32d_feature_paths)
    for gt_path, demo_feature_matching_l32d_feature_path in zip(
            gt_l32d_feature_paths, demo_feature_matching.l32d_feature_paths):
        assert Path(demo_feature_matching_l32d_feature_path) == gt_path
        assert Path(gt_path).exists()

    assert demo_feature_matching.prefix == gt_prefix
    assert Path(demo_feature_matching.data_root) == Path(gt_data_root)
    assert Path(demo_feature_matching.download_dir) == gt_download_dir
    assert Path(demo_feature_matching.extract_dir) == gt_extract_dir

    shutil.rmtree(gt_download_dir, ignore_errors=False)
    shutil.rmtree(gt_extract_dir, ignore_errors=False)


def test_demo_pose_graph_optimization():
    gt_prefix = "DemoPoseGraphOptimization"
    gt_data_root, gt_download_dir, gt_extract_dir = get_test_data_dirs(
        gt_prefix)

    shutil.rmtree(gt_download_dir, ignore_errors=True)
    shutil.rmtree(gt_extract_dir, ignore_errors=True)

<<<<<<< HEAD
    demo_pose_optimization = o3d.data.DemoPoseGraphOptimization(prefix)
=======
    demo_pose_optimization = o3d.data.DemoPoseGraphOptimization(gt_data_root)
>>>>>>> 1b057daf
    assert Path(gt_download_dir).exists()

    assert Path(demo_pose_optimization.pose_graph_fragment_path) == gt_extract_dir / \
        "pose_graph_example_fragment.json"
    assert Path(demo_pose_optimization.pose_graph_fragment_path).exists()
    assert Path(demo_pose_optimization.pose_graph_global_path) == gt_extract_dir / \
        "pose_graph_example_global.json"
    assert Path(demo_pose_optimization.pose_graph_global_path).exists()

    assert demo_pose_optimization.prefix == gt_prefix
    assert Path(demo_pose_optimization.data_root) == Path(gt_data_root)
    assert Path(demo_pose_optimization.download_dir) == gt_download_dir
    assert Path(demo_pose_optimization.extract_dir) == gt_extract_dir

    shutil.rmtree(gt_download_dir, ignore_errors=False)
    shutil.rmtree(gt_extract_dir, ignore_errors=False)


def test_sample_pointcloud_pcd():
    gt_prefix = "SamplePointCloudPCD"
    gt_data_root, gt_download_dir, gt_extract_dir = get_test_data_dirs(
        gt_prefix)

    shutil.rmtree(gt_download_dir, ignore_errors=True)
    shutil.rmtree(gt_extract_dir, ignore_errors=True)

<<<<<<< HEAD
    pcd_pointcloud = o3d.data.SamplePointCloudPCD(prefix)
=======
    pcd_pointcloud = o3d.data.SamplePointCloudPCD(gt_data_root)
>>>>>>> 1b057daf
    assert Path(gt_download_dir).exists()

    assert Path(pcd_pointcloud.path) == gt_extract_dir / "fragment.pcd"
    assert Path(pcd_pointcloud.path).exists()

    assert pcd_pointcloud.prefix == gt_prefix
    assert Path(pcd_pointcloud.data_root) == Path(gt_data_root)
    assert Path(pcd_pointcloud.download_dir) == gt_download_dir
    assert Path(pcd_pointcloud.extract_dir) == gt_extract_dir

    shutil.rmtree(gt_download_dir, ignore_errors=False)
    shutil.rmtree(gt_extract_dir, ignore_errors=False)


def test_sample_pointcloud_ply():
    gt_prefix = "SamplePointCloudPLY"
    gt_data_root, gt_download_dir, gt_extract_dir = get_test_data_dirs(
        gt_prefix)

    shutil.rmtree(gt_download_dir, ignore_errors=True)
    shutil.rmtree(gt_extract_dir, ignore_errors=True)

<<<<<<< HEAD
    ply_pointcloud = o3d.data.SamplePointCloudPLY(prefix)
=======
    ply_pointcloud = o3d.data.SamplePointCloudPLY(gt_data_root)
>>>>>>> 1b057daf
    assert Path(gt_download_dir).exists()

    assert Path(ply_pointcloud.path) == gt_extract_dir / "fragment.ply"
    assert Path(ply_pointcloud.path).exists()

    assert ply_pointcloud.prefix == gt_prefix
    assert Path(ply_pointcloud.data_root) == Path(gt_data_root)
    assert Path(ply_pointcloud.download_dir) == gt_download_dir
    assert Path(ply_pointcloud.extract_dir) == gt_extract_dir

    shutil.rmtree(gt_download_dir, ignore_errors=False)
    shutil.rmtree(gt_extract_dir, ignore_errors=False)


def test_sample_rgbd_image_nyu():
    gt_prefix = "SampleRGBDImageNYU"
    gt_data_root, gt_download_dir, gt_extract_dir = get_test_data_dirs(
        gt_prefix)

    shutil.rmtree(gt_download_dir, ignore_errors=True)
    shutil.rmtree(gt_extract_dir, ignore_errors=True)

<<<<<<< HEAD
    rgbd_image_nyu = o3d.data.SampleRGBDImageNYU(prefix)
=======
    rgbd_image_nyu = o3d.data.SampleRGBDImageNYU(gt_data_root)
>>>>>>> 1b057daf
    assert Path(gt_download_dir).exists()

    assert Path(rgbd_image_nyu.color_path) == gt_extract_dir / "NYU_color.ppm"
    assert Path(rgbd_image_nyu.color_path).exists()

    assert Path(rgbd_image_nyu.depth_path) == gt_extract_dir / "NYU_depth.pgm"
    assert Path(rgbd_image_nyu.depth_path).exists()

    assert rgbd_image_nyu.prefix == gt_prefix
    assert Path(rgbd_image_nyu.data_root) == Path(gt_data_root)
    assert Path(rgbd_image_nyu.download_dir) == gt_download_dir
    assert Path(rgbd_image_nyu.extract_dir) == gt_extract_dir

    shutil.rmtree(gt_download_dir, ignore_errors=False)
    shutil.rmtree(gt_extract_dir, ignore_errors=False)


def test_sample_rgbd_image_sun():
    gt_prefix = "SampleRGBDImageSUN"
    gt_data_root, gt_download_dir, gt_extract_dir = get_test_data_dirs(
        gt_prefix)

    shutil.rmtree(gt_download_dir, ignore_errors=True)
    shutil.rmtree(gt_extract_dir, ignore_errors=True)

<<<<<<< HEAD
    rgbd_image_sun = o3d.data.SampleRGBDImageSUN(prefix)
=======
    rgbd_image_sun = o3d.data.SampleRGBDImageSUN(gt_data_root)
>>>>>>> 1b057daf
    assert Path(gt_download_dir).exists()

    assert Path(rgbd_image_sun.color_path) == gt_extract_dir / "SUN_color.jpg"
    assert Path(rgbd_image_sun.color_path).exists()

    assert Path(rgbd_image_sun.depth_path) == gt_extract_dir / "SUN_depth.png"
    assert Path(rgbd_image_sun.depth_path).exists()

    assert rgbd_image_sun.prefix == gt_prefix
    assert Path(rgbd_image_sun.data_root) == Path(gt_data_root)
    assert Path(rgbd_image_sun.download_dir) == gt_download_dir
    assert Path(rgbd_image_sun.extract_dir) == gt_extract_dir

    shutil.rmtree(gt_download_dir, ignore_errors=False)
    shutil.rmtree(gt_extract_dir, ignore_errors=False)


def test_sample_rgbd_image_tum():
    gt_prefix = "SampleRGBDImageTUM"
    gt_data_root, gt_download_dir, gt_extract_dir = get_test_data_dirs(
        gt_prefix)

    shutil.rmtree(gt_download_dir, ignore_errors=True)
    shutil.rmtree(gt_extract_dir, ignore_errors=True)

<<<<<<< HEAD
    rgbd_image_tum = o3d.data.SampleRGBDImageTUM(prefix)
=======
    rgbd_image_tum = o3d.data.SampleRGBDImageTUM(gt_data_root)
>>>>>>> 1b057daf
    assert Path(gt_download_dir).exists()

    assert Path(rgbd_image_tum.color_path) == gt_extract_dir / "TUM_color.png"
    assert Path(rgbd_image_tum.color_path).exists()

    assert Path(rgbd_image_tum.depth_path) == gt_extract_dir / "TUM_depth.png"
    assert Path(rgbd_image_tum.depth_path).exists()

    assert rgbd_image_tum.prefix == gt_prefix
    assert Path(rgbd_image_tum.data_root) == Path(gt_data_root)
    assert Path(rgbd_image_tum.download_dir) == gt_download_dir
    assert Path(rgbd_image_tum.extract_dir) == gt_extract_dir

    shutil.rmtree(gt_download_dir, ignore_errors=False)
    shutil.rmtree(gt_extract_dir, ignore_errors=False)


def test_sample_rgbd_dataset_redwood():
    gt_prefix = "SampleRGBDDatasetRedwood"
    gt_data_root, gt_download_dir, gt_extract_dir = get_test_data_dirs(
        gt_prefix)

    shutil.rmtree(gt_download_dir, ignore_errors=True)
    shutil.rmtree(gt_extract_dir, ignore_errors=True)

<<<<<<< HEAD
    rgbd_dataset_redwood = o3d.data.SampleRGBDDatasetRedwood(prefix)
=======
    rgbd_dataset_redwood = o3d.data.SampleRGBDDatasetRedwood(gt_data_root)
>>>>>>> 1b057daf
    assert Path(gt_download_dir).exists()

    gt_color_paths = [
        gt_extract_dir / "color" / "00000.jpg",
        gt_extract_dir / "color" / "00001.jpg",
        gt_extract_dir / "color" / "00002.jpg",
        gt_extract_dir / "color" / "00003.jpg",
        gt_extract_dir / "color" / "00004.jpg"
    ]
    assert len(rgbd_dataset_redwood.color_paths) == len(gt_color_paths)
    for gt_path, rgbd_dataset_redwood_color_path in zip(
            gt_color_paths, rgbd_dataset_redwood.color_paths):
        assert Path(rgbd_dataset_redwood_color_path) == gt_path
        assert Path(gt_path).exists()

    gt_depth_paths = [
        gt_extract_dir / "depth" / "00000.png",
        gt_extract_dir / "depth" / "00001.png",
        gt_extract_dir / "depth" / "00002.png",
        gt_extract_dir / "depth" / "00003.png",
        gt_extract_dir / "depth" / "00004.png"
    ]
    assert len(rgbd_dataset_redwood.depth_paths) == len(gt_depth_paths)
    for gt_path, rgbd_dataset_redwood_depth_path in zip(
            gt_depth_paths, rgbd_dataset_redwood.depth_paths):
        assert Path(rgbd_dataset_redwood_depth_path) == gt_path
        assert Path(gt_path).exists()

    assert Path(rgbd_dataset_redwood.trajectory_log_path
               ) == gt_extract_dir / "trajectory.log"
    assert Path(rgbd_dataset_redwood.odometry_log_path
               ) == gt_extract_dir / "odometry.log"
    assert Path(
        rgbd_dataset_redwood.rgbd_match_path) == gt_extract_dir / "rgbd.match"
    assert Path(rgbd_dataset_redwood.reconstruction_path
               ) == gt_extract_dir / "example_tsdf_pcd.ply"

    assert rgbd_dataset_redwood.prefix == gt_prefix
    assert Path(rgbd_dataset_redwood.data_root) == Path(gt_data_root)
    assert Path(rgbd_dataset_redwood.download_dir) == gt_download_dir
    assert Path(rgbd_dataset_redwood.extract_dir) == gt_extract_dir

    shutil.rmtree(gt_download_dir, ignore_errors=False)
    shutil.rmtree(gt_extract_dir, ignore_errors=False)


def test_sample_fountain_rgbd_dataset():
    gt_prefix = "SampleFountainRGBDDataset"
    gt_data_root, gt_download_dir, gt_extract_dir = get_test_data_dirs(
        gt_prefix)

    shutil.rmtree(gt_download_dir, ignore_errors=True)
    shutil.rmtree(gt_extract_dir, ignore_errors=True)

<<<<<<< HEAD
    fountain_dataset = o3d.data.SampleFountainRGBDDataset(prefix)
=======
    fountain_dataset = o3d.data.SampleFountainRGBDDataset(gt_data_root)
>>>>>>> 1b057daf
    assert Path(gt_download_dir).exists()

    gt_color_paths = [
        gt_extract_dir / "image" / "0000010-000001228920.jpg",
        gt_extract_dir / "image" / "0000031-000004096400.jpg",
        gt_extract_dir / "image" / "0000044-000005871507.jpg",
        gt_extract_dir / "image" / "0000064-000008602440.jpg",
        gt_extract_dir / "image" / "0000110-000014883587.jpg",
        gt_extract_dir / "image" / "0000156-000021164733.jpg",
        gt_extract_dir / "image" / "0000200-000027172787.jpg",
        gt_extract_dir / "image" / "0000215-000029220987.jpg",
        gt_extract_dir / "image" / "0000255-000034682853.jpg",
        gt_extract_dir / "image" / "0000299-000040690907.jpg",
        gt_extract_dir / "image" / "0000331-000045060400.jpg",
        gt_extract_dir / "image" / "0000368-000050112627.jpg",
        gt_extract_dir / "image" / "0000412-000056120680.jpg",
        gt_extract_dir / "image" / "0000429-000058441973.jpg",
        gt_extract_dir / "image" / "0000474-000064586573.jpg",
        gt_extract_dir / "image" / "0000487-000066361680.jpg",
        gt_extract_dir / "image" / "0000526-000071687000.jpg",
        gt_extract_dir / "image" / "0000549-000074827573.jpg",
        gt_extract_dir / "image" / "0000582-000079333613.jpg",
        gt_extract_dir / "image" / "0000630-000085887853.jpg",
        gt_extract_dir / "image" / "0000655-000089301520.jpg",
        gt_extract_dir / "image" / "0000703-000095855760.jpg",
        gt_extract_dir / "image" / "0000722-000098450147.jpg",
        gt_extract_dir / "image" / "0000771-000105140933.jpg",
        gt_extract_dir / "image" / "0000792-000108008413.jpg",
        gt_extract_dir / "image" / "0000818-000111558627.jpg",
        gt_extract_dir / "image" / "0000849-000115791573.jpg",
        gt_extract_dir / "image" / "0000883-000120434160.jpg",
        gt_extract_dir / "image" / "0000896-000122209267.jpg",
        gt_extract_dir / "image" / "0000935-000127534587.jpg",
        gt_extract_dir / "image" / "0000985-000134361920.jpg",
        gt_extract_dir / "image" / "0001028-000140233427.jpg",
        gt_extract_dir / "image" / "0001061-000144739467.jpg"
    ]
    assert len(fountain_dataset.color_paths) == len(gt_color_paths)
    for gt_path, fountain_dataset_color_path in zip(
            gt_color_paths, fountain_dataset.color_paths):
        assert Path(fountain_dataset_color_path) == gt_path
        assert Path(gt_path).exists()

    gt_depth_paths = [
        gt_extract_dir / "depth" / "0000038-000001234662.png",
        gt_extract_dir / "depth" / "0000124-000004104418.png",
        gt_extract_dir / "depth" / "0000177-000005872988.png",
        gt_extract_dir / "depth" / "0000259-000008609267.png",
        gt_extract_dir / "depth" / "0000447-000014882686.png",
        gt_extract_dir / "depth" / "0000635-000021156105.png",
        gt_extract_dir / "depth" / "0000815-000027162570.png",
        gt_extract_dir / "depth" / "0000877-000029231463.png",
        gt_extract_dir / "depth" / "0001040-000034670651.png",
        gt_extract_dir / "depth" / "0001220-000040677116.png",
        gt_extract_dir / "depth" / "0001351-000045048488.png",
        gt_extract_dir / "depth" / "0001503-000050120614.png",
        gt_extract_dir / "depth" / "0001683-000056127079.png",
        gt_extract_dir / "depth" / "0001752-000058429557.png",
        gt_extract_dir / "depth" / "0001937-000064602868.png",
        gt_extract_dir / "depth" / "0001990-000066371438.png",
        gt_extract_dir / "depth" / "0002149-000071677149.png",
        gt_extract_dir / "depth" / "0002243-000074813859.png",
        gt_extract_dir / "depth" / "0002378-000079318707.png",
        gt_extract_dir / "depth" / "0002575-000085892450.png",
        gt_extract_dir / "depth" / "0002677-000089296113.png",
        gt_extract_dir / "depth" / "0002874-000095869855.png",
        gt_extract_dir / "depth" / "0002951-000098439288.png",
        gt_extract_dir / "depth" / "0003152-000105146507.png",
        gt_extract_dir / "depth" / "0003238-000108016262.png",
        gt_extract_dir / "depth" / "0003344-000111553403.png",
        gt_extract_dir / "depth" / "0003471-000115791298.png",
        gt_extract_dir / "depth" / "0003610-000120429623.png",
        gt_extract_dir / "depth" / "0003663-000122198194.png",
        gt_extract_dir / "depth" / "0003823-000127537274.png",
        gt_extract_dir / "depth" / "0004028-000134377970.png",
        gt_extract_dir / "depth" / "0004203-000140217589.png",
        gt_extract_dir / "depth" / "0004339-000144755807.png"
    ]
    assert len(fountain_dataset.depth_paths) == len(gt_depth_paths)
    for gt_path, fountain_dataset_depth_path in zip(
            gt_depth_paths, fountain_dataset.depth_paths):
        assert Path(fountain_dataset_depth_path) == gt_path
        assert Path(gt_path).exists()

    assert Path(fountain_dataset.keyframe_poses_log_path
               ) == gt_extract_dir / "scene" / "key.log"
    assert Path(fountain_dataset.reconstruction_path
               ) == gt_extract_dir / "scene" / "integrated.ply"

    assert fountain_dataset.prefix == gt_prefix
    assert Path(fountain_dataset.data_root) == Path(gt_data_root)
    assert Path(fountain_dataset.download_dir) == gt_download_dir
    assert Path(fountain_dataset.extract_dir) == gt_extract_dir

    shutil.rmtree(gt_download_dir, ignore_errors=False)
    shutil.rmtree(gt_extract_dir, ignore_errors=False)


def test_eagle():
    gt_prefix = "EaglePointCloud"
    gt_data_root, gt_download_dir, gt_extract_dir = get_test_data_dirs(
        gt_prefix)

    shutil.rmtree(gt_download_dir, ignore_errors=True)
    shutil.rmtree(gt_extract_dir, ignore_errors=True)

<<<<<<< HEAD
    eagle = o3d.data.EaglePointCloud(prefix)
=======
    eagle = o3d.data.EaglePointCloud(gt_data_root)
>>>>>>> 1b057daf
    assert Path(gt_download_dir).exists()

    assert Path(eagle.path) == gt_extract_dir / "EaglePointCloud.ply"
    assert Path(eagle.path).exists()

    assert eagle.prefix == gt_prefix
    assert Path(eagle.data_root) == Path(gt_data_root)
    assert Path(eagle.download_dir) == gt_download_dir
    assert Path(eagle.extract_dir) == gt_extract_dir

    shutil.rmtree(gt_download_dir, ignore_errors=False)
    shutil.rmtree(gt_extract_dir, ignore_errors=False)


def test_armadillo():
    gt_prefix = "ArmadilloMesh"
    gt_data_root, gt_download_dir, gt_extract_dir = get_test_data_dirs(
        gt_prefix)

    shutil.rmtree(gt_download_dir, ignore_errors=True)
    shutil.rmtree(gt_extract_dir, ignore_errors=True)

<<<<<<< HEAD
    armadillo = o3d.data.ArmadilloMesh(prefix)
=======
    armadillo = o3d.data.ArmadilloMesh(gt_data_root)
>>>>>>> 1b057daf
    assert Path(gt_download_dir).exists()

    assert Path(armadillo.path) == gt_extract_dir / "ArmadilloMesh.ply"
    assert Path(armadillo.path).exists()

    assert armadillo.prefix == gt_prefix
    assert Path(armadillo.data_root) == Path(gt_data_root)
    assert Path(armadillo.download_dir) == gt_download_dir
    assert Path(armadillo.extract_dir) == gt_extract_dir

    shutil.rmtree(gt_download_dir, ignore_errors=False)
    shutil.rmtree(gt_extract_dir, ignore_errors=False)


def test_bunny():
    gt_prefix = "BunnyMesh"
    gt_data_root, gt_download_dir, gt_extract_dir = get_test_data_dirs(
        gt_prefix)

    shutil.rmtree(gt_download_dir, ignore_errors=True)
    shutil.rmtree(gt_extract_dir, ignore_errors=True)

<<<<<<< HEAD
    bunny = o3d.data.BunnyMesh(prefix)
=======
    bunny = o3d.data.BunnyMesh(gt_data_root)
>>>>>>> 1b057daf
    assert Path(gt_download_dir).exists()

    assert Path(bunny.path) == gt_extract_dir / "BunnyMesh.ply"
    assert Path(bunny.path).exists()

    assert bunny.prefix == gt_prefix
    assert Path(bunny.data_root) == Path(gt_data_root)
    assert Path(bunny.download_dir) == gt_download_dir
    assert Path(bunny.extract_dir) == gt_extract_dir

    shutil.rmtree(gt_download_dir, ignore_errors=False)
    shutil.rmtree(gt_extract_dir, ignore_errors=False)


def test_knot():
    gt_prefix = "KnotMesh"
    gt_data_root, gt_download_dir, gt_extract_dir = get_test_data_dirs(
        gt_prefix)

    shutil.rmtree(gt_download_dir, ignore_errors=True)
    shutil.rmtree(gt_extract_dir, ignore_errors=True)

<<<<<<< HEAD
    knot = o3d.data.KnotMesh(prefix)
=======
    knot = o3d.data.KnotMesh(gt_data_root)
>>>>>>> 1b057daf
    assert Path(gt_download_dir).exists()

    assert Path(knot.path) == gt_extract_dir / "KnotMesh.ply"
    assert Path(knot.path).exists()

    assert knot.prefix == gt_prefix
    assert Path(knot.data_root) == Path(gt_data_root)
    assert Path(knot.download_dir) == gt_download_dir
    assert Path(knot.extract_dir) == gt_extract_dir

    shutil.rmtree(gt_download_dir, ignore_errors=False)
    shutil.rmtree(gt_extract_dir, ignore_errors=False)


def test_juneau():
    gt_prefix = "JuneauImage"
    gt_data_root, gt_download_dir, gt_extract_dir = get_test_data_dirs(
        gt_prefix)

    shutil.rmtree(gt_download_dir, ignore_errors=True)
    shutil.rmtree(gt_extract_dir, ignore_errors=True)

<<<<<<< HEAD
    juneau = o3d.data.JuneauImage(prefix)
=======
    juneau = o3d.data.JuneauImage(gt_data_root)
>>>>>>> 1b057daf
    assert Path(gt_download_dir).exists()

    assert Path(juneau.path) == gt_extract_dir / "JuneauImage.jpg"
    assert Path(juneau.path).exists()

    assert juneau.prefix == gt_prefix
    assert Path(juneau.data_root) == Path(gt_data_root)
    assert Path(juneau.download_dir) == gt_download_dir
    assert Path(juneau.extract_dir) == gt_extract_dir

    shutil.rmtree(gt_download_dir, ignore_errors=False)
    shutil.rmtree(gt_extract_dir, ignore_errors=False)<|MERGE_RESOLUTION|>--- conflicted
+++ resolved
@@ -94,11 +94,7 @@
     shutil.rmtree(gt_download_dir, ignore_errors=True)
     shutil.rmtree(gt_extract_dir, ignore_errors=True)
 
-<<<<<<< HEAD
-    demo_icp = o3d.data.DemoICPPointClouds(prefix)
-=======
     demo_icp = o3d.data.DemoICPPointClouds(gt_data_root)
->>>>>>> 1b057daf
     assert Path(gt_download_dir).exists()
 
     gt_paths = [
@@ -128,11 +124,7 @@
     shutil.rmtree(gt_download_dir, ignore_errors=True)
     shutil.rmtree(gt_extract_dir, ignore_errors=True)
 
-<<<<<<< HEAD
-    demo_colored_icp = o3d.data.DemoColoredICPPointClouds(prefix)
-=======
     demo_colored_icp = o3d.data.DemoColoredICPPointClouds(gt_data_root)
->>>>>>> 1b057daf
     assert Path(gt_download_dir).exists()
 
     gt_paths = [
@@ -161,11 +153,7 @@
     shutil.rmtree(gt_download_dir, ignore_errors=True)
     shutil.rmtree(gt_extract_dir, ignore_errors=True)
 
-<<<<<<< HEAD
-    demo_crop_pcd = o3d.data.DemoCropPointCloud(prefix)
-=======
     demo_crop_pcd = o3d.data.DemoCropPointCloud(gt_data_root)
->>>>>>> 1b057daf
     assert Path(gt_download_dir).exists()
 
     assert Path(demo_crop_pcd.pointcloud_path) == gt_extract_dir / \
@@ -192,11 +180,7 @@
     shutil.rmtree(gt_download_dir, ignore_errors=True)
     shutil.rmtree(gt_extract_dir, ignore_errors=True)
 
-<<<<<<< HEAD
-    demo_feature_matching = o3d.data.DemoPointCloudFeatureMatching(prefix)
-=======
     demo_feature_matching = o3d.data.DemoPointCloudFeatureMatching(gt_data_root)
->>>>>>> 1b057daf
     assert Path(gt_download_dir).exists()
 
     gt_pointcloud_paths = [
@@ -248,11 +232,7 @@
     shutil.rmtree(gt_download_dir, ignore_errors=True)
     shutil.rmtree(gt_extract_dir, ignore_errors=True)
 
-<<<<<<< HEAD
-    demo_pose_optimization = o3d.data.DemoPoseGraphOptimization(prefix)
-=======
     demo_pose_optimization = o3d.data.DemoPoseGraphOptimization(gt_data_root)
->>>>>>> 1b057daf
     assert Path(gt_download_dir).exists()
 
     assert Path(demo_pose_optimization.pose_graph_fragment_path) == gt_extract_dir / \
@@ -279,11 +259,7 @@
     shutil.rmtree(gt_download_dir, ignore_errors=True)
     shutil.rmtree(gt_extract_dir, ignore_errors=True)
 
-<<<<<<< HEAD
-    pcd_pointcloud = o3d.data.SamplePointCloudPCD(prefix)
-=======
     pcd_pointcloud = o3d.data.SamplePointCloudPCD(gt_data_root)
->>>>>>> 1b057daf
     assert Path(gt_download_dir).exists()
 
     assert Path(pcd_pointcloud.path) == gt_extract_dir / "fragment.pcd"
@@ -306,11 +282,7 @@
     shutil.rmtree(gt_download_dir, ignore_errors=True)
     shutil.rmtree(gt_extract_dir, ignore_errors=True)
 
-<<<<<<< HEAD
-    ply_pointcloud = o3d.data.SamplePointCloudPLY(prefix)
-=======
     ply_pointcloud = o3d.data.SamplePointCloudPLY(gt_data_root)
->>>>>>> 1b057daf
     assert Path(gt_download_dir).exists()
 
     assert Path(ply_pointcloud.path) == gt_extract_dir / "fragment.ply"
@@ -333,11 +305,7 @@
     shutil.rmtree(gt_download_dir, ignore_errors=True)
     shutil.rmtree(gt_extract_dir, ignore_errors=True)
 
-<<<<<<< HEAD
-    rgbd_image_nyu = o3d.data.SampleRGBDImageNYU(prefix)
-=======
     rgbd_image_nyu = o3d.data.SampleRGBDImageNYU(gt_data_root)
->>>>>>> 1b057daf
     assert Path(gt_download_dir).exists()
 
     assert Path(rgbd_image_nyu.color_path) == gt_extract_dir / "NYU_color.ppm"
@@ -363,11 +331,7 @@
     shutil.rmtree(gt_download_dir, ignore_errors=True)
     shutil.rmtree(gt_extract_dir, ignore_errors=True)
 
-<<<<<<< HEAD
-    rgbd_image_sun = o3d.data.SampleRGBDImageSUN(prefix)
-=======
     rgbd_image_sun = o3d.data.SampleRGBDImageSUN(gt_data_root)
->>>>>>> 1b057daf
     assert Path(gt_download_dir).exists()
 
     assert Path(rgbd_image_sun.color_path) == gt_extract_dir / "SUN_color.jpg"
@@ -393,11 +357,7 @@
     shutil.rmtree(gt_download_dir, ignore_errors=True)
     shutil.rmtree(gt_extract_dir, ignore_errors=True)
 
-<<<<<<< HEAD
-    rgbd_image_tum = o3d.data.SampleRGBDImageTUM(prefix)
-=======
     rgbd_image_tum = o3d.data.SampleRGBDImageTUM(gt_data_root)
->>>>>>> 1b057daf
     assert Path(gt_download_dir).exists()
 
     assert Path(rgbd_image_tum.color_path) == gt_extract_dir / "TUM_color.png"
@@ -423,11 +383,7 @@
     shutil.rmtree(gt_download_dir, ignore_errors=True)
     shutil.rmtree(gt_extract_dir, ignore_errors=True)
 
-<<<<<<< HEAD
-    rgbd_dataset_redwood = o3d.data.SampleRGBDDatasetRedwood(prefix)
-=======
     rgbd_dataset_redwood = o3d.data.SampleRGBDDatasetRedwood(gt_data_root)
->>>>>>> 1b057daf
     assert Path(gt_download_dir).exists()
 
     gt_color_paths = [
@@ -482,11 +438,7 @@
     shutil.rmtree(gt_download_dir, ignore_errors=True)
     shutil.rmtree(gt_extract_dir, ignore_errors=True)
 
-<<<<<<< HEAD
-    fountain_dataset = o3d.data.SampleFountainRGBDDataset(prefix)
-=======
     fountain_dataset = o3d.data.SampleFountainRGBDDataset(gt_data_root)
->>>>>>> 1b057daf
     assert Path(gt_download_dir).exists()
 
     gt_color_paths = [
@@ -593,11 +545,7 @@
     shutil.rmtree(gt_download_dir, ignore_errors=True)
     shutil.rmtree(gt_extract_dir, ignore_errors=True)
 
-<<<<<<< HEAD
-    eagle = o3d.data.EaglePointCloud(prefix)
-=======
     eagle = o3d.data.EaglePointCloud(gt_data_root)
->>>>>>> 1b057daf
     assert Path(gt_download_dir).exists()
 
     assert Path(eagle.path) == gt_extract_dir / "EaglePointCloud.ply"
@@ -620,11 +568,7 @@
     shutil.rmtree(gt_download_dir, ignore_errors=True)
     shutil.rmtree(gt_extract_dir, ignore_errors=True)
 
-<<<<<<< HEAD
-    armadillo = o3d.data.ArmadilloMesh(prefix)
-=======
     armadillo = o3d.data.ArmadilloMesh(gt_data_root)
->>>>>>> 1b057daf
     assert Path(gt_download_dir).exists()
 
     assert Path(armadillo.path) == gt_extract_dir / "ArmadilloMesh.ply"
@@ -647,11 +591,7 @@
     shutil.rmtree(gt_download_dir, ignore_errors=True)
     shutil.rmtree(gt_extract_dir, ignore_errors=True)
 
-<<<<<<< HEAD
-    bunny = o3d.data.BunnyMesh(prefix)
-=======
     bunny = o3d.data.BunnyMesh(gt_data_root)
->>>>>>> 1b057daf
     assert Path(gt_download_dir).exists()
 
     assert Path(bunny.path) == gt_extract_dir / "BunnyMesh.ply"
@@ -674,11 +614,7 @@
     shutil.rmtree(gt_download_dir, ignore_errors=True)
     shutil.rmtree(gt_extract_dir, ignore_errors=True)
 
-<<<<<<< HEAD
-    knot = o3d.data.KnotMesh(prefix)
-=======
     knot = o3d.data.KnotMesh(gt_data_root)
->>>>>>> 1b057daf
     assert Path(gt_download_dir).exists()
 
     assert Path(knot.path) == gt_extract_dir / "KnotMesh.ply"
@@ -701,11 +637,7 @@
     shutil.rmtree(gt_download_dir, ignore_errors=True)
     shutil.rmtree(gt_extract_dir, ignore_errors=True)
 
-<<<<<<< HEAD
-    juneau = o3d.data.JuneauImage(prefix)
-=======
     juneau = o3d.data.JuneauImage(gt_data_root)
->>>>>>> 1b057daf
     assert Path(gt_download_dir).exists()
 
     assert Path(juneau.path) == gt_extract_dir / "JuneauImage.jpg"
