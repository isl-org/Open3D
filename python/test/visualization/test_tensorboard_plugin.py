--- conflicted
+++ resolved
@@ -149,15 +149,10 @@
     tensor_converter = (tf.convert_to_tensor, o3d.core.Tensor.from_numpy,
                         np.array)
 
-<<<<<<< HEAD
-    cube = geometry_data['cube']
+    cube, material = geometry_data['cube'], geometry_data['material']
     cube_custom_prop = geometry_data['cube_custom_prop']
-    cube_ls = geometry_data['cube_ls']
-=======
-    cube, material = geometry_data['cube'], geometry_data['material']
     cube_ls, material_ls = geometry_data['cube_ls'], geometry_data[
         'material_ls']
->>>>>>> 3147bd1b
     colors = geometry_data['colors']
     cube_labels = geometry_data['cube_labels']
     label_to_names = geometry_data['label_to_names']
@@ -189,19 +184,15 @@
                            step=step,
                            logdir=logdir,
                            max_outputs=max_outputs)
-<<<<<<< HEAD
-            cube_summary.pop('triangle_indices')  # Convert to PointCloud
+            for key in tuple(cube_summary):  # Convert to PointCloud
+                if key.startswith(('triangle_', 'material_texture_map_')):
+                    cube_summary.pop(key)
             cube_summary['vertex_custom'] = tuple(
                 rng.choice(tensor_converter)(tensor)
                 for tensor in cube_custom_prop[step])  # Add custom prop
             cube_summary['vertex_labels'] = tuple(
                 rng.choice(tensor_converter)(tensor)
                 for tensor in cube_labels[step])  # Add labels
-=======
-            for key in tuple(cube_summary):  # Convert to PointCloud
-                if key.startswith(('triangle_', 'material_texture_map_')):
-                    cube_summary.pop(key)
->>>>>>> 3147bd1b
             summary.add_3d('cube_pcd',
                            cube_summary,
                            step=step,
@@ -244,7 +235,7 @@
 
     assert dirpath == dirpath_ref
     assert filenames[0][0].startswith(filenames_ref[0][0][:20])
-    assert set(x.split('.')[0] for x in filenames[2]) == tags_ref
+    assert sorted(x.split('.')[0] for x in filenames[2]) == tags_ref
     assert all(fn.endswith('.msgpack') for fn in filenames[2])
     # Note: The event file written during this test cannot be reliably verified
     # in the same Python process, since it's usually buffered by GFile / Python
@@ -265,15 +256,10 @@
     rng = np.random.default_rng()
     tensor_converter = (torch.from_numpy, o3d.core.Tensor.from_numpy, np.array)
 
-<<<<<<< HEAD
-    cube = geometry_data['cube']
+    cube, material = geometry_data['cube'], geometry_data['material']
     cube_custom_prop = geometry_data['cube_custom_prop']
-    cube_ls = geometry_data['cube_ls']
-=======
-    cube, material = geometry_data['cube'], geometry_data['material']
     cube_ls, material_ls = geometry_data['cube_ls'], geometry_data[
         'material_ls']
->>>>>>> 3147bd1b
     colors = geometry_data['colors']
     cube_labels = geometry_data['cube_labels']
     label_to_names = geometry_data['label_to_names']
@@ -298,19 +284,15 @@
                         prop.startswith("material_texture_map_")):
                     cube_summary[prop] = rng.choice(tensor_converter)(tensor)
         writer.add_3d('cube', cube_summary, step=step, max_outputs=max_outputs)
-<<<<<<< HEAD
-        cube_summary.pop('triangle_indices')  # Convert to PointCloud
+        for key in tuple(cube_summary):  # Convert to PointCloud
+            if key.startswith(('triangle_', 'material_texture_map_')):
+                cube_summary.pop(key)
         cube_summary['vertex_custom'] = tuple(
             rng.choice(tensor_converter)(tensor)
             for tensor in cube_custom_prop[step])  # Add custom prop
         cube_summary['vertex_labels'] = tuple(
             rng.choice(tensor_converter)(tensor)
             for tensor in cube_labels[step])  # Add labels
-=======
-        for key in tuple(cube_summary):  # Convert to PointCloud
-            if key.startswith(('triangle_', 'material_texture_map_')):
-                cube_summary.pop(key)
->>>>>>> 3147bd1b
         writer.add_3d('cube_pcd',
                       cube_summary,
                       step=step,
@@ -351,7 +333,7 @@
 
     assert dirpath == dirpath_ref
     assert filenames[0][0].startswith(filenames_ref[0][0][:20])
-    assert set(x.split('.')[0] for x in filenames[2]) == tags_ref
+    assert sorted(x.split('.')[0] for x in filenames[2]) == tags_ref
     assert all(fn.endswith('.msgpack') for fn in filenames[2])
 
     # Note: The event file written during this test cannot be reliably verified
@@ -393,12 +375,6 @@
     """Extract logdir zip to provide logdir for tests, cleanup afterwards."""
     shutil.unpack_archive(
         os.path.join(test_data_dir, "test_tensorboard_plugin.zip"))
-<<<<<<< HEAD
-    logdir = "test_tensorboard_plugin"
-    cube = geometry_data['cube']
-    cube_custom_prop = geometry_data['cube_custom_prop']
-    cube_ls = geometry_data['cube_ls']
-=======
     yield "test_tensorboard_plugin"
     shutil.rmtree("test_tensorboard_plugin")
 
@@ -406,9 +382,9 @@
 def test_plugin_data_reader(geometry_data, logdir):
     """Test reading summary data"""
     cube, material = geometry_data['cube'], geometry_data['material']
+    cube_custom_prop = geometry_data['cube_custom_prop']
     cube_ls, material_ls = geometry_data['cube_ls'], geometry_data[
         'material_ls']
->>>>>>> 3147bd1b
     colors = geometry_data['colors']
     max_outputs = geometry_data['max_outputs']
     cube_labels = geometry_data['cube_labels']
@@ -452,17 +428,14 @@
                    ).all()
             assert (cube_pcd_out.point['colors'] == cube_ref.vertex['colors']
                    ).all()
-<<<<<<< HEAD
             assert (cube_pcd_out.point['custom'].numpy() ==
                     cube_custom_prop[step][batch_idx]).all()
             assert (cube_pcd_out.point['labels'].numpy() == cube_labels[step]
                     [batch_idx]).all()
-=======
             for key in tuple(material):
                 if key.startswith('material_texture_map_'):
                     material.pop(key)
             check_material_dict(cube_pcd_out, material, batch_idx)
->>>>>>> 3147bd1b
 
             cube_ls[batch_idx].paint_uniform_color(colors[step][batch_idx])
             cube_ls_ref = o3d.t.geometry.LineSet.from_legacy(cube_ls[batch_idx])
@@ -479,29 +452,26 @@
                    ).all()
             assert (
                 cube_ls_out.line['colors'] == cube_ls_ref.line['colors']).all()
-<<<<<<< HEAD
-
-            bbox_ls_out, data_bbox_proto = reader.read_geometry(
-                ".", "bboxes", step, batch_idx, step_to_idx)
-            bbox_ls_ref = o3d.t.geometry.LineSet.from_legacy(
-                BoundingBox3D.create_lines(bboxes_ref[step][batch_idx]))
-            bbox_ls_ref.line["indices"] = bbox_ls_ref.line["indices"].to(
-                o3d.core.int32)
-            assert (bbox_ls_out.point["positions"] ==
-                    bbox_ls_ref.point["positions"]).all()
-            assert (bbox_ls_out.line["indices"] == bbox_ls_ref.line["indices"]
-                   ).all()
-            assert "colors" not in bbox_ls_out.line
-            label_conf_ref = tuple((bb.label_class, bb.confidence)
-                                   for bb in bboxes_ref[step][batch_idx])
-            label_conf_out = tuple((bb.label, bb.confidence)
-                                   for bb in data_bbox_proto.inference_result)
-            assert label_conf_ref == label_conf_out
-
-    shutil.rmtree(logdir)
-=======
             check_material_dict(cube_ls_out, material_ls, batch_idx)
->>>>>>> 3147bd1b
+
+            if BoundingBox3D:
+                bbox_ls_out, data_bbox_proto = reader.read_geometry(
+                    ".", "bboxes", step, batch_idx, step_to_idx)
+                bbox_ls_ref = o3d.t.geometry.LineSet.from_legacy(
+                    BoundingBox3D.create_lines(bboxes_ref[step][batch_idx]))
+                bbox_ls_ref.line["indices"] = bbox_ls_ref.line["indices"].to(
+                    o3d.core.int32)
+                assert (bbox_ls_out.point["positions"] ==
+                        bbox_ls_ref.point["positions"]).all()
+                assert (bbox_ls_out.line["indices"] ==
+                        bbox_ls_ref.line["indices"]).all()
+                assert "colors" not in bbox_ls_out.line
+                label_conf_ref = tuple((bb.label_class, bb.confidence)
+                                       for bb in bboxes_ref[step][batch_idx])
+                label_conf_out = tuple(
+                    (bb.label, bb.confidence)
+                    for bb in data_bbox_proto.inference_result)
+                assert label_conf_ref == label_conf_out
 
 
 @pytest.mark.skip(reason="This will only run on a machine with GPU and GUI.")
