# ----------------------------------------------------------------------------
# -                        Open3D: www.open3d.org                            -
# ----------------------------------------------------------------------------
# The MIT License (MIT)
#
# Copyright (c) 2018-2021 www.open3d.org
#
# Permission is hereby granted, free of charge, to any person obtaining a copy
# of this software and associated documentation files (the "Software"), to deal
# in the Software without restriction, including without limitation the rights
# to use, copy, modify, merge, publish, distribute, sublicense, and/or sell
# copies of the Software, and to permit persons to whom the Software is
# furnished to do so, subject to the following conditions:
#
# The above copyright notice and this permission notice shall be included in
# all copies or substantial portions of the Software.
#
# THE SOFTWARE IS PROVIDED "AS IS", WITHOUT WARRANTY OF ANY KIND, EXPRESS OR
# IMPLIED, INCLUDING BUT NOT LIMITED TO THE WARRANTIES OF MERCHANTABILITY,
# FITNESS FOR A PARTICULAR PURPOSE AND NONINFRINGEMENT. IN NO EVENT SHALL THE
# AUTHORS OR COPYRIGHT HOLDERS BE LIABLE FOR ANY CLAIM, DAMAGES OR OTHER
# LIABILITY, WHETHER IN AN ACTION OF CONTRACT, TORT OR OTHERWISE, ARISING
# FROM, OUT OF OR IN CONNECTION WITH THE SOFTWARE OR THE USE OR OTHER DEALINGS
# IN THE SOFTWARE.
# ----------------------------------------------------------------------------

import open3d as o3d
import open3d.core as o3c
import numpy as np
import pytest

import sys
import os

sys.path.append(os.path.dirname(os.path.realpath(__file__)) + "/../..")
from open3d_test import list_devices


def test_clip_plane():
    cube = o3d.t.geometry.TriangleMesh.from_legacy(
        o3d.geometry.TriangleMesh.create_box())
    clipped_cube = cube.clip_plane(point=[0.5, 0, 0], normal=[1, 0, 0])
    assert clipped_cube.vertex['positions'].shape == (12, 3)
    assert clipped_cube.triangle['indices'].shape == (14, 3)


@pytest.mark.parametrize("device", list_devices())
def test_create_box(device):
    # Test with default parameters.
<<<<<<< HEAD
    box_default = o3d.t.geometry.TriangleMesh.create_box()
=======
    box_default = o3d.t.geometry.TriangleMesh.create_box(device=device)
>>>>>>> 4a353b9f

    vertex_positions_default = o3c.Tensor(
        [[0.0, 0.0, 0.0], [1.0, 0.0, 0.0], [0.0, 0.0, 1.0], [1.0, 0.0, 1.0],
         [0.0, 1.0, 0.0], [1.0, 1.0, 0.0], [0.0, 1.0, 1.0], [1.0, 1.0, 1.0]],
        o3c.float32, device)

    triangle_indices_default = o3c.Tensor(
        [[4, 7, 5], [4, 6, 7], [0, 2, 4], [2, 6, 4], [0, 1, 2], [1, 3, 2],
         [1, 5, 7], [1, 7, 3], [2, 3, 7], [2, 7, 6], [0, 4, 1], [1, 4, 5]],
        o3c.int64, device)

    assert box_default.vertex['positions'].allclose(vertex_positions_default)
    assert box_default.triangle['indices'].allclose(triangle_indices_default)

    # Test with custom parameters.
    box_custom = o3d.t.geometry.TriangleMesh.create_box(2, 3, 4, o3c.float64,
                                                        o3c.int32, device)

    vertex_positions_custom = o3c.Tensor(
        [[0.0, 0.0, 0.0], [2.0, 0.0, 0.0], [0.0, 0.0, 4.0], [2.0, 0.0, 4.0],
         [0.0, 3.0, 0.0], [2.0, 3.0, 0.0], [0.0, 3.0, 4.0], [2.0, 3.0, 4.0]],
        o3c.float64, device)

    triangle_indices_custom = o3c.Tensor(
        [[4, 7, 5], [4, 6, 7], [0, 2, 4], [2, 6, 4], [0, 1, 2], [1, 3, 2],
         [1, 5, 7], [1, 7, 3], [2, 3, 7], [2, 7, 6], [0, 4, 1], [1, 4, 5]],
        o3c.int32, device)

    assert box_custom.vertex['positions'].allclose(vertex_positions_custom)
    assert box_custom.triangle['indices'].allclose(triangle_indices_custom)


def test_simplify_quadric_decimation():
    cube = o3d.t.geometry.TriangleMesh.from_legacy(
        o3d.geometry.TriangleMesh.create_box().subdivide_midpoint(3))

    # Chose reduction factor such that we get 12 faces.
    target_reduction = 1 - (12 / cube.triangle['indices'].shape[0])
    simplified = cube.simplify_quadric_decimation(
        target_reduction=target_reduction)

    assert simplified.vertex['positions'].shape == (8, 3)
    assert simplified.triangle['indices'].shape == (12, 3)


def test_boolean_operations():
    box = o3d.geometry.TriangleMesh.create_box()
    box = o3d.t.geometry.TriangleMesh.from_legacy(box)
    sphere = o3d.geometry.TriangleMesh.create_sphere(0.8)
    sphere = o3d.t.geometry.TriangleMesh.from_legacy(sphere)
    # check input sphere
    assert sphere.vertex['positions'].shape == (762, 3)
    assert sphere.triangle['indices'].shape == (1520, 3)

    ans = box.boolean_union(sphere)
    assert ans.vertex['positions'].shape == (730, 3)
    assert ans.triangle['indices'].shape == (1384, 3)

    ans = box.boolean_intersection(sphere)
    assert ans.vertex['positions'].shape == (154, 3)
    assert ans.triangle['indices'].shape == (232, 3)

    ans = box.boolean_difference(sphere)
    assert ans.vertex['positions'].shape == (160, 3)
    assert ans.triangle['indices'].shape == (244, 3)<|MERGE_RESOLUTION|>--- conflicted
+++ resolved
@@ -47,11 +47,7 @@
 @pytest.mark.parametrize("device", list_devices())
 def test_create_box(device):
     # Test with default parameters.
-<<<<<<< HEAD
-    box_default = o3d.t.geometry.TriangleMesh.create_box()
-=======
     box_default = o3d.t.geometry.TriangleMesh.create_box(device=device)
->>>>>>> 4a353b9f
 
     vertex_positions_default = o3c.Tensor(
         [[0.0, 0.0, 0.0], [1.0, 0.0, 0.0], [0.0, 0.0, 1.0], [1.0, 0.0, 1.0],
